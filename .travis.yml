--- conflicted
+++ resolved
@@ -26,17 +26,12 @@
 
 branches:
   except:
-<<<<<<< HEAD
-    - translation-staging
-    - 2.4
-=======
     - 2.1
     - 2.2
     - 2.3
     - 2.4
     - post-2.4
     - translation-staging
->>>>>>> be8ab2ef
 
 notifications:
   irc:
