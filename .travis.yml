language: php

sudo: false

addons:
  apt:
    packages:
      - tidy

env:
  global:
<<<<<<< HEAD
    - TRAVIS_NODE_VERSION="4"
    - ARTIFACTS_REGION=us-east-1
    - ARTIFACTS_BUCKET=silverstripe-travis-artifacts
    - secure: "jVR0iLTuvVfA6jKX5+A3AdUEs8Ps+r3SbL0zGR687K8IoSp3a/+JLH12zFCEexOuxwCtOhlMq8zoZsptCEduCDq+0payk5k6GjNVywFaWjJCV573JScdaHAtoumoHMUvua+Pxds0qKAD2XEYAcOR4Qu7S4HLJV6E1QqHg9PRW5s=" # Encrypted ARTIFACTS_KEY
    - secure: "SDGv49c2Ee2YBz7dATE3WnHSVSvJiRJ2BVtRasVshdNDNz3NBRzh13C2fDwTGBU1J6PxiQaGTXBy/BGsvbYk2BvdzHVwozkBpHVSaCNdarpCJ5yZZTqKC3mpA1S5353r5tqronwFuMDpftzXnRMfLZGGQ4kYb9hjV55+FPUTFPk=" # Encrypted ARTIFACTS_SECRET
=======
    - "ARTIFACTS_AWS_REGION=us-east-1"
    - "ARTIFACTS_S3_BUCKET=silverstripe-travis-artifacts"
    - secure: "DjwZKhY/c0wXppGmd8oEMiTV0ayfOXiCmi9Lg1aXoSXNnj+sjLmhYwhUWjehjR6IX0MRtzJG6v7V5Y+4nSGe+i+XIrBQnhPQ95Jrkm1gKofX2mznWTl9npQElNS1DXi58NLPbiB3qxHWGFBRAWmRQrsAouyZabkPnChnSa9ldOg="
    - secure: "UmbXCNLK0f2Dk+7qX8bOVcgIt4QhRvccoWvMUxaPtIU+95HCbG10eeCxvfOeBax+tHcRXmeCG4vM4tcuT/WoANkAma/VX74DylFjbWhks2tsKOcr2kjTrOwe6Q9CXOBjVAlcx0lnV/a+w83KARjXGnCrIbE7p7r4EDw31rkVufg="
>>>>>>> cfbfe142

matrix:
  fast_finish: true
  include:
    - php: 5.5
      env: DB=PGSQL PHPUNIT_TEST=1
    - php: 5.6
      env: DB=MYSQL PHPUNIT_TEST=1
    - php: 7.0
      env: DB=MYSQL PDO=1 PHPUNIT_COVERAGE_TEST=1
    - php: 5.6
      env: DB=MYSQL BEHAT_TEST=1
    - php: 5.6
      env: NPM_TEST=1
    - php: 5.6
      env: DB=MYSQL CMS_TEST=1 PHPUNIT_TEST=1
    - php: 5.6
      env: DB=MYSQL CMS_TEST=1 BEHAT_TEST=1

before_script:
<<<<<<< HEAD
 - printf "\n" | pecl install imagick
=======
 - export CORE_RELEASE=$TRAVIS_BRANCH
 - if ! [ $(phpenv version-name) = "5.3" ]; then printf "\n" | pecl install imagick; fi
 - if [ $(phpenv version-name) = "5.3" ]; then printf "\n" | pecl install imagick-3.3.0; fi
>>>>>>> cfbfe142
 - composer self-update || true
 - phpenv rehash
 - phpenv config-rm xdebug.ini
 - "export DISPLAY=\":99\""
 - "export XVFBARGS=\":99 -ac -screen 0 1024x768x16\""
 - "export COMPOSER_ROOT_VERSION=4.0.x-dev"
 - "if [ \"$na\" = \"\" ]; then composer install --prefer-dist; fi"
 - "if [ \"$DB\" = \"PGSQL\" ]; then composer require silverstripe/postgresql:2.0.x-dev --prefer-dist; fi"
 - "if [ \"$DB\" = \"SQLITE\" ]; then composer require silverstripe/sqlite3:2.0.x-dev --prefer-dist; fi"
 - "if [ \"$CMS_TEST\" = \"1\" ]; then COMPOSER_ROOT_VERSION=4.0.x-dev composer require silverstripe/cms:4.0.x-dev silverstripe/siteconfig:4.0.x-dev silverstripe/reports:4.0.x-dev --prefer-dist; fi"
 - "if [ \"$CMS_TEST\" = \"1\" ]; then php ./cms/tests/bootstrap/mysite.php; fi"
 - "if [ \"$NPM_TEST\" = \"1\" ] && [ `git log --format=format:%aE -1` = \"support@greenkeeper.io\" ]; then echo \"Removing npm-shrinkwrap.json\"; rm npm-shrinkwrap.json; fi"
 - "if [ \"$NPM_TEST\" = \"1\" ]; then nvm install $TRAVIS_NODE_VERSION && npm install; fi"
 - "if [ \"$BEHAT_TEST\" = \"1\" ]; then sh -e /etc/init.d/xvfb start; sleep 3; fi"
 - "if [ \"$BEHAT_TEST\" = \"1\" ]; then (vendor/bin/selenium-server-standalone > selenium.log 2>&1 &); fi"
 - "if [ \"$BEHAT_TEST\" = \"1\" ] && [ \"$CMS_TEST\" = \"\" ]; then (vendor/bin/serve --bootstrap-file tests/behat/serve-bootstrap.php &> serve.log &); fi"
 - "if [ \"$BEHAT_TEST\" = \"1\" ] && [ \"$CMS_TEST\" = \"1\" ]; then (vendor/bin/serve --bootstrap-file cms/tests/behat/serve-bootstrap.php &> serve.log &); fi"
script:
 - "if [ \"$PHPUNIT_TEST\" = \"1\" ] && [ \"$CMS_TEST\" = \"\" ]; then vendor/bin/phpunit; fi"
 - "if [ \"$PHPUNIT_TEST\" = \"1\" ] && [ \"$CMS_TEST\" = \"1\" ]; then vendor/bin/phpunit cms/tests; fi"
 - "if [ \"$BEHAT_TEST\" = \"1\" ] && [ \"$CMS_TEST\" = \"\" ]; then vendor/bin/behat --config tests/behat/config.yml .; fi"
 - "if [ \"$BEHAT_TEST\" = \"1\" ] && [ \"$CMS_TEST\" = \"1\" ]; then vendor/bin/behat @cms --config tests/behat/cms-config.yml; fi"
 - "if [ \"$NPM_TEST\" = \"1\" ]; then npm run test; fi"
 - "if [ \"$NPM_TEST\" = \"1\" ]; then npm run lint; fi"
 - "if [ \"$NPM_TEST\" = \"1\" ]; then npm run build; fi"
 - "if [ \"$PHPUNIT_COVERAGE_TEST\" = \"1\" ] && [ \"$CMS_TEST\" = \"\" ]; then phpdbg -qrr ./vendor/bin/phpunit --coverage-clover=coverage.xml; fi"
 - "if [ \"$PHPUNIT_COVERAGE_TEST\" = \"1\" ] && [ \"$CMS_TEST\" = \"\" ]; then bash <(curl -s https://codecov.io/bash) -f coverage.xml; fi"

after_failure:
 - php ./tests/behat/travis-upload-artifacts.php --if-env BEHAT_TEST,ARTIFACTS_BUCKET,ARTIFACTS_KEY,ARTIFACTS_SECRET --target-path $TRAVIS_REPO_SLUG/$TRAVIS_BUILD_ID/$TRAVIS_JOB_ID --artifacts-base-url https://s3.amazonaws.com/$ARTIFACTS_BUCKET/

branches:
  except:
    - 2.1
    - 2.2
    - 2.3
    - translation-staging

#  global:
#   - secure: "AZmjVPtUD8JBA7ag4ULlEwEKXSEZbIUjDHeRBFugaOtdsn5yigGLmwYbzsg2tq7k7UkdbbAlGct0SUbiRJb9F2wPA5+eUd/p49fgDIU6CTSWIlT87H2BwgOrxKwS9sDwxLptPFM6vWQ8JKYSNGmVIepie9kQZbu4L2k5k6B69jQ="
#   - secure: "f3kKpUn9cS5K+p/E52cMqN18cDApol/43LanDmHO6mo3iRAztk3jZLyfNOUq6JASKMqdh8+9kencRpEoaAYbcQnDPoZsT9POResiJ9/ADKB6RwWy+lcFHUp9E2Zf/x2VRh9FmXEguDhpWzkJqzWYJGCSig1IBp/+TjzKnsjQHIY="
#
# - php ~/travis-support/travis_setup_sauceconnect.php --if-env BEHAT_TEST --username ${SAUCE_USERNAME} --access-key ${SAUCE_ACCESS_KEY} --tunnel-identifier ${TRAVIS_JOB_NUMBER} --base-url http://localhost<|MERGE_RESOLUTION|>--- conflicted
+++ resolved
@@ -9,18 +9,11 @@
 
 env:
   global:
-<<<<<<< HEAD
     - TRAVIS_NODE_VERSION="4"
-    - ARTIFACTS_REGION=us-east-1
-    - ARTIFACTS_BUCKET=silverstripe-travis-artifacts
-    - secure: "jVR0iLTuvVfA6jKX5+A3AdUEs8Ps+r3SbL0zGR687K8IoSp3a/+JLH12zFCEexOuxwCtOhlMq8zoZsptCEduCDq+0payk5k6GjNVywFaWjJCV573JScdaHAtoumoHMUvua+Pxds0qKAD2XEYAcOR4Qu7S4HLJV6E1QqHg9PRW5s=" # Encrypted ARTIFACTS_KEY
-    - secure: "SDGv49c2Ee2YBz7dATE3WnHSVSvJiRJ2BVtRasVshdNDNz3NBRzh13C2fDwTGBU1J6PxiQaGTXBy/BGsvbYk2BvdzHVwozkBpHVSaCNdarpCJ5yZZTqKC3mpA1S5353r5tqronwFuMDpftzXnRMfLZGGQ4kYb9hjV55+FPUTFPk=" # Encrypted ARTIFACTS_SECRET
-=======
     - "ARTIFACTS_AWS_REGION=us-east-1"
     - "ARTIFACTS_S3_BUCKET=silverstripe-travis-artifacts"
     - secure: "DjwZKhY/c0wXppGmd8oEMiTV0ayfOXiCmi9Lg1aXoSXNnj+sjLmhYwhUWjehjR6IX0MRtzJG6v7V5Y+4nSGe+i+XIrBQnhPQ95Jrkm1gKofX2mznWTl9npQElNS1DXi58NLPbiB3qxHWGFBRAWmRQrsAouyZabkPnChnSa9ldOg="
     - secure: "UmbXCNLK0f2Dk+7qX8bOVcgIt4QhRvccoWvMUxaPtIU+95HCbG10eeCxvfOeBax+tHcRXmeCG4vM4tcuT/WoANkAma/VX74DylFjbWhks2tsKOcr2kjTrOwe6Q9CXOBjVAlcx0lnV/a+w83KARjXGnCrIbE7p7r4EDw31rkVufg="
->>>>>>> cfbfe142
 
 matrix:
   fast_finish: true
@@ -41,13 +34,8 @@
       env: DB=MYSQL CMS_TEST=1 BEHAT_TEST=1
 
 before_script:
-<<<<<<< HEAD
+ - export CORE_RELEASE=$TRAVIS_BRANCH
  - printf "\n" | pecl install imagick
-=======
- - export CORE_RELEASE=$TRAVIS_BRANCH
- - if ! [ $(phpenv version-name) = "5.3" ]; then printf "\n" | pecl install imagick; fi
- - if [ $(phpenv version-name) = "5.3" ]; then printf "\n" | pecl install imagick-3.3.0; fi
->>>>>>> cfbfe142
  - composer self-update || true
  - phpenv rehash
  - phpenv config-rm xdebug.ini
