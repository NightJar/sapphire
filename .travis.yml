--- conflicted
+++ resolved
@@ -4,17 +4,13 @@
   - 5.3
 
 env:
-<<<<<<< HEAD
-  - DB=MYSQL CORE_RELEASE=master
-=======
   global:
     - "ARTIFACTS_AWS_REGION=us-east-1"
     - "ARTIFACTS_S3_BUCKET=silverstripe-travis-artifacts"
     - secure: "DjwZKhY/c0wXppGmd8oEMiTV0ayfOXiCmi9Lg1aXoSXNnj+sjLmhYwhUWjehjR6IX0MRtzJG6v7V5Y+4nSGe+i+XIrBQnhPQ95Jrkm1gKofX2mznWTl9npQElNS1DXi58NLPbiB3qxHWGFBRAWmRQrsAouyZabkPnChnSa9ldOg="
     - secure: "UmbXCNLK0f2Dk+7qX8bOVcgIt4QhRvccoWvMUxaPtIU+95HCbG10eeCxvfOeBax+tHcRXmeCG4vM4tcuT/WoANkAma/VX74DylFjbWhks2tsKOcr2kjTrOwe6Q9CXOBjVAlcx0lnV/a+w83KARjXGnCrIbE7p7r4EDw31rkVufg="
   matrix:
-    - DB=MYSQL CORE_RELEASE=3.1
->>>>>>> f532b848
+    - DB=MYSQL CORE_RELEASE=master
 
 matrix:
   include:
@@ -25,15 +21,9 @@
     - php: 5.4
       env: DB=MYSQL CORE_RELEASE=master
     - php: 5.5
-<<<<<<< HEAD
       env: DB=MYSQL CORE_RELEASE=master
-    - php: 5.3
+    - php: 5.4
       env: DB=MYSQL CORE_RELEASE=master BEHAT_TEST=1
-=======
-      env: DB=MYSQL CORE_RELEASE=3.1
-    - php: 5.4
-      env: DB=MYSQL CORE_RELEASE=3.1 BEHAT_TEST=1
->>>>>>> f532b848
 
 before_script:
  - composer self-update
