--- conflicted
+++ resolved
@@ -67,7 +67,6 @@
 
 before_script:
 # Extra $PATH
-  - export PATH=~/.composer/vendor/bin:$PATH
   - export PATH=/usr/lib/chromium-browser/:$PATH
 
 # Init PHP
@@ -79,18 +78,10 @@
 # Install composer dependencies
   - composer validate
   - mkdir ./public
-<<<<<<< HEAD
   - if [[ $DB == PGSQL ]]; then composer require silverstripe/postgresql:3.x-dev --no-update; fi
   - if [[ $DB == SQLITE ]]; then composer require silverstripe/sqlite3:3.x-dev --no-update; fi
-  - composer require silverstripe/recipe-core:2.x-dev silverstripe/admin:2.x-dev silverstripe/versioned:2.x-dev --no-update
+  - composer require silverstripe/recipe-testing:^2 silverstripe/recipe-core:2.x-dev silverstripe/admin:2.x-dev silverstripe/versioned:2.x-dev --no-update
   - if [[ $PHPUNIT_TEST == cms ]] || [[ $BEHAT_TEST == cms ]]; then composer require silverstripe/recipe-cms:2.x-dev --no-update; fi
-=======
-  - if [[ $DB == PGSQL ]]; then composer require silverstripe/postgresql:2.0.x-dev --no-update; fi
-  - if [[ $DB == SQLITE ]]; then composer require silverstripe/sqlite3:2.0.x-dev --no-update; fi
-  - composer require silverstripe/recipe-testing:^1 silverstripe/recipe-core:1.2.x-dev silverstripe/admin:1.2.x-dev silverstripe/versioned:1.2.x-dev --no-update
-  - if [[ $PHPUNIT_TEST == cms ]] || [[ $BEHAT_TEST == cms ]]; then composer require silverstripe/recipe-cms:1.2.x-dev --no-update; fi
->>>>>>> d21e03d4
-  - if [[ $PHPCS_TEST ]]; then composer global require squizlabs/php_codesniffer:^3 --prefer-dist --no-interaction --no-progress --no-suggest -o; fi
   - composer install --prefer-source --no-interaction --no-progress --no-suggest --optimize-autoloader --verbose --profile
 
 # Log constants to CI for debugging purposes
