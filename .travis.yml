--- conflicted
+++ resolved
@@ -15,13 +15,9 @@
     - php: 5.4
       env: DB=MYSQL CORE_RELEASE=master
     - php: 5.5
-<<<<<<< HEAD
       env: DB=MYSQL CORE_RELEASE=master
-=======
-      env: DB=MYSQL CORE_RELEASE=3.1
     - php: 5.3
-      env: DB=MYSQL CORE_RELEASE=3.1 BEHAT_TEST=1
->>>>>>> aa6ca496
+      env: DB=MYSQL CORE_RELEASE=master BEHAT_TEST=1
 
 before_script:
  - composer self-update
