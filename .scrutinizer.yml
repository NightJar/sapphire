
inherit: true

build:
  environment:
    variables:
<<<<<<< HEAD
      COMPOSER_ROOT_VERSION: 5.x-dev
=======
      # Must match actual branch, not alias. E.g. 4.x-dev rather than 4.1.x-dev for 4 branch, but 4.0.x-dev for 4.0 branch
      COMPOSER_ROOT_VERSION: 4.x-dev
>>>>>>> 71c80d37
  nodes:
    analysis:
      tests:
        override: [php-scrutinizer-run]

filter:
  paths:
    - src/*
    - tests/*<|MERGE_RESOLUTION|>--- conflicted
+++ resolved
@@ -4,12 +4,7 @@
 build:
   environment:
     variables:
-<<<<<<< HEAD
       COMPOSER_ROOT_VERSION: 5.x-dev
-=======
-      # Must match actual branch, not alias. E.g. 4.x-dev rather than 4.1.x-dev for 4 branch, but 4.0.x-dev for 4.0 branch
-      COMPOSER_ROOT_VERSION: 4.x-dev
->>>>>>> 71c80d37
   nodes:
     analysis:
       tests:
