--- conflicted
+++ resolved
@@ -353,24 +353,6 @@
   MemberDatetimeOptionsetField:
     AMORPM: "AM (Ante meridiem) or PM (Post meridiem)"
     Custom: Prilagođen
-<<<<<<< HEAD
-    DATEFORMATBAD: 'Neispravan format datuma'
-    DAYNOLEADING: 'Dan u mesecu bez vodeće nule'
-    DIGITSDECFRACTIONSECOND: 'Jedna ili više cifara koje predstaljaju deseti deo sekunde'
-    FOURDIGITYEAR: 'Četvorocifrena godina'
-    FULLNAMEMONTH: 'Puno ime meseca (npr. Jun)'
-    MINUTENOLEADING: 'Minute bez vodeće nule'
-    MONTHNOLEADING: 'Mesec bez vodeće nule'
-    Preview: Prethodni pregled
-    SHORTMONTH: 'Kratko ime meseca (npr. Sept)'
-    TWODIGITDAY: 'Dvocifreni dan meseca'
-    TWODIGITHOUR: 'Dve cifre sati (00 do 23)'
-    TWODIGITMINUTE: 'Dve cifre minuta (00 do 59)'
-    TWODIGITMONTH: 'Dvocifreni mesec (01=Januar itd)'
-    TWODIGITSECOND: 'Dve cifre sekundi (00 do 59)'
-    TWODIGITYEAR: 'Dvocifrena godina'
-    Toggle: 'Prikaži pomoć za formatiranje'
-=======
     DATEFORMATBAD: "Neispravan format datuma"
     DAYNOLEADING: "Dan u mesecu bez vodeće nule"
     DIGITSDECFRACTIONSECOND: "Jedna ili više cifara koje predstaljaju deseti deo sekunde"
@@ -387,7 +369,6 @@
     TWODIGITSECOND: "Dve cifre sekundi (00 do 59)"
     TWODIGITYEAR: "Dvocifrena godina"
     Toggle: "Prikaži pomoć za formatiranje"
->>>>>>> 179996b5
   MemberImportForm:
     Help1: "<p>Uvezi korisnike u <em>CSV</em> formatu (zarezima razdvojene vrednosti). <small><a href=\"#\" class=\"toggle-advanced\">Prikaži napredno korišćenje</a></small></p>"
     ResultCreated: "Kreirano {count} članova"
