en_GB:
  AssetTableField:
    SIZE: Size
    TYPE: Type
  BBCodeParser:
    COLORED: "Coloured text"
    ITALICEXAMPLE: "Italic Text"
  ChangePasswordEmail_ss:
    HELLO: Hello
  File:
    NOFILESIZE: "File size is zero bytes."
  ForgotPasswordEmail_ss:
    HELLO: Hello
<<<<<<< HEAD
  HTMLEditorField:
    CSSCLASSCENTER: 'Centred, on its own.'
    LINK: 'Link'
=======
  HtmlEditorField:
    CSSCLASSCENTER: "Centred, on its own."
    LINK: Link
>>>>>>> bb74c862
  LeftAndMain:
    PAGETYPE: "Page type:"
    PERMAGAIN: "You have been logged out of the CMS. If you would like to log in again, enter a username and password below."
    PERMALREADY: "I'm sorry, but you can't access that part of the CMS. If you want to log in as someone else, do so below"
  Member:
    ERRORNEWPASSWORD: "Your have entered your new password differently, try again"
  Security:
    ALREADYLOGGEDIN: "You don't have access to this page. If you have another account that can access that page, you can log in again."
    LOGGEDOUT: "You have been logged out. If you would like to log in again, enter your credentials below."<|MERGE_RESOLUTION|>--- conflicted
+++ resolved
@@ -11,15 +11,9 @@
     NOFILESIZE: "File size is zero bytes."
   ForgotPasswordEmail_ss:
     HELLO: Hello
-<<<<<<< HEAD
-  HTMLEditorField:
-    CSSCLASSCENTER: 'Centred, on its own.'
-    LINK: 'Link'
-=======
   HtmlEditorField:
     CSSCLASSCENTER: "Centred, on its own."
     LINK: Link
->>>>>>> bb74c862
   LeftAndMain:
     PAGETYPE: "Page type:"
     PERMAGAIN: "You have been logged out of the CMS. If you would like to log in again, enter a username and password below."
