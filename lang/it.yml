--- conflicted
+++ resolved
@@ -36,10 +36,7 @@
     INSERTURL: 'Inserisci da URL'
     REMOVEINFO: 'Rimuovi questo file da questo campo'
     TOTAL: Totale
-<<<<<<< HEAD
-=======
     TOUPLOAD: 'Scegli i file da caricare...'
->>>>>>> e1352b64
     UPLOADINPROGRESS: 'Attendere prego... caricamento in corso'
     UPLOADOR: O
   BBCodeParser:
@@ -189,10 +186,7 @@
     INVALID_REQUEST: 'Richiesta non valida'
   DropdownField:
     CHOOSE: (Scegli)
-<<<<<<< HEAD
-=======
     CHOOSESEARCH: '(Scegliere o Cercare)'
->>>>>>> e1352b64
     SOURCE_VALIDATION: 'Per favore selezionare un valore tra quelli forniti. {value} non è un''opzione valida'
   EmailField:
     VALIDATION: 'Inserisci un indirizzo e-mail'
@@ -487,6 +481,7 @@
     PASSWORD: Password
     PASSWORDEXPIRED: 'La tua password è scaduta. Per favore selezionarne una nuova.'
     PLURALNAME: Utenti
+    REMEMBERME: 'Ricordati di me la prossima volta?'
     SINGULARNAME: Utente
     SUBJECTPASSWORDCHANGED: 'La tua password è stata cambiata'
     SUBJECTPASSWORDRESET: 'Link per azzerare la tua password'
