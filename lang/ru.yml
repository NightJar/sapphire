--- conflicted
+++ resolved
@@ -69,11 +69,7 @@
     ACCESS: 'Доступ к разделу ''{title}'''
     ACCESSALLINTERFACES: 'Доступ ко всему интерфейсу CMS'
     ACCESSALLINTERFACESHELP: 'Отменяет индивидуальные настройки прав доступа.'
-<<<<<<< HEAD
-    SAVE: 'Сохранить'
-=======
     SAVE: Сохранить
->>>>>>> d888ea5e
   CMSProfileController:
     MENUTITLE: 'Мой профиль'
   ChangePasswordEmail.ss:
@@ -240,11 +236,7 @@
     Delete: Удалить
     DeletePermissionsFailure: 'Нет прав на удаление'
     Deleted: 'Удалено %s %s'
-<<<<<<< HEAD
-    Save: 'Сохранить'
-=======
     Save: Сохранить
->>>>>>> d888ea5e
     Saved: 'Сохранено %s %s'
   GridFieldItemEditView.ss: null
   Group:
@@ -296,11 +288,7 @@
     IMAGEALT: 'Альтернативный текст (alt)'
     IMAGEALTTEXT: 'Альтернативный текст (alt) - показывается, если изображение недоступно'
     IMAGEALTTEXTDESC: 'Передается программе чтения экрана или отображается, если изображение недоступно'
-<<<<<<< HEAD
-    IMAGEDIMENSIONS: 'Размеры'
-=======
     IMAGEDIMENSIONS: Размеры
->>>>>>> d888ea5e
     IMAGEHEIGHTPX: Высота
     IMAGETITLE: 'Текст (всплывающая подсказка) - для дополнительной информации об изображении'
     IMAGETITLETEXT: 'Текст (всплывающая подсказка)'
@@ -342,19 +330,11 @@
     PLEASESAVE: 'Пожалуйста, сохраните страницу: ее нельзя обновить, т.к. она еще не была сохранена.'
     PreviewButton: Просмотр
     REORGANISATIONSUCCESSFUL: 'Древесная структура сайта успешно реорганизована.'
-<<<<<<< HEAD
-    SAVEDUP: 'Сохранено.'
-    VersionUnknown: неизвестно
-  LeftAndMain_Menu.ss:
-    Hello: Здравствуйте
-    LOGOUT: 'Выход'
-=======
     SAVEDUP: Сохранено.
     VersionUnknown: неизвестно
   LeftAndMain_Menu.ss:
     Hello: Здравствуйте
     LOGOUT: Выход
->>>>>>> d888ea5e
   LoginAttempt:
     Email: Email
     IP: IP-адрес
@@ -484,13 +464,8 @@
     FromRoleOnGroup: 'перенято из роли "%s" для группы "%s"'
   PermissionRole:
     OnlyAdminCanApply: 'Может применяться только администратором'
-<<<<<<< HEAD
-    PLURALNAME: 'Роли'
-    SINGULARNAME: 'Роль'
-=======
     PLURALNAME: Роли
     SINGULARNAME: Роль
->>>>>>> d888ea5e
     Title: Название
   PermissionRoleCode:
     PLURALNAME: 'Коды ролей доступа'
@@ -532,25 +507,15 @@
     MemberListCaution: 'Внимание: при удалении участников из этого списка они будут удалены из всех групп и из базы данных '
     NEWGROUP: 'Новая группа'
     PERMISSIONS: 'Права доступа'
-<<<<<<< HEAD
-    ROLES: 'Роли'
-    ROLESDESCRIPTION: 'Роли представляют собой сочетания различных прав доступа, которые могут быть присвоены группам.<br />При необходимости они наследуются от групп более высокого уровня.'
-    TABROLES: 'Роли'
-=======
     ROLES: Роли
     ROLESDESCRIPTION: 'Роли представляют собой сочетания различных прав доступа, которые могут быть присвоены группам.<br />При необходимости они наследуются от групп более высокого уровня.'
     TABROLES: Роли
->>>>>>> d888ea5e
     Users: Пользователи
   SecurityAdmin_MemberImportForm:
     BtnImport: 'Импорт из CSV'
     FileFieldLabel: 'Файл CSV <small>(Допустимые расширения: *.csv)</small>'
   SilverStripeNavigator:
-<<<<<<< HEAD
-    Edit: 'Редактировать'
-=======
     Edit: Редактировать
->>>>>>> d888ea5e
   SimpleImageField:
     NOUPLOAD: 'Не загружено ни одного изображения'
   SiteTree:
@@ -588,19 +553,11 @@
     AttachFile: 'Прикрепить файл(ы)'
     DELETE: 'Удалить из файлов'
     DELETEINFO: 'Окончательно удалить этот файл с сервера'
-<<<<<<< HEAD
-    DOEDIT: 'Сохранить'
-    DROPFILE: 'перетащите файл сюда'
-    DROPFILES: 'перетащить файлы'
-    Dimensions: 'Размеры'
-    EDIT: 'Редактировать'
-=======
     DOEDIT: Сохранить
     DROPFILE: 'перетащите файл сюда'
     DROPFILES: 'перетащить файлы'
     Dimensions: Размеры
     EDIT: Редактировать
->>>>>>> d888ea5e
     EDITINFO: 'Редактировать этот файл'
     FIELDNOTSET: 'Информация о файле не найдена'
     FROMCOMPUTER: 'С диска'
@@ -614,10 +571,6 @@
     REMOVEINFO: 'Удалить файл отсюда, но не удалять с сервера'
     STARTALL: 'Стартовать все'
     STARTALLINFO: 'Стартовать все загрузки'
-<<<<<<< HEAD
-    Saved: 'Сохранено'
-=======
     Saved: Сохранено
->>>>>>> d888ea5e
   Versioned:
     has_many_Versions: Версии