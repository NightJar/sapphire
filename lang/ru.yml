--- conflicted
+++ resolved
@@ -37,12 +37,8 @@
     INSERTURL: "Вставить ссылку"
     REMOVEINFO: "Удалить этот файл из поля"
     TOTAL: Всего
-<<<<<<< HEAD
-    TOUPLOAD: 'Загрузить файлы'
-    UPLOADINPROGRESS: 'Идет загрузка... Пожалуйста, подождите'
-=======
+    TOUPLOAD: "Загрузить файлы"
     UPLOADINPROGRESS: "Идет загрузка... Пожалуйста, подождите"
->>>>>>> bb74c862
     UPLOADOR: ИЛИ
   BBCodeParser:
     ALIGNEMENT: Выравнивание
@@ -202,25 +198,6 @@
   File:
     AviType: "Видеофайл AVI"
     Content: Содержание
-<<<<<<< HEAD
-    CssType: 'Файл CSS'
-    DmgType: 'Образ диска Apple'
-    DocType: 'Документ Word'
-    Filename: Имя файла
-    GifType: 'Изображение GIF - формат подходит для диаграмм'
-    GzType: 'Архив GZIP'
-    HtlType: 'Файл HTML'
-    HtmlType: 'Файл HTML'
-    INVALIDEXTENSION: 'Недопустимое расширение файла (допустимые расширения: {extensions})'
-    INVALIDEXTENSIONSHORT: 'Недопустимое расширение файла'
-    IcoType: 'Иконка'
-    JpgType: 'Изображение JPEG - формат подходит для фотографий'
-    JsType: 'Файл Javascript'
-    Mp3Type: 'Аудиофайл MP3'
-    MpgType: 'Видеофайл MPEG'
-    NOFILESIZE: 'Размер файла 0 байт.'
-    NOVALIDUPLOAD: 'Недействительный файл для загрузки'
-=======
     CssType: "Файл CSS"
     DmgType: "Образ диска Apple"
     DocType: "Документ Word"
@@ -236,20 +213,16 @@
     JsType: "Файл Javascript"
     Mp3Type: "Аудиофайл MP3"
     MpgType: "Видеофайл MPEG"
+    NOFILESIZE: "Размер файла 0 байт."
     NOVALIDUPLOAD: "Недействительный файл для загрузки"
->>>>>>> bb74c862
     Name: Название
     PLURALNAME: Файлы
     PdfType: "Файл Adobe Acrobat PDF"
     PngType: "Изображение PNG - универсальный графический формат"
     SINGULARNAME: Файл
-<<<<<<< HEAD
-    TOOLARGE: 'Превышен допустимый размер файла (максимально {size})'
-    TOOLARGESHORT: 'Размер файла превышает {size}'
-    TiffType: 'Изображение TIFF'
-=======
+    TOOLARGE: "Превышен допустимый размер файла (максимально {size})"
+    TOOLARGESHORT: "Размер файла превышает {size}"
     TiffType: "Изображение TIFF"
->>>>>>> bb74c862
     Title: Заголовок
     WavType: "Аудиофайл WAV"
     XlsType: "Таблица Excel"
@@ -463,16 +436,10 @@
     PreviewButton: Просмотр
     REORGANISATIONSUCCESSFUL: "Древесная структура сайта успешно реорганизована."
     SAVEDUP: Сохранено.
-<<<<<<< HEAD
-    ShowAsList: 'в виде списка'
-    TooManyPages: 'Слишком много страниц'
-    ValidationError: 'Ошибка проверки'
-    VersionUnknown: Неизвестна
-=======
     ShowAsList: "в виде списка"
     TooManyPages: "Слишком много страниц"
     ValidationError: "Ошибка проверки"
->>>>>>> bb74c862
+    VersionUnknown: Неизвестна
   LeftAndMain_Menu_ss:
     Hello: Здравствуйте
     LOGOUT: Выход
@@ -513,20 +480,12 @@
     NEWPASSWORD: "Новый пароль"
     NoPassword: "Для этого пользователя не задан пароль."
     PASSWORD: Пароль
-<<<<<<< HEAD
-    PASSWORDEXPIRED: 'Срок действия Вашего пароля истек. Пожалуйста установите новый.'
-    PLURALNAME: Члены группы
-    REMEMBERME: 'Запомнить меня? (на %d дней на этом устройстве)'
-    SINGULARNAME: Член группы
-    SUBJECTPASSWORDCHANGED: 'Ваш пароль изменен'
-    SUBJECTPASSWORDRESET: 'Ссылка для переустановки пароля'
-=======
     PASSWORDEXPIRED: "Срок действия Вашего пароля истек. Пожалуйста установите новый."
     PLURALNAME: "Члены группы"
+    REMEMBERME: "Запомнить меня? (на %d дней на этом устройстве)"
     SINGULARNAME: "Член группы"
     SUBJECTPASSWORDCHANGED: "Ваш пароль изменен"
     SUBJECTPASSWORDRESET: "Ссылка для переустановки пароля"
->>>>>>> bb74c862
     SURNAME: Фамилия
     TIMEFORMAT: "Формат времени"
     ValidationIdentifierFailed: "Невозможно заменить существующего участника #{id} c таким же идентификатором ({name} = {value}))"
@@ -544,26 +503,15 @@
   MemberDatetimeOptionsetField:
     AMORPM: "AM (Ante meridiem) или PM (Post meridiem)"
     Custom: Пользовательский
-<<<<<<< HEAD
-    DATEFORMATBAD: 'Неверный формат даты'
-    DAYNOLEADING: 'Число месяца без ведущего нуля'
-    DIGITSDECFRACTIONSECOND: 'Одна или более цифр для обозначения десятых долей секунды'
-    FOURDIGITYEAR: 'Год: четырьмя цифрами'
-    FULLNAMEMONTH: 'Название месяца полностью (июнь)'
-    HOURNOLEADING: 'Час без предшествующего нуля в 12 часовом формате'
-    HOURNOLEADING24: 'Час без предшествующего нуля в 24 часовом формате'
-    MINUTENOLEADING: 'Минуты без ведущего нуля'
-    MONTHNOLEADING: 'Месяц без ведущего нуля'
-=======
     DATEFORMATBAD: "Неверный формат даты"
     DAYNOLEADING: "Число месяца без ведущего нуля"
     DIGITSDECFRACTIONSECOND: "Одна или более цифр для обозначения десятых долей секунды"
     FOURDIGITYEAR: "Год: четырьмя цифрами"
     FULLNAMEMONTH: "Название месяца полностью (июнь)"
+    HOURNOLEADING: "Час без предшествующего нуля в 12 часовом формате"
     HOURNOLEADING24: "Час без предшествующего нуля в 24 часовом формате"
     MINUTENOLEADING: "Минуты без ведущего нуля"
     MONTHNOLEADING: "Месяц без ведущего нуля"
->>>>>>> bb74c862
     Preview: Просмотр
     SHORTMONTH: "Сокращенное название месяца (Июн)"
     TWODIGITDAY: "Число месяца: двумя цифрами"
