--- conflicted
+++ resolved
@@ -7,11 +7,7 @@
     FILENAME: ファイル名
     FOLDER: フォルダ
     LASTEDIT: 最終更新日
-<<<<<<< HEAD
-    OWNER: '所有者'
-=======
     OWNER: 所有者
->>>>>>> d6c2ffe7
     SIZE: ファイルサイズ
     TITLE: タイトル
     TYPE: ファイルの種類
@@ -19,17 +15,6 @@
   AssetUploadField:
     ChooseFiles: ファイルを選択
     DRAGFILESHERE: ここにファイルをドラッグ
-<<<<<<< HEAD
-    DROPAREA: 'ドロップ領域'
-    EDITALL: すべて編集
-    EDITANDORGANIZE: 編集と管理
-    EDITINFO: ファイルを編集
-    FILES: ファイル
-    FROMCOMPUTER: コンピュータからファイルを選択
-    FROMCOMPUTERINFO: コンピュータからアップロード
-    TOTAL: 合計
-    UPLOADINPROGRESS: 'しばらくお待ちください...アップロードは進行中です'
-=======
     DROPAREA: ドロップ領域
     EDITALL: すべて編集
     EDITANDORGANIZE: 編集と管理
@@ -39,7 +24,6 @@
     FROMCOMPUTERINFO: 'Upload from your computer'
     TOTAL: 合計
     UPLOADINPROGRESS: しばらくお待ちください...アップロードは進行中です
->>>>>>> d6c2ffe7
     UPLOADOR: もしくは
   BBCodeParser:
     ALIGNEMENT: 整列
@@ -73,21 +57,12 @@
     ERRORNOTADMIN: 'このユーザーは管理者（アドミニストレーター）ではありません'
     ERRORNOTREC: 'ユーザー名 / パスワードは認識されませんでした'
   Boolean:
-<<<<<<< HEAD
-    0: 偽
-    ANY: 何でも
-    1: 真
-  CMSLoadingScreen.ss:
-    LOADING: 読み込み中...
-    REQUIREJS: 'CMSを利用するにはJavascriptが有効化されている必要があります。'
-=======
     0: 'False'
     ANY: 何でも
     1: 'True'
   CMSLoadingScreen.ss:
     LOADING: 読み込み中...
     REQUIREJS: 'The CMS requires that you have JavaScript enabled.'
->>>>>>> d6c2ffe7
   CMSMain:
     ACCESS: 'Access to ''{title}'' section'
     ACCESSALLINTERFACES: すべてのCMSのセクションへアクセス
@@ -109,17 +84,10 @@
     SUCCESSADD2: '{name}を追加しました'
     SUCCESSEDIT: '更新日時 %s %s %s'
   ComplexTableField.ss:
-<<<<<<< HEAD
-    ADDITEM: '%sを追加'
-    NOITEMSFOUND: '項目が見つかりませんでした'
-    SORTASC: '昇順'
-    SORTDESC: 'ソート（下順）'
-=======
     ADDITEM: 'Add %s'
     NOITEMSFOUND: 'No items found'
     SORTASC: 昇順
     SORTDESC: ソート（下順）
->>>>>>> d6c2ffe7
   ComplexTableField_popup.ss:
     NEXT: 次へ
     PREVIOUS: 前へ
@@ -164,11 +132,7 @@
   DropdownField:
     CHOOSE: (選択)
   EmailField:
-<<<<<<< HEAD
-    VALIDATION: 'メールアドレスを入力してください'
-=======
     VALIDATION: メールアドレスを入力してください
->>>>>>> d6c2ffe7
   Email_BounceRecord:
     PLURALNAME: 'Eメール 反応記録'
     SINGULARNAME: 'Eメール 反応記録'
@@ -219,11 +183,7 @@
   FormField:
     NONE: 何もありません
   GridAction:
-<<<<<<< HEAD
-    DELETE_DESCRIPTION: Delete
-=======
     DELETE_DESCRIPTION: 削除
->>>>>>> d6c2ffe7
     Delete: 削除
     UnlinkRelation: リンク解除
   GridField:
@@ -234,11 +194,7 @@
     LEVELUP: 'Level up'
     LinkExisting: 'Link Existing'
     NewRecord: 新しい%s
-<<<<<<< HEAD
-    NoItemsFound: '項目が見つかりませんでした'
-=======
     NoItemsFound: 項目が見つかりませんでした
->>>>>>> d6c2ffe7
     PRINTEDAT: 'Printed at'
     PRINTEDBY: 'Printed by'
     PlaceHolder: '{type}を探す'
@@ -256,19 +212,6 @@
     Saved: '保存済み %s %s'
   GridFieldItemEditView.ss: null
   Group:
-<<<<<<< HEAD
-    AddRole: 'このグループに役割を追加する'
-    Code: グループコード
-    DefaultGroupTitleAdministrators: '管理者'
-    DefaultGroupTitleContentAuthors: 'コンテンツの著者'
-    Description: 説明文
-    GroupReminder: '元グループを選択された場合、このグループはその役割をすべて受け継ぎます。'
-    Locked: ロックしますか？
-    NoRoles: 役割が見つかりませんでした
-    Parent: '元グループ'
-    RolesAddEditLink: 役割の管理
-    Sort: '並び順'
-=======
     AddRole: このグループに役割を追加する
     Code: グループコード
     DefaultGroupTitleAdministrators: 管理者
@@ -280,7 +223,6 @@
     Parent: 元グループ
     RolesAddEditLink: 役割の管理
     Sort: 並び順
->>>>>>> d6c2ffe7
     has_many_Permissions: 承認
     many_many_Members: メンバー
   GroupImportForm:
@@ -292,19 +234,11 @@
   Hierarchy:
     InfiniteLoopNotAllowed: 'Infinite loop found within the "{type}" hierarchy. Please change the parent to resolve this'
   HtmlEditorField:
-<<<<<<< HEAD
-    ADDURL: 'URLを追加'
-    ADJUSTDETAILSDIMENSIONS: 'Details &amp; dimensions'
-    ANCHORVALUE: アンカー
-    BUTTONINSERT: '追加'
-    BUTTONINSERTLINK: 'リンクを追加'
-=======
     ADDURL: URLを追加
     ADJUSTDETAILSDIMENSIONS: 'Details &amp; dimensions'
     ANCHORVALUE: アンカー
     BUTTONINSERT: 追加
     BUTTONINSERTLINK: リンクを追加
->>>>>>> d6c2ffe7
     BUTTONREMOVELINK: リンクを削除
     BUTTONUpdate: 更新
     CAPTIONTEXT: タイトル
@@ -312,11 +246,7 @@
     CSSCLASSCENTER: 中央はテキストのみ
     CSSCLASSLEFT: '左側にテキストと一緒に処理してください'
     CSSCLASSLEFTALONE: 中央はテキストのみ
-<<<<<<< HEAD
-    CSSCLASSRIGHT: '右側にテキストと一緒に処理してください'
-=======
     CSSCLASSRIGHT: 右側にテキストと一緒に処理してください
->>>>>>> d6c2ffe7
     DETAILS: 詳細
     EMAIL: メールアドレス
     FILE: ファイル
@@ -324,32 +254,18 @@
     FROMCMS: CMSから
     FROMCOMPUTER: コンピュータから
     FROMWEB: Webから
-<<<<<<< HEAD
-    FindInFolder: 'フォルダ内を探す'
-    IMAGEALT: 代替テキスト(Alt)
-    IMAGEALTTEXT: '代替(Alt)テキスト - 画像が表示されなかった場合に表示されます'
-    IMAGEALTTEXTDESC: 'スクリーンリーダー利用者やイメージが表示されなかった場合に表示されます'
-=======
     FindInFolder: フォルダ内を探す
     IMAGEALT: 代替テキスト(Alt)
     IMAGEALTTEXT: '代替(Alt)テキスト - 画像が表示されなかった場合に表示されます'
     IMAGEALTTEXTDESC: スクリーンリーダー利用者やイメージが表示されなかった場合に表示されます
->>>>>>> d6c2ffe7
     IMAGEDIMENSIONS: サイズ
     IMAGEHEIGHTPX: Height
     IMAGETITLE: 'タイトル(ツールチップ)テキスト - 画像に対する追加的情報'
     IMAGETITLETEXT: タイトルテキスト(ツールチップ)
-<<<<<<< HEAD
-    IMAGETITLETEXTDESC: '画像に関する追加情報'
-    IMAGEWIDTHPX: Width
-    INSERTMEDIA: 'メディアを追加'
-    LINK: 'ハイライトテキストへのリンクの挿入/削除'
-=======
     IMAGETITLETEXTDESC: 画像に関する追加情報
     IMAGEWIDTHPX: Width
     INSERTMEDIA: メディアを追加
     LINK: ハイライトテキストへのリンクの挿入/削除
->>>>>>> d6c2ffe7
     LINKANCHOR: このページにアンカーを置く
     LINKDESCR: リンクの説明
     LINKEMAIL: メールアドレス
@@ -372,48 +288,30 @@
     DropdownBatchActionsDefault: アクション
     HELP: ヘルプ
     PAGETYPE: 'ページの種類:'
-<<<<<<< HEAD
-    PERMAGAIN: 'ログアウトしました。再度ログインする場合は下にユーザー名とパスワードを入力してください。'
-    PERMALREADY: '申し訳ございません。ご指定になられたCMSの箇所にはアクセスいただけません。別ユーザーとしてログインをされたい場合は、下記より行えます。'
-    PERMDEFAULT: '認証方法を選択し、CMSにアクセスするために利用する認証情報を入力してください。'
-=======
     PERMAGAIN: ログアウトしました。再度ログインする場合は下にユーザー名とパスワードを入力してください。
     PERMALREADY: 申し訳ございません。ご指定になられたCMSの箇所にはアクセスいただけません。別ユーザーとしてログインをされたい場合は、下記より行えます。
     PERMDEFAULT: 認証方法を選択し、CMSにアクセスするために利用する認証情報を入力してください。
->>>>>>> d6c2ffe7
     PLEASESAVE: '保存してください: 保存してないため更新できません。'
     PreviewButton: プレビュー
     REORGANISATIONSUCCESSFUL: サイトツリーの再編集に成功しました。
     SAVEDUP: 保存済み
     VersionUnknown: 不明
   LeftAndMain_Menu.ss:
-<<<<<<< HEAD
-    Hello: こんにちは！
-=======
     Hello: Hi
->>>>>>> d6c2ffe7
     LOGOUT: ログアウト
   LoginAttempt:
     Email: メールアドレス
     IP: IPアドレス
     Status: ステータス
   Member:
-<<<<<<< HEAD
-    ADDGROUP: 'グループを追加'
-=======
     ADDGROUP: グループを追加
->>>>>>> d6c2ffe7
     BUTTONCHANGEPASSWORD: パスワードの変更
     BUTTONLOGIN: ログイン
     BUTTONLOGINOTHER: 他の誰かとしてログイン
     BUTTONLOSTPASSWORD: パスワードを紛失
     CONFIRMNEWPASSWORD: 新しいパスワードを確認します
     CONFIRMPASSWORD: パスワード（確認のためもう一度）
-<<<<<<< HEAD
-    DefaultAdminFirstname: '初期管理者'
-=======
     DefaultAdminFirstname: 初期管理者
->>>>>>> d6c2ffe7
     DefaultDateTime: 初期設定
     EMAIL: メールアドレス
     EMPTYNEWPASSWORD: 'パスワードが空です。もう一度入力して下さい。'
@@ -482,21 +380,13 @@
     DELETEDRECORDS: '{count}レコードを削除しました。'
     IMPORT: CSVからインポート
     IMPORTEDRECORDS: '{count}レコードを取り込みました。'
-<<<<<<< HEAD
-    NOCSVFILE: 'インポートするためのCSVファイルを参照してください'
-=======
     NOCSVFILE: インポートするためのCSVファイルを参照してください
->>>>>>> d6c2ffe7
     NOIMPORT: インポートするものがありません。
     RESET: リセット
     Title: 'Data Models'
     UPDATEDRECORDS: '{count}レコードを更新しました。'
   ModelAdmin_ImportSpec.ss:
-<<<<<<< HEAD
-    IMPORTSPECFIELDS: 'データベースカラム'
-=======
     IMPORTSPECFIELDS: データベースカラム
->>>>>>> d6c2ffe7
     IMPORTSPECLINK: 'Show Specification for %s'
     IMPORTSPECRELATIONS: 関連
     IMPORTSPECTITLE: 'Specification for %s'
@@ -526,19 +416,11 @@
   Permissions:
     PERMISSIONS_CATEGORY: 役割とアクセス権限
   PhoneNumberField:
-<<<<<<< HEAD
-    VALIDATION: '電話番号を入力してください'
-  RelationComplexTableField.ss:
-    ADD: '追加'
-    CSVEXPORT: CSVへ書き出し
-    NOTFOUND: '項目が見つかりませんでした'
-=======
     VALIDATION: 電話番号を入力してください
   RelationComplexTableField.ss:
     ADD: 追加
     CSVEXPORT: 'Export to CSV'
     NOTFOUND: 'No items found'
->>>>>>> d6c2ffe7
   Security:
     ALREADYLOGGEDIN: 'あなたはこのページにアクセスできません。別のアカウントを持っていたら <a href="%s">再ログイン</a>を行ってください。'
     BUTTONSEND: 'パスワードリセットのリンクを送信してください'
@@ -554,11 +436,7 @@
     PASSWORDSENTHEADER: 'Password reset link sent to ''{email}'''
     PASSWORDSENTTEXT: 'Thank you! A reset link has been sent to ''{email}'', provided an account exists for this email address.'
   SecurityAdmin:
-<<<<<<< HEAD
-    ACCESS_HELP: 'ユーザを閲覧、追加、編集すること、及び、そのユーザに対して権限や役割を割り当てることを許可'
-=======
     ACCESS_HELP: ユーザを閲覧、追加、編集すること、及び、そのユーザに対して権限や役割を割り当てることを許可
->>>>>>> d6c2ffe7
     APPLY_ROLES: 役割をグループへ適用
     APPLY_ROLES_HELP: 'Ability to edit the roles assigned to a group. Requires the "Access to ''Users'' section" permission.'
     EDITPERMISSIONS: グループの権限を編集
@@ -587,28 +465,17 @@
   TableField:
     ISREQUIRED: 'In %s ''%s'' is required'
   TableField.ss:
-<<<<<<< HEAD
-    ADD: '新しい行を追加'
-    ADDITEM: '%sを追加'
-=======
     ADD: 新しい行を追加
     ADDITEM: 'Add %s'
->>>>>>> d6c2ffe7
   TableListField:
     CSVEXPORT: CSVにエクスポート
     PRINT: 印刷
     Print: Print
     SELECT: 選択：
   TableListField.ss:
-<<<<<<< HEAD
-    NOITEMSFOUND: '項目が見つかりませんでした'
-    SORTASC: '昇順で並べ替え'
-    SORTDESC: '降順で並べ替え'
-=======
     NOITEMSFOUND: 'No items found'
     SORTASC: 昇順で並べ替え
     SORTDESC: 降順で並べ替え
->>>>>>> d6c2ffe7
   TableListField_PageControls.ss:
     DISPLAYING: Displaying
     OF: of
@@ -627,42 +494,24 @@
     ATTACHFILES: ファイルを添付
     AttachFile: ファイルを添付
     DELETE: 'Delete from files'
-<<<<<<< HEAD
-    DELETEINFO: 'ファイルストレージから永久にこのファイルは削除されました'
-=======
     DELETEINFO: ファイルストレージから永久にこのファイルは削除されました
->>>>>>> d6c2ffe7
     DOEDIT: 保存
     DROPFILE: ファイルをドロップ
     DROPFILES: ファイルをドロップ
     Dimensions: Dimensions
-<<<<<<< HEAD
-    EDIT: 編集
-    EDITINFO: このファイルを編集
-    FIELDNOTSET: 'ファイル情報が見つかりませんでした'
-    FROMCOMPUTER: コンピュータから
-    FROMCOMPUTERINFO: ファイルから選択
-=======
     EDIT: Edit
     EDITINFO: このファイルを編集
     FIELDNOTSET: ファイル情報が見つかりませんでした
     FROMCOMPUTER: コンピュータから
     FROMCOMPUTERINFO: 'Select from files'
->>>>>>> d6c2ffe7
     FROMFILES: ファイルから
     MAXNUMBEROFFILES: '最大数の{count}ファイルを超えました。'
     MAXNUMBEROFFILESSHORT: '{count}ファイルしかアップロードすることができません'
     REMOVE: 削除
     REMOVEERROR: ファイルの削除におけるエラー
-<<<<<<< HEAD
-    REMOVEINFO: 'ここからこのファイルを削除。ただし、ファイルのストレージからこのファイルの削除はしない。'
-    STARTALL: すべて開始
-    STARTALLINFO: すべてのアップロードを開始
-=======
     REMOVEINFO: ここからこのファイルを削除。ただし、ファイルのストレージからこのファイルの削除はしない。
     STARTALL: すべて開始
     STARTALLINFO: 'Start all uploads'
->>>>>>> d6c2ffe7
     Saved: 保存しました
   Versioned:
     has_many_Versions: バージョン