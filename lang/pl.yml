pl:
  AssetAdmin:
<<<<<<< HEAD
    ALLOWEDEXTS: 'Allowed extensions'
=======
    ALLOWEDEXTS: 'Dopuszczalne rozszerzenia'
>>>>>>> d888ea5e
    NEWFOLDER: NowyFolder
  AssetTableField:
    CREATED: 'Po raz pierwszy wgrany'
    DIM: Rozmiar
    FILENAME: 'Nazwa pliku'
    FOLDER: Folder
    LASTEDIT: 'Ostatnio zmieniony'
    OWNER: Właściciel
    SIZE: 'Rozmiar pliku'
    TITLE: Tytuł
    TYPE: 'Typ pliku'
    URL: 'Adres URL'
  AssetUploadField:
    ChooseFiles: 'Wybierz pliki'
    DRAGFILESHERE: 'Przeciągnij tu pliki'
    DROPAREA: 'Obszar upuszczania'
    EDITALL: 'Edytuj wszystkie'
    EDITANDORGANIZE: 'Edytuj i organizuj'
    EDITINFO: 'Edytuj pliki'
    FILES: Pliki
    FROMCOMPUTER: 'Wybierz pliki z komputera'
    FROMCOMPUTERINFO: 'Załaduj z twojego komputera'
    TOTAL: Razem
    TOUPLOAD: 'Wybierz pliki do załadowania...'
    UPLOADINPROGRESS: 'Pliki są przesyłane... proszę czekać'
    UPLOADOR: LUB
  BBCodeParser:
    ALIGNEMENT: Wyrównanie
    ALIGNEMENTEXAMPLE: 'wyrównany w prawo'
    BOLD: 'Pogrubiony tekst'
    BOLDEXAMPLE: Pogrubienie
    CODE: 'Blok kodu'
    CODEDESCRIPTION: 'Nieformatowany blok kodu'
    CODEEXAMPLE: 'Blok kodu'
    COLORED: 'Kolorowany tekst'
    COLOREDEXAMPLE: 'niebieski tekst'
    EMAILLINK: 'Link e-mail'
    EMAILLINKDESCRIPTION: 'Stwórz link do adresu e-mail'
    IMAGE: Obrazek
    IMAGEDESCRIPTION: 'Pokaż obrazek w swoim poście'
    ITALIC: Kursywa
    ITALICEXAMPLE: Kursywa
    LINK: 'Link do strony'
    LINKDESCRIPTION: 'Link do innej strony lub URL'
    STRUCK: 'Wykreślony tekst'
    STRUCKEXAMPLE: Wykreślenie
    UNDERLINE: 'Podkreślony tekst'
    UNDERLINEEXAMPLE: Podkreślenie
    UNORDERED: 'Nienumerowana lista'
    UNORDEREDDESCRIPTION: 'Nienumerowana lista'
    UNORDEREDEXAMPLE1: 'nienumerowany element 1'
  BackLink_Button.ss:
    Back: Wstecz
  BasicAuth:
    ENTERINFO: 'Wprowadź username i hasło'
    ERRORNOTADMIN: 'Ten użytkownik nie jest administratorem'
    ERRORNOTREC: 'Nie istnieje taki username/hasło'
  Boolean:
    0: Nie
    ANY: Jakikolwiek
    1: Tak
  CMSLoadingScreen.ss:
    LOADING: Wczytywanie...
    REQUIREJS: 'CMS wymaga włączonej obsługi JavaScript.'
  CMSMain:
    ACCESS: 'Dostęp do sekcji ''{title}'''
    ACCESSALLINTERFACES: 'Dostęp do wszystkich sekcji CMSa'
    ACCESSALLINTERFACESHELP: 'Nadpisuje bardziej specyficzne ustawienia dostępu.'
    SAVE: Zapisz
  CMSProfileController:
<<<<<<< HEAD
    MENUTITLE: 'My Profile'
=======
    MENUTITLE: 'Mój profil'
>>>>>>> d888ea5e
  ChangePasswordEmail.ss:
    CHANGEPASSWORDTEXT1: 'Zmieniłeś hasło na'
    CHANGEPASSWORDTEXT2: 'Teraz możesz używać następujących danych do logowania się:'
    EMAIL: Email
    HELLO: Cześć
    PASSWORD: Hasło
  CheckboxField:
    - Nie
    - Tak
  ComplexTableField:
    CLOSEPOPUP: 'Zamknij Okienko'
    SUCCESSADD2: 'Dodano {name}'
    SUCCESSEDIT: 'Zapisano %s %s %s'
  ComplexTableField.ss:
    ADDITEM: 'Dodaj %s'
    NOITEMSFOUND: 'Nie znaleziono żadnych elementów'
    SORTASC: 'Sortuj rosnąco'
    SORTDESC: 'Sortuj malejąco'
  ComplexTableField_popup.ss:
    NEXT: Następny
    PREVIOUS: Poprzedni
  ConfirmedPasswordField:
    ATLEAST: 'Hasła muszą mieć przynajmniej {min} znaków.'
    BETWEEN: 'Hasła muszą mieć długość pomiędzy {min} a {max} znaków.'
    MAXIMUM: 'Hasła mogą mieć co najwyżej {max} znaków.'
    SHOWONCLICKTITLE: 'Zmiana Hasła'
  CreditCardField:
    FIRST: pierwszy
    FOURTH: czwarty
    SECOND: drugi
    THIRD: trzeci
  CurrencyField:
    CURRENCYSYMBOL: $
  DataObject:
    PLURALNAME: 'Obiekty danych'
    SINGULARNAME: 'Obiekt danych'
  Date:
    DAY: dzień
    DAYS: dni
    HOUR: godzina
    HOURS: godziny
    MIN: min
    MINS: minuty
    MONTH: miesiąc
    MONTHS: miesiące
    SEC: sekunda
    SECS: sekundy
    TIMEDIFFAGO: '{difference} temu'
    TIMEDIFFIN: 'w {difference}'
    YEAR: rok
    YEARS: lata
  DateField:
    NOTSET: 'nie ustawiono'
    TODAY: dzisiaj
    VALIDDATEFORMAT2: 'Proszę wprowadź prawidłowy format daty ({format})'
    VALIDDATEMAXDATE: 'Twoja data musi być wcześniejsza lub taka sama, jak maksymalna dozwolona data ({date})'
    VALIDDATEMINDATE: 'Twoja data musi być późniejsza lub taka sama, jak minimalna dozwolona data ({date})'
  DatetimeField:
    NOTSET: 'Nie ustawiono'
  Director:
    INVALID_REQUEST: 'Nieprawidłowe żądanie'
  DropdownField:
    CHOOSE: (wybierz)
  EmailField:
    VALIDATION: 'Proszę podaj adres e-mail'
  Email_BounceRecord:
    PLURALNAME: 'Historia odrzuconych e-maili'
    SINGULARNAME: 'Odrzucony e-mail'
  Enum:
    ANY: Jakikolwiek
  File:
<<<<<<< HEAD
    AviType: 'AVI video file'
=======
    AviType: 'Plik video AVI'
>>>>>>> d888ea5e
    Content: Zawartość
    CssType: 'Plik CSS'
    DmgType: 'Obraz dysku Apple'
    DocType: 'Dokument Worda'
    Filename: 'Nazwa pliku'
    GifType: 'Obrazek GIF, dobry do diagramów'
<<<<<<< HEAD
    GzType: 'GZIP compressed file'
=======
    GzType: 'Plik skompresowany GZIP'
>>>>>>> d888ea5e
    HtlType: 'Plik HTML'
    HtmlType: 'Plik HTML'
    INVALIDEXTENSION: 'Rozszerzenie niedozwolone (dozwolone: {extensions})'
    INVALIDEXTENSIONSHORT: 'Rozszerzenie niedozwolone'
    IcoType: Ikona
    JpgType: 'Obrazek JPEG, dobry do zdjęć'
    JsType: 'Plik JavaScript'
    Mp3Type: 'Plik MP3'
<<<<<<< HEAD
    MpgType: 'MPEG video file'
=======
    MpgType: 'Plik video MPEG'
>>>>>>> d888ea5e
    NOFILESIZE: 'Rozmiar pliku to zero bajtów.'
    NOVALIDUPLOAD: 'Plik nie został poprawnie przesłany'
    Name: Nazwa
    PLURALNAME: Pliki
    PdfType: 'Plik Adobe Acrobat PDF'
    PngType: 'Plik PNG, dobry do zastosowania w większości przypadków'
    SINGULARNAME: Plik
    TOOLARGE: 'Plik jest za duży, maksymalnie dozwolone jest {size}'
    TOOLARGESHORT: 'Rozmiar pliku przekracza {size}'
    TiffType: 'Plik TIFF'
    Title: Tytuł
<<<<<<< HEAD
    WavType: 'WAV audo file'
    XlsType: 'Excel spreadsheet'
=======
    WavType: 'Plik audio WAV'
    XlsType: 'Arkusz kalkulacyjny Excel'
>>>>>>> d888ea5e
    ZipType: 'Plik ZIP, skompresowany'
  FileIFrameField:
    ATTACH: 'Dołącz {type}'
    ATTACHONCESAVED: 'Element {type} może zostać dołączony dopiero po pierwszym zapisaniu rekordu.'
    ATTACHONCESAVED2: 'Pliki mogą zostać dołączone dopiero po pierwszym zapisaniu rekordu.'
    DELETE: 'Usuń {type}'
    DISALLOWEDFILETYPE: 'Wgrywanie plików tego typu nie jest dozwolone'
    FILE: Plik
    FROMCOMPUTER: 'Z Twojego Komputera'
    FROMFILESTORE: 'Ze Składnicy Plików'
    NOSOURCE: 'Wybierz źródło pliku do załaczenia'
    REPLACE: 'Zastąp {type}'
  FileIFrameField_iframe.ss:
    TITLE: 'Iframe wgrywania zdjęć'
  Filesystem:
    SYNCRESULTS: 'Synchronizacja zakończona: stworzono {createdcount} i usunięto {deletedcount} pozycji'
  Folder:
    PLURALNAME: Foldery
    SINGULARNAME: Folder
  ForgotPasswordEmail.ss:
    HELLO: Cześć
    TEXT1: 'Oto twój'
    TEXT2: 'link zmiany hasła'
    TEXT3: dla
  Form:
    FIELDISREQUIRED: '%s jest wymagane'
    SubmitBtnLabel: Przejdź
    VALIDATIONCREDITNUMBER: 'Proszę upewnij się, że wprowadzony numer karty kredytowej {number} jest prawidłowy'
    VALIDATIONNOTUNIQUE: 'Wprowadzona wartość nie jest unikalna'
    VALIDATIONPASSWORDSDONTMATCH: 'Hasła nie są takie same'
    VALIDATIONPASSWORDSNOTEMPTY: 'Hasło nie może być puste'
    VALIDATIONSTRONGPASSWORD: 'Hasła muszą mieć przynajmniej jedną cyfrę oraz jeden znak alfanumeryczny.'
    VALIDATOR: Walidator
    VALIDCURRENCY: 'Proszę podaj prawidłową walutę'
  FormField:
    NONE: brak
  GridAction:
    DELETE_DESCRIPTION: Usuń
    Delete: Usuń
    UnlinkRelation: 'Usuń łącze'
  GridField:
    Add: 'Dodaj {name}'
    Filter: Filtr
    FilterBy: 'Filtruj wg'
    Find: Wyszukaj
    LEVELUP: 'W górę'
    LinkExisting: 'Linkuj istniejący'
    NewRecord: 'Nowy %s'
    NoItemsFound: 'Nie znaleziono elementów'
    PRINTEDAT: 'Wydrukowane na'
    PRINTEDBY: 'Wydrukowane przez'
    PlaceHolder: 'Znajdź {type}'
    PlaceHolderWithLabels: 'Znajdź {type} wg {name}'
    RelationSearch: 'Wyszukiwanie powiązań'
    ResetFilter: Resetuj
  GridFieldAction_Delete:
    DeletePermissionsFailure: 'Brak uprawnień do usuwania'
  GridFieldDetailForm:
    CancelBtn: Anuluj
    Create: Stwórz
    Delete: Usuń
    DeletePermissionsFailure: 'Brak uprawnień do usuwania'
    Deleted: 'Usunięto %s %s'
    Save: Zapisz
    Saved: 'Zapisano %s %s'
  GridFieldItemEditView.ss: null
  Group:
    AddRole: 'Dodaj rolę dla tej grupy'
    Code: 'Kod Grupy'
    DefaultGroupTitleAdministrators: Administratorzy
    DefaultGroupTitleContentAuthors: 'Autor treści'
    Description: Opis
    GroupReminder: 'Jeśli wybierzesz nadrzędną grupę, obecna grupa otrzyma wszystkie jej role'
    Locked: 'Zablokowana?'
    NoRoles: 'Nie znaleziono ról'
    PLURALNAME: Grupy
    Parent: 'Grupa nadrzędna'
    RolesAddEditLink: 'Zarządzaj rolami'
    SINGULARNAME: Grupa
    Sort: 'Kolejność Sortowania'
    has_many_Permissions: Zezwolenia
    many_many_Members: Członkowie
  GroupImportForm:
    Help1: '<p>Zaimportuj użytkowników w <em>formacie CSV</em> (tekst rozdzielany przecinkami). <small><a href="#" class="toggle-advanced">Zaawansowane</a></small></p>'
    Help2: '<div class="advanced">	<h4>Advanced usage</h4>	<ul>	<li>Allowed columns: <em>%s</em></li>	<li>Existing groups are matched by their unique <em>Code</em> value, and updated with any new values from the 	imported file</li>	<li>Group hierarchies can be created by using a <em>ParentCode</em> column.</li>	<li>Permission codes can be assigned by the <em>PermissionCode</em> column. Existing permission codes are not	cleared.</li>	</ul></div>'
    ResultCreated: 'Stworzono grup: {count}'
    ResultDeleted: 'Usunięto grup: %d'
    ResultUpdated: 'Zaktualizowano grup: %d'
  Hierarchy:
    InfiniteLoopNotAllowed: 'Znaleziono nieskończoną pętlę wewnątrz hierarchii "{type}". Proszę zmień rodzica by to rozwiązać.'
  HtmlEditorField:
    ADDURL: 'Dodaj adres URL'
    ADJUSTDETAILSDIMENSIONS: 'Szczegóły i rozmiar'
    ANCHORVALUE: Odnośnik
    BUTTONINSERT: Wstaw
    BUTTONINSERTLINK: 'Wstaw link'
    BUTTONREMOVELINK: 'Zmień link'
    BUTTONUpdate: Aktualizuj
    CAPTIONTEXT: Tekst
    CSSCLASS: Wyrównanie/styl
    CSSCLASSCENTER: Wyśrodkowane
    CSSCLASSLEFT: 'Tekst po lewej'
    CSSCLASSLEFTALONE: 'Samo, po lewej.'
    CSSCLASSRIGHT: 'Tekst po prawej'
    DETAILS: Szczegóły
    EMAIL: 'Adres e-mail'
    FILE: Plik
    FOLDER: Folder
    FROMCMS: 'Z systemu CMS'
    FROMCOMPUTER: 'Z komputera'
    FROMWEB: 'Z WWW'
    FindInFolder: 'Znajdź w Folderze'
    IMAGEALT: 'Tekst alternatywny (alt)'
    IMAGEALTTEXT: 'Tekst alternatywny (alt) - pokazywany gdy obrazek nie może być wyświetlony'
    IMAGEALTTEXTDESC: 'Używane przez czytniki dla niewidomych oraz gdy nie można pobrać obrazu'
    IMAGEDIMENSIONS: Rozmiar
    IMAGEHEIGHTPX: 'Wysokość (px)'
    IMAGETITLE: 'Tytuł (tooltip) - dodatkowe informacje o obrazku'
    IMAGETITLETEXT: 'Tytuł (wyskakujący dymek)'
    IMAGETITLETEXTDESC: 'Po dodatkowe informacje o obrazku'
    IMAGEWIDTHPX: 'Szerokość (px)'
    INSERTMEDIA: 'Wstaw Media'
    LINK: 'Wstaw/edytuj link z podświetlonego tekstu '
    LINKANCHOR: 'Odnośnik na tej stronie'
    LINKDESCR: 'Opis linku'
    LINKEMAIL: 'Adres e-mail'
    LINKEXTERNAL: 'Inna strona'
    LINKFILE: 'Pobierz plik'
    LINKINTERNAL: 'Strona na tej witrynie'
    LINKOPENNEWWIN: 'Otworzyć link w nowym oknie?'
    LINKTO: 'Linkuj do'
    PAGE: Strona
    URL: URL
    URLNOTANOEMBEDRESOURCE: 'Adres URL ''{url}'' nie mógł zostać przekształcony w zasób medialny'
    UpdateMEDIA: 'Zaktualizuj Media'
  Image:
    PLURALNAME: Pliki
    SINGULARNAME: Plik
  ImageField:
    IMAGE: Obraz
  Image_Cached:
    PLURALNAME: Pliki
    SINGULARNAME: Plik
  Image_iframe.ss:
    TITLE: 'Ładowanie Zdjęć (Iframe)'
  LeftAndMain:
    CANT_REORGANISE: 'Nie masz uprawnień by zmieniać strony na najwyższym poziomie. Twoje zmiany nie zostały zapisane.'
    DELETED: Usunięto.
    DropdownBatchActionsDefault: Akcje
    HELP: Pomoc
    PAGETYPE: 'Rodzaj strony:'
    PERMAGAIN: 'Zostałeś wylogowany z CMSa. Jeśli chcesz zalogować się ponownie, wpisz login i hasło poniżej.'
    PERMALREADY: 'Niestety nie masz dostępu do tej części CMS. Jeśli chcesz zalogować się jako ktoś inny, zrób to poniżej'
    PERMDEFAULT: 'Proszę wybrać metodę identyfikacji i wpisać swoje dane, aby uruchomić CMSa.'
    PLEASESAVE: 'Proszę zapisać stronę. Ta strona nie mogła zostać uaktualniona, ponieważ nie została jeszcze zapisana.'
<<<<<<< HEAD
    PreviewButton: 'Podgląd'
=======
    PreviewButton: Podgląd
>>>>>>> d888ea5e
    REORGANISATIONSUCCESSFUL: 'Pomyślnie zreorganizowano drzewo serwisu.'
    SAVEDUP: Zapisano.
    VersionUnknown: nieznany
  LeftAndMain_Menu.ss:
    Hello: Witaj
    LOGOUT: 'Wyloguj się'
  LoginAttempt:
    Email: 'Adres E-mail'
    IP: 'Adres IP'
    PLURALNAME: 'Próby logowania'
    SINGULARNAME: 'Próba logowania'
    Status: Status
  Member:
    ADDGROUP: 'Dodaj grupę'
    BUTTONCHANGEPASSWORD: 'Zmień hasło'
    BUTTONLOGIN: Zaloguj
    BUTTONLOGINOTHER: 'Zaloguj jako ktoś inny'
    BUTTONLOSTPASSWORD: 'Zgubiłem hasło'
<<<<<<< HEAD
    CANTEDIT: 'You don''t have permission to do that'
=======
    CANTEDIT: 'Nie posiadasz odpowiednich uprawnień.'
>>>>>>> d888ea5e
    CONFIRMNEWPASSWORD: 'Potwierdź nowe hasło'
    CONFIRMPASSWORD: 'Potwierdź hasło'
    DATEFORMAT: 'Format daty'
    DefaultAdminFirstname: 'Domyślny administrator'
    DefaultDateTime: domyślny
    EMAIL: E-mail
    EMPTYNEWPASSWORD: 'Nowe hasło nie może być puste, spróbuj ponownie.'
    ENTEREMAIL: 'Wpisz adres e-mail aby otrzymać link do zmiany hasła.'
    ERRORLOCKEDOUT: 'Twoje konto zostało tymczasowo zablokowane z powodu zbyt wielu błędnych prób logowania. Spróbuj ponownie w ciągu 20 minut.'
    ERRORNEWPASSWORD: 'Wprowadziłeś niepoprawnie nowe hasło, spróbuj ponownie'
    ERRORPASSWORDNOTMATCH: 'Twoje hasło nie zgadza się, spróbuj ponownie'
    ERRORWRONGCRED: 'E-mail lub hasło są nieprawidłowe. Spróbuj ponownie.'
    FIRSTNAME: Imię
    INTERFACELANG: 'Język interfejsu'
    INVALIDNEWPASSWORD: 'Nie możesz użyć takiego hasła: {password}'
    LOGGEDINAS: 'Zostałeś zalogowany jako {name}.'
    NEWPASSWORD: 'Nowe hasło'
    PASSWORD: Hasło
    PLURALNAME: Użytkownicy
    REMEMBERME: 'Zapamiętaj mnie?'
    SINGULARNAME: Członek
    SUBJECTPASSWORDCHANGED: 'Twoje hasło zostało zmienione'
    SUBJECTPASSWORDRESET: 'Twój link do zmiany hasła'
    SURNAME: Nazwisko
    TIMEFORMAT: 'Format czasu'
    VALIDATIONMEMBEREXISTS: 'Użytkownik z tym adresem już istnieje'
    ValidationIdentifierFailed: 'Nie można nadpisać istniejącego członka #{id} identycznym identyfikatorem ({name} = {value})'
    WELCOMEBACK: 'Witaj ponownie, {firstname}'
    YOUROLDPASSWORD: 'Twoje stare hasło'
    belongs_many_many_Groups: Grupy
    db_LastVisited: 'Data ostatniej wizyty'
    db_Locale: 'Język Interfejsu'
    db_LockedOutUntil: 'Zablokowany do'
    db_NumVisit: 'Ilość odwiedzin'
    db_Password: Hasło
    db_PasswordExpiry: 'Data wygaśnięcia hasła'
  MemberAuthenticator:
    TITLE: 'E-mail i Hasło'
  MemberDatetimeOptionsetField:
    AMORPM: 'AM (przed południem) lub PM (po południu)'
    'APPLY FILTER': 'Zastosuj filtr'
    Custom: Własny
    DATEFORMATBAD: 'Nieprawidłowy format daty'
    DAYNOLEADING: 'Dzień miesiąca bez wiodącego zera'
    DIGITSDECFRACTIONSECOND: 'Jedna lub więcej cyfr reprezentujących ułamek sekundy'
    FOURDIGITYEAR: 'Czterocyfrowy rok'
    FULLNAMEMONTH: 'Pełna nazwa miesiąca (np. Czerwiec)'
    HOURNOLEADING: 'Godzina bez wiodącego zera'
    MINUTENOLEADING: 'Minuta bez wiodącego zera'
    MONTHNOLEADING: 'Miesiąc bez wiodącego zera'
<<<<<<< HEAD
    Preview: 'Podgląd'
=======
    Preview: Podgląd
>>>>>>> d888ea5e
    SHORTMONTH: 'Skrócona nazwa miesiąca (np. Cze)'
    TOGGLEHELP: 'Przełącz pomoc formatowania'
    TWODIGITDAY: 'Dwucyfrowy dzień miesiąca'
    TWODIGITHOUR: 'Dwucyfrowa godzina (od 00 do 23)'
    TWODIGITMINUTE: 'Dwucyfrowa minuta (od 00 do 59)'
    TWODIGITMONTH: 'Dwucyfrowy miesiąc (01=Styczeń, itd.)'
    TWODIGITSECOND: 'Dwucyfrowa sekunda (od 00 do 59)'
    TWODIGITYEAR: 'Dwucyfrowy rok'
  MemberImportForm:
    Help1: '<p>Zaimportuj użytkowników w <em>formacie CSV</em> (tekst rozdzielany przecinkami). <small><a href="#" class="toggle-advanced">Zaawansowane</a></small></p>'
    Help2: '<div class="advanced">	<h4>Advanced usage</h4>	<ul>	<li>Allowed columns: <em>%s</em></li>	<li>Existing users are matched by their unique <em>Code</em> property, and updated with any new values from	the imported file.</li>	<li>Groups can be assigned by the <em>Groups</em> column. Groups are identified by their <em>Code</em> property,	multiple groups can be separated by comma. Existing group memberships are not cleared.</li>	</ul></div>'
    ResultCreated: 'Stworzono członków: {count}'
    ResultDeleted: 'Usunięto %d użytkowników'
    ResultNone: 'Bez zmian'
    ResultUpdated: 'Zaktualizowano członków: {count}'
  MemberPassword:
    PLURALNAME: 'Hasła użytkownika'
    SINGULARNAME: 'Hasło użytkownika'
  MemberTableField: null
  ModelAdmin:
    DELETE: Usuń
    DELETEDRECORDS: 'Usunięto rekordów: {count}'
<<<<<<< HEAD
    EMPTYBEFOREIMPORT: 'Clear Database before import'
=======
    EMPTYBEFOREIMPORT: 'Wyczyść bazę danych przed importowaniem'
>>>>>>> d888ea5e
    IMPORT: 'Import z CSV'
    IMPORTEDRECORDS: 'Zaimportowano rekordów: {count}'
    NOCSVFILE: 'Wybierz plik CSV do zaimportowania'
    NOIMPORT: 'Nie ma niczego do zaimportowania'
    RESET: Zresetuj
    Title: 'Modele danych'
    UPDATEDRECORDS: 'Zaktualizowano {count} rekordów.'
  ModelAdmin_ImportSpec.ss:
    IMPORTSPECFIELDS: 'Kolumny bazy danych'
    IMPORTSPECLINK: 'Pokaż specyfikację %s'
    IMPORTSPECRELATIONS: Relacje
    IMPORTSPECTITLE: 'Specyfikacja %s'
  ModelAdmin_Tools.ss:
    FILTER: Filtr
    IMPORT: Import
  ModelSidebar.ss:
    IMPORT_TAB_HEADER: Import
    SEARCHLISTINGS: Znajdź
  MoneyField:
    FIELDLABELAMOUNT: Ilość
    FIELDLABELCURRENCY: waluta
  NullableField:
    IsNullLabel: 'Jest Pusty'
  NumericField:
    VALIDATION: '''{value}'' nie jest liczbą, to pole przyjmuje tylko liczby'
  Pagination:
    Page: Strona
    View: Widok
  Permission:
    AdminGroup: Administrator
    CMS_ACCESS_CATEGORY: 'Dostęp do CMSa'
    FULLADMINRIGHTS: 'Pełne prawa administracyjne'
    FULLADMINRIGHTS_HELP: 'Zatwierdza i nadpisuje wszystkie istniejące uprawnienia'
    PLURALNAME: Uprawnienia
    SINGULARNAME: Uprawnienie
  PermissionCheckboxSetField:
    AssignedTo: 'przypisany do "{title}"'
    FromGroup: 'odziedziczone z grupy "{title}"'
    FromRole: 'odziedziczone z roli "{title}"'
    FromRoleOnGroup: 'odziedziczone z roli "%s" w grupie "%s"'
  PermissionRole:
    OnlyAdminCanApply: 'Tylko administrator może to zastosować'
    PLURALNAME: Role
    SINGULARNAME: Rola
    Title: Tytuł
  PermissionRoleCode:
    PLURALNAME: 'Kod roli uprawnień'
    SINGULARNAME: 'Kod roli uprawnienia'
  Permissions:
    PERMISSIONS_CATEGORY: 'Role i uprawnienia dostępu'
    UserPermissionsIntro: 'Assigning groups to this user will adjust the permissions they have. See the groups section for details of permissions on individual groups.'
  PhoneNumberField:
    VALIDATION: 'Wprowadź poprawny numer telefonu'
  RelationComplexTableField.ss:
    ADD: Dodaj
    CSVEXPORT: 'Eksportuj do CSV'
    NOTFOUND: 'Nie znaleziono żadnych elementów'
  Security:
    ALREADYLOGGEDIN: 'Nie masz dostępu do tej strony. Jeśli posiadasz inne konto, które umożliwi Ci dostęp do tej strony, możesz się zalogować poniżej'
    BUTTONSEND: 'Wyślij mi link do zresetowania hasła'
    CHANGEPASSWORDBELOW: 'Możesz zmienić swoje hasło poniżej'
    CHANGEPASSWORDHEADER: 'Zmień swoje hasło'
    ENTERNEWPASSWORD: 'Proszę wprowadż nowe hasło'
    ERRORPASSWORDPERMISSION: 'Musisz być zalogowany aby zmienić hasło'
    LOGGEDOUT: 'Zostałeś wylogowany. Jeśli chcesz się zalogować ponownie wpisz dane poniżej'
    LOGIN: Logowanie
    NOTEPAGESECURED: 'Ta strona jest zabezpieczona. Wpisz swoje dane a my wyślemy Ci potwierdzenie niebawem'
    NOTERESETLINKINVALID: '<p>Link resetujący hasło wygasł lub jest nieprawidłowy.</p><p>Możesz poprosić o nowy <a href="{link1}">tutaj</a> lub zmień swoje hasło po <a href="{link2}">zalogowaniu się</a>.</p>'
    NOTERESETPASSWORD: 'Wpisz adres e-mail, na który mamy wysłać link gdzie możesz zresetować swoje hasło'
    PASSWORDSENTHEADER: 'Link resetujący hasła został wysłany do ''{email}'''
    PASSWORDSENTTEXT: 'Dziękujemy! Link resetujący hasło został wysłany do ''{email}'', o ile konto użytkownika dla takiego e-maila istnieje.'
  SecurityAdmin:
    ACCESS_HELP: 'Pozwala na przeglądanie, dodawanie i edycję użytkowników, jak również przypisywanie im uprawnień i ról.'
    APPLY_ROLES: 'Zatwierdź role dla grup'
    APPLY_ROLES_HELP: 'Możliwość edycji ról przypisanych do grupy. Wymaga uprawnienia "Dostęp do sekcji ''Użytkownicy''".'
    EDITPERMISSIONS: 'Zarządzaj uprawnieniami dla grup'
    EDITPERMISSIONS_HELP: 'Możliwość edycji uprawnień i adresów IP dla grupy. Wymaga uprawnienia "Dostęp do sekcji ''Bezpieczeństwo''".'
    GROUPNAME: 'Nazwa Grupy'
    IMPORTGROUPS: 'Importuj grupy'
    IMPORTUSERS: 'Importuj użytkowników'
    MEMBERS: Użytkownicy
    MENUTITLE: Bezpieczeństwo
    MemberListCaution: 'Uwaga: Usunięcie użytkowników z tej listy spowoduje również usunięcie ich ze wszystkich grup oraz z bazy danych'
    NEWGROUP: 'Nowa grupa'
    PERMISSIONS: Zezwolenia
    ROLES: Role
    ROLESDESCRIPTION: 'Sekcja umożliwia dodanie ról do grupy. Role są logicznie uporządkowanymi uprawnieniami, które można edytować w zakładce Role'
    TABROLES: Role
    Users: Użytkownicy
  SecurityAdmin_MemberImportForm:
    BtnImport: 'Import z CSV'
    FileFieldLabel: 'Plik CSV <small>(Dozwolone rozszerzenia: *.csv)</small>'
  SilverStripeNavigator:
    Edit: Edycja
  SimpleImageField:
    NOUPLOAD: 'Nie wgrano zdjęć'
  SiteTree:
    TABMAIN: Główny
  TableField:
    ISREQUIRED: 'W %s ''%s'' jest wymagany'
  TableField.ss:
    ADD: 'Dodaj nowy rząd'
    ADDITEM: 'Dodaj %s'
  TableListField:
    CSVEXPORT: 'Eksportuj do CSV'
    PRINT: Drukuj
    Print: Drukuj
    SELECT: 'Wybierz:'
  TableListField.ss:
    NOITEMSFOUND: 'Nie znaleziono żadnych elementów'
    SORTASC: 'Sortuj w porządku rosnącym'
    SORTDESC: 'Sortuj w porządku malejącym'
  TableListField_PageControls.ss:
    DISPLAYING: Wyświetlane
    OF: z
    TO: do
    VIEWFIRST: 'Zobacz pierwsze'
    VIEWLAST: 'Zobacz ostatnie'
    VIEWNEXT: 'Zobacz następne'
    VIEWPREVIOUS: 'Zobacz poprzednie'
  TimeField:
    VALIDATEFORMAT: 'Proszę wprowadź prawidłowy format czasu ({format})'
  ToggleField:
    LESS: mniej
    MORE: więcej
  UploadField:
    ATTACHFILE: 'Załącz plik'
    ATTACHFILES: 'Załącz pliki'
    AttachFile: 'Załącz plik(i)'
    DELETE: 'Usuń z plików'
    DELETEINFO: 'Usuń ten plik z magazynu'
    DOEDIT: Zapisz
    DROPFILE: 'upuść plik'
    DROPFILES: 'upuść pliki'
    Dimensions: Rozmiar
    EDIT: Edytuj
    EDITINFO: 'Edytuj plik'
    FIELDNOTSET: 'Nie znaleziono informacji o pliku'
    FROMCOMPUTER: 'Z komputera'
    FROMCOMPUTERINFO: 'Wybierz z plików'
    FROMFILES: 'Z plików'
    HOTLINKINFO: 'Informacja: Ten obrazek pochodzi z zewnętrznego serwisu. Upewnij się, że jego twórca pozwala korzystać z niego.'
    MAXNUMBEROFFILES: 'Osiągnięto maksymalną liczbę {count} plików.'
    MAXNUMBEROFFILESSHORT: 'Można wgrać tylko {count} plik(ów/i)'
    REMOVE: Usuń
    REMOVEERROR: 'Błąd podczas usuwania pliku'
    REMOVEINFO: 'Usuń pliki z tego miejsca, ale nie usuwaj ich z magazynu'
    STARTALL: 'Rozpocznij wszystko'
    STARTALLINFO: 'Rozpocznij ładowanie wszystkich'
    Saved: Zapisano
  Versioned:
    has_many_Versions: Wersje<|MERGE_RESOLUTION|>--- conflicted
+++ resolved
@@ -1,10 +1,6 @@
 pl:
   AssetAdmin:
-<<<<<<< HEAD
-    ALLOWEDEXTS: 'Allowed extensions'
-=======
     ALLOWEDEXTS: 'Dopuszczalne rozszerzenia'
->>>>>>> d888ea5e
     NEWFOLDER: NowyFolder
   AssetTableField:
     CREATED: 'Po raz pierwszy wgrany'
@@ -75,11 +71,7 @@
     ACCESSALLINTERFACESHELP: 'Nadpisuje bardziej specyficzne ustawienia dostępu.'
     SAVE: Zapisz
   CMSProfileController:
-<<<<<<< HEAD
-    MENUTITLE: 'My Profile'
-=======
     MENUTITLE: 'Mój profil'
->>>>>>> d888ea5e
   ChangePasswordEmail.ss:
     CHANGEPASSWORDTEXT1: 'Zmieniłeś hasło na'
     CHANGEPASSWORDTEXT2: 'Teraz możesz używać następujących danych do logowania się:'
@@ -151,22 +143,14 @@
   Enum:
     ANY: Jakikolwiek
   File:
-<<<<<<< HEAD
-    AviType: 'AVI video file'
-=======
     AviType: 'Plik video AVI'
->>>>>>> d888ea5e
     Content: Zawartość
     CssType: 'Plik CSS'
     DmgType: 'Obraz dysku Apple'
     DocType: 'Dokument Worda'
     Filename: 'Nazwa pliku'
     GifType: 'Obrazek GIF, dobry do diagramów'
-<<<<<<< HEAD
-    GzType: 'GZIP compressed file'
-=======
     GzType: 'Plik skompresowany GZIP'
->>>>>>> d888ea5e
     HtlType: 'Plik HTML'
     HtmlType: 'Plik HTML'
     INVALIDEXTENSION: 'Rozszerzenie niedozwolone (dozwolone: {extensions})'
@@ -175,11 +159,7 @@
     JpgType: 'Obrazek JPEG, dobry do zdjęć'
     JsType: 'Plik JavaScript'
     Mp3Type: 'Plik MP3'
-<<<<<<< HEAD
-    MpgType: 'MPEG video file'
-=======
     MpgType: 'Plik video MPEG'
->>>>>>> d888ea5e
     NOFILESIZE: 'Rozmiar pliku to zero bajtów.'
     NOVALIDUPLOAD: 'Plik nie został poprawnie przesłany'
     Name: Nazwa
@@ -191,13 +171,8 @@
     TOOLARGESHORT: 'Rozmiar pliku przekracza {size}'
     TiffType: 'Plik TIFF'
     Title: Tytuł
-<<<<<<< HEAD
-    WavType: 'WAV audo file'
-    XlsType: 'Excel spreadsheet'
-=======
     WavType: 'Plik audio WAV'
     XlsType: 'Arkusz kalkulacyjny Excel'
->>>>>>> d888ea5e
     ZipType: 'Plik ZIP, skompresowany'
   FileIFrameField:
     ATTACH: 'Dołącz {type}'
@@ -353,11 +328,7 @@
     PERMALREADY: 'Niestety nie masz dostępu do tej części CMS. Jeśli chcesz zalogować się jako ktoś inny, zrób to poniżej'
     PERMDEFAULT: 'Proszę wybrać metodę identyfikacji i wpisać swoje dane, aby uruchomić CMSa.'
     PLEASESAVE: 'Proszę zapisać stronę. Ta strona nie mogła zostać uaktualniona, ponieważ nie została jeszcze zapisana.'
-<<<<<<< HEAD
-    PreviewButton: 'Podgląd'
-=======
     PreviewButton: Podgląd
->>>>>>> d888ea5e
     REORGANISATIONSUCCESSFUL: 'Pomyślnie zreorganizowano drzewo serwisu.'
     SAVEDUP: Zapisano.
     VersionUnknown: nieznany
@@ -376,11 +347,7 @@
     BUTTONLOGIN: Zaloguj
     BUTTONLOGINOTHER: 'Zaloguj jako ktoś inny'
     BUTTONLOSTPASSWORD: 'Zgubiłem hasło'
-<<<<<<< HEAD
-    CANTEDIT: 'You don''t have permission to do that'
-=======
     CANTEDIT: 'Nie posiadasz odpowiednich uprawnień.'
->>>>>>> d888ea5e
     CONFIRMNEWPASSWORD: 'Potwierdź nowe hasło'
     CONFIRMPASSWORD: 'Potwierdź hasło'
     DATEFORMAT: 'Format daty'
@@ -431,11 +398,7 @@
     HOURNOLEADING: 'Godzina bez wiodącego zera'
     MINUTENOLEADING: 'Minuta bez wiodącego zera'
     MONTHNOLEADING: 'Miesiąc bez wiodącego zera'
-<<<<<<< HEAD
-    Preview: 'Podgląd'
-=======
     Preview: Podgląd
->>>>>>> d888ea5e
     SHORTMONTH: 'Skrócona nazwa miesiąca (np. Cze)'
     TOGGLEHELP: 'Przełącz pomoc formatowania'
     TWODIGITDAY: 'Dwucyfrowy dzień miesiąca'
@@ -458,11 +421,7 @@
   ModelAdmin:
     DELETE: Usuń
     DELETEDRECORDS: 'Usunięto rekordów: {count}'
-<<<<<<< HEAD
-    EMPTYBEFOREIMPORT: 'Clear Database before import'
-=======
     EMPTYBEFOREIMPORT: 'Wyczyść bazę danych przed importowaniem'
->>>>>>> d888ea5e
     IMPORT: 'Import z CSV'
     IMPORTEDRECORDS: 'Zaimportowano rekordów: {count}'
     NOCSVFILE: 'Wybierz plik CSV do zaimportowania'
