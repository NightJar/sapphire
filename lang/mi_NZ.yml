mi_NZ:
  AssetAdmin:
    ADDFILES: 'Tāpiri Kōnae'
    EditOrgMenu: 'Whakatika me te Whakaraupapa'
    NEWFOLDER: KōpakiHōu
  AssetTableField:
    CREATED: 'Tukuatu tuatahi'
    DIM: 'Ngā Rahinga'
    FILENAME: 'Ingoa Kōnae'
    FOLDER: Kōpaki
    LASTEDIT: 'Hurihanga tōmuri'
    OWNER: Kaiūmanga
    SIZE: Nuinga
    TITLE: Taitara
    TYPE: 'Tūmomo '
    URL: PRO
  AssetUploadField:
    ChooseFiles: 'Kōwhiri kōnae'
    DRAGFILESHERE: 'Tōia mai ngā kōnae ki konei'
    DROPAREA: 'Wāhi Taka'
    EDITALL: 'Whakatika katoa'
    EDITANDORGANIZE: 'Whakatika me te Whakaraupapa'
    EDITINFO: 'Whakatika kōnae'
    FILES: 'Ngā kōnae'
    FROMCOMPUTER: 'Kōwhiri kōnae mai i tō rorohiko'
    FROMCOMPUTERINFO: 'Tukuatu  i tō rorohiko'
    TOTAL: Tapeke
    UPLOADINPROGRESS: 'Taihoa...he tukuatu kei te haere'
    UPLOADOR: 'TĒNEI RĀNEI'
  BBCodeParser:
    ALIGNEMENT: Tiaroaro
    ALIGNEMENTEXAMPLE: 'i tiaro matautia'
    BOLD: 'Tuhinga Taekaha'
    BOLDEXAMPLE: Taekaha
    CODE: 'Paraka Waehere'
    CODEDESCRIPTION: 'Paraka waehere kāore hōpututia'
    CODEEXAMPLE: 'Paraka Waehere'
    COLORED: 'Tuhinga whaikano'
    COLOREDEXAMPLE: 'tuhinga kikorangi'
    EMAILLINK: 'Hono īmēra'
    EMAILLINKDESCRIPTION: 'Hanga hononga ki tētahi wāhitau īmēra'
    IMAGE: Atahanga
    IMAGEDESCRIPTION: 'Whakaaturia tētahi atahanga i tō tare'
    ITALIC: 'Tuhinga Tītaha'
    ITALICEXAMPLE: Tītaha
    LINK: 'Hono paetukutuku'
    LINKDESCRIPTION: 'Hono ki tētahi atu paetukutuku, PRO rānei'
    STRUCK: 'Tuhinga i Tāhīpaetia'
    STRUCKEXAMPLE: 'I tāhīpaetia'
    UNDERLINE: 'Tuhinga i tōrarotia'
    UNDERLINEEXAMPLE: 'I tōrarotia'
    UNORDERED: 'Rārangi kāore i raupapatia'
    UNORDEREDDESCRIPTION: 'Rārangi kāore i raupapatia'
    UNORDEREDEXAMPLE1: 'tūemi 1 kāore i raupapatia'
  BackLink_Button.ss:
    Back: Hoki
  BasicAuth:
    ENTERINFO: 'Tāurua he ingoa kaiwhakamahi me te kupuhipa'
    ERRORNOTADMIN: 'Ehara tēnā kaiwhakamahi i te kaiwhakahaere'
    ERRORNOTREC: 'Kāore i te mōhiotia tēnā ingoa kaiwhakamahi / kupuhipa'
  Boolean:
    0: Hē
    ANY: 'Ko tētahi'
    1: Pono
  CMSLoadingScreen.ss:
    LOADING: 'Uta ana...'
    REQUIREJS: 'Ka hiahia te CMS kia whakahohea te JavaScript'
  CMSMain:
    ACCESS: 'Uru ki te wāhanga ''{title}'''
    ACCESSALLINTERFACES: 'Uru ki ngā wāhanga CMS katoa'
    ACCESSALLINTERFACESHELP: 'Ka takahi i ngā tautuhinga uru tauwhāiti ake'
    SAVE: Tiaki
  CMSProfileController:
    MENUTITLE: PūwhakamanaKōtahaCMS
  ChangePasswordEmail.ss:
    CHANGEPASSWORDTEXT1: 'Kua hurihia tō kupuhipa mō'
    CHANGEPASSWORDTEXT2: 'Ka taea te whakamahi i ēnei taipitopito tuakiri ināianei hei takiuru:'
    EMAIL: Īmēra
    HELLO: 'Kia ora'
    PASSWORD: Kupuhipa
  CheckboxField:
    - Hē
    - Pono
  ComplexTableField:
    CLOSEPOPUP: 'Kati Pakū-Ake'
    SUCCESSADD2: 'Kua tāpiritia a  {name}'
    SUCCESSEDIT: 'I tiakina a %s %s %s'
  ComplexTableField.ss:
    ADDITEM: 'Tāpiri %s'
    NOITEMSFOUND: 'Kāore i kitea he tūemi'
    SORTASC: 'Kōmaka aupiki'
    SORTDESC: 'Kōmaka auheke'
  ComplexTableField_popup.ss:
    NEXT: Panuku
    PREVIOUS: Tōmua
  ConfirmedPasswordField:
    ATLEAST: 'Kia {min} pūāhua i te iti rawa te roa o ngā kupuhipa.'
    BETWEEN: 'Me noho te roa o ngā kupuhipa i waenga i te {min} ki te {max} ngā pūāhua'
    MAXIMUM: 'Kaua i hipa i te {max} pūāhua te roa o ngā kupuhipa.'
    SHOWONCLICKTITLE: 'Huri Kupuhipa'
  CreditCardField:
    FIRST: tuatahi
    FOURTH: tuawhā
    SECOND: tuarua
    THIRD: tuatoru
  CurrencyField:
    CURRENCYSYMBOL: $
  DataObject:
    PLURALNAME: 'Ngā Ahanoa Raraunga'
    SINGULARNAME: 'Ahanoa Raraunga'
  Date:
    DAY: rā
    DAYS: 'ngā rā'
    HOUR: haora
    HOURS: 'ngā haora'
    MIN: meneti
    MINS: 'ngā meneti'
    MONTH: marama
    MONTHS: 'ngā marama'
    SEC: hēkona
    SECS: 'ngā hēkona'
    TIMEDIFFAGO: '{difference} i mua'
    TIMEDIFFIN: 'i roto i te {difference}'
    YEAR: tau
    YEARS: 'ngā tau'
  DateField:
    NOTSET: 'kāore i tautuhia'
    TODAY: 'i tēnei rā'
    VALIDDATEFORMAT2: 'Tāurua he hōputu rā tika ({format})'
    VALIDDATEMAXDATE: 'Me tawhito ake tō rā, kia ōrite rānei ki te rā mōrahi ({date}) kua whakaaetia'
    VALIDDATEMINDATE: 'Me hōu ake tō rā, kia ōrite rānei ki te rā moroiti ({date}) kua whakaaetia'
  DatetimeField:
    NOTSET: 'Kāore i tautuhia'
  Director:
    INVALID_REQUEST: 'Tono muhu'
  DropdownField:
    CHOOSE: (Kōwhiri)
  EmailField:
    VALIDATION: 'Tāurua he wāhitau īmēra '
  Email_BounceRecord:
    PLURALNAME: 'Ngā Pūrongo Tāwhana Īmēra'
    SINGULARNAME: 'Pūrongo Tāwhana Īmēra'
  Enum:
    ANY: 'Ko tētahi'
  File:
    Content: 'Ngā Ihirangi'
    Filename: 'Ingoa Kōnae'
    INVALIDEXTENSION: 'Kāore e whakaaetia te toronga (valid: {extensions})'
    INVALIDEXTENSIONSHORT: 'Kāore e whakaaetia te toronga'
    NOFILESIZE: 'He kore ngā paita kei te kōnae'
    NOVALIDUPLOAD: 'Ehara te kōnae i te tukuatu pono'
    Name: Ingoa
    PLURALNAME: 'Ngā Kōnae'
    SINGULARNAME: Kōnae
    TOOLARGE: 'He rahi rawa te rahi kōnae, he {size} te rahi mōrahi ka taea'
    TOOLARGESHORT: 'Ka hipa te {size} i te rahi kōnae'
    Title: Taitara
  FileIFrameField:
    ATTACH: 'Āpiti  {type}'
    ATTACHONCESAVED: 'Ka taea te āpiti i ngā {type} ina oti te tiaki tuatahi o te pūkete.'
    ATTACHONCESAVED2: 'Ka taea te āpiti kōnae ina oti te tiaki tuatahi o te pūkete.'
    DELETE: 'Muku {type}'
    DISALLOWEDFILETYPE: 'Kāore e whakaaetia ki te tukuatu i tēnei momo kōnae'
    FILE: Kōnae
    FROMCOMPUTER: 'Mai i tō Rorohiko'
    FROMFILESTORE: 'Mai i te pātaka kōnae'
    NOSOURCE: 'Kōwhiria he kōnae pūtake hei tāpiri'
    REPLACE: 'Whakakapi {type}'
  FileIFrameField_iframe.ss:
    TITLE: 'Iframe Tukuatu Atahanga'
  Filesystem:
    SYNCRESULTS: 'Kua oti te tukutahi: e {createdcount} ngā tūemi i hangaia, e {deletedcount} ngā tūemi i mukua'
  Folder:
<<<<<<< HEAD
    PLURALNAME: Folders
    SINGULARNAME: Folder
=======
    PLURALNAME: 'Ngā Kōpaki'
    SINGULARNAME: Kōpaki
>>>>>>> 1b0212b9
  ForgotPasswordEmail.ss:
    HELLO: 'Kia ora'
    TEXT1: 'Anei tō'
    TEXT2: 'hono tautuhi kupuhipa anō'
    TEXT3: mā
  Form:
    FIELDISREQUIRED: 'Ka hiahiatia a %s'
    SubmitBtnLabel: Haere
    VALIDATIONCREDITNUMBER: 'Tirohia kua tika tō tāuru i te tau kāri nama {number}'
    VALIDATIONNOTUNIQUE: 'Ehara te uara i tāurua i te ahurei'
    VALIDATIONPASSWORDSDONTMATCH: 'Kāore ngā kupuhipa i te ōrite'
    VALIDATIONPASSWORDSNOTEMPTY: 'Kia kaua e noho piako ngā kupuhipa'
    VALIDATIONSTRONGPASSWORD: 'Kia kotahi tonu te mati, kia tahi hoki te pūāhua retawhika i te iti rawa o ngā kupuhipa'
    VALIDATOR: Pūwhakamana
    VALIDCURRENCY: 'Tāurua he moni tika'
  FormField:
    NONE: Kore
  GridAction:
    DELETE_DESCRIPTION: Muku
    Delete: Muku
    UnlinkRelation: Wetehono
  GridField:
    Add: 'Tāpiri {name}'
    Filter: Tātari
    FilterBy: 'Tātari mā'
    Find: Rapu
    LEVELUP: 'Whakaawhiwhi ki runga'
    LinkExisting: 'Hono Tīari'
    NewRecord: '%s hōu'
    NoItemsFound: 'Kāore i kitea he tūemi'
    PRINTEDAT: 'I tāngia i'
    PRINTEDBY: 'I tāngia e'
    PlaceHolder: 'Tapu {type}'
    PlaceHolderWithLabels: 'Rapu {type} mā te {name}'
    RelationSearch: 'Rapu whanaunga'
    ResetFilter: 'Tautuhi anō'
  GridFieldAction_Delete:
    DeletePermissionsFailure: 'Kāore he muku whakaaetanga'
  GridFieldDetailForm:
    Create: Hanga
    Delete: Muku
    DeletePermissionsFailure: 'Kāore he muku whakaaetanga'
    Deleted: 'Kua mukua %s %s'
    Save: Tiaki
    Saved: 'I tiakina a %s %s'
  GridFieldItemEditView.ss: null
  Group:
    AddRole: 'Tāpiritia he tūnga mō tēnei rōpū'
    Code: 'Waehere Rōpū'
    DefaultGroupTitleAdministrators: 'Ngā Kaiwhakahaere'
    DefaultGroupTitleContentAuthors: 'Ngā Kaituhi Ihirangi'
    Description: Whakaahuatanga
    GroupReminder: 'Mēnā ka kōwhiri koe i tētahi rōpū matua, ka whiwhi tēnei rōpū i ōna tūnga katoa'
    Locked: 'Kua raka?'
    NoRoles: 'Kāore i kitea he tūnga'
<<<<<<< HEAD
    PLURALNAME: Groups
    Parent: 'Rōpū Matua'
    RolesAddEditLink: 'Whakahaere tūnga'
    SINGULARNAME: Group
=======
    PLURALNAME: 'Ngā Rōpū'
    Parent: 'Rōpū Matua'
    RolesAddEditLink: 'Whakahaere tūnga'
    SINGULARNAME: Rōpū
>>>>>>> 1b0212b9
    Sort: 'Raupapa Kōmaka'
    has_many_Permissions: 'Ngā Whakaaetanga'
    many_many_Members: 'Ngā Mema'
  GroupImportForm:
    Help1: '<p>Kawea mai ngā kaiwhakamahi i te hōputu <em>CSV </em> (ngā uara ka wehea ki te piko). <small><a href="#" class="toggle-advanced">Whakaatu whakamahinga ara atu anō</a></small></p>'
    Help2: "<div class=\"advanced\">\\n<h4>Whakamahinga ara atu anō</h4>\\n<ul>\\n<li>Ngā tīwae ka whakaaetia: <em>%s</em></li>\\n<li>Ka whakaritea ngā kaiwhakamahi mā tō rātou āhuatanga<em>Waehere</em> ahurei, ā, ka whakahōutia ki ngā uara hōu mai i te kōnae kua kawea mai</li>\\n<li>Ka taea te hanga aroākapanga rōpū mā te whakamahi i te tīwae <em>WaehereMatua</em>.</li>\\n<li>Ka taea te tautapa waehere whakaaetanga mā te tīwae<em>WaehereWhakaaetanga</em>. Kāore e ūkuia ngā waehere whakaaetanga o nāianei.</li>\\n</ul>\\n</div>"
    ResultCreated: 'I hangaia e {count} ngā rōpū'
    ResultDeleted: 'Kua mukua e %d ngā rōpū'
    ResultUpdated: 'Kua whakahōutia e %d ngā rōpū'
  Hierarchy:
    InfiniteLoopNotAllowed: 'Kua kitea he koromeke mutunga kore i roto i te aroākapanga "{type}". Hurihia te matua hei whakaea i tēnei'
  HtmlEditorField:
    ADDURL: 'Tāpiri PRO'
    ADJUSTDETAILSDIMENSIONS: 'Ngā taipitopito &amp; ngā rahinga'
    ANCHORVALUE: Punga
    BUTTONINSERT: Kōkohu
    BUTTONINSERTLINK: 'Kōkuhu hono'
    BUTTONREMOVELINK: 'Tango hono'
    BUTTONUpdate: Whakahōu
    CAPTIONTEXT: 'Tuhinga tapanga'
    CSSCLASS: 'Tiaroaro / kāhua'
    CSSCLASSCENTER: 'I tauwaengatia, i tōna kotahi'
    CSSCLASSLEFT: 'I te taha mauī, me te tuhinga e takai huri noa ana'
    CSSCLASSLEFTALONE: 'Kei te mauī, i tōna kotahi'
    CSSCLASSRIGHT: 'I te taha matau, me te tuhinga e takai huri noa ana'
    DETAILS: 'Ngā Taipitopito'
    EMAIL: 'Wāhitau Īmēra'
    FILE: 'Ngā kōnae'
    FOLDER: Kōpaki
    FROMCMS: 'Mai i te CMS'
    FROMCOMPUTER: 'Mai i tō rorohiko'
    FROMWEB: 'Mai i te tukutuku'
    FindInFolder: 'Rapu i te Kōpaki'
    IMAGEALT: 'Tuhinga kē (alt)'
    IMAGEALTTEXT: 'Tuhinga kē - ka whakaaturia ki te kore e taea te whakaatu atahanga'
    IMAGEALTTEXTDESC: 'Ka whakaaturia ki ngā pūpānui mata, mēnā rānei kāore e taea te atahanga te whakaatu'
    IMAGEDIMENSIONS: 'Ngā Rahinga'
    IMAGEHEIGHTPX: Teitei
    IMAGETITLE: 'Tuhinga taitara (ākiutauta) - mō ngā mōhiohio tāpiri mō te atahanga'
    IMAGETITLETEXT: 'Tuhinga taitara (ākiutauta) '
    IMAGETITLETEXTDESC: 'Mō ētahi atu mōhiohio mō te atahanga'
    IMAGEWIDTHPX: Whānui
    INSERTMEDIA: 'Kōkuhu Pāpāho'
    LINK: 'Kōkuhu hono'
    LINKANCHOR: 'He punga kei tēnei whārangi'
    LINKDESCR: 'Whakaahuatanga hono'
    LINKEMAIL: 'Wāhitau Īmēra'
    LINKEXTERNAL: 'Tētahi atu paetukutuku'
    LINKFILE: 'Tīkina ake he kōnae'
    LINKINTERNAL: 'Whārangi kei te pae'
    LINKOPENNEWWIN: 'Ka whakatuwhera hono i te matapihi hōu?'
    LINKTO: 'Hono ki'
    PAGE: Whārangi
    URL: PRO
    URLNOTANOEMBEDRESOURCE: 'Kāore e taea te huri i te PRO ''{url}'' hei rawa pāpāho.'
    UpdateMEDIA: 'Whakahōu Pāpāho'
  Image:
    PLURALNAME: 'Ngā Kōnae'
    SINGULARNAME: Kōnae
  ImageField:
    IMAGE: Atahanga
  Image_Cached:
    PLURALNAME: 'Ngā kōnae'
    SINGULARNAME: Kōnae
  Image_iframe.ss:
    TITLE: 'Iframe Tukuatu Atahanga'
  LeftAndMain:
    CANT_REORGANISE: 'Kāore tō mana whakakē i ngā whārangi taumata Matua. Kāore tō huringa i tiakina.'
    DELETED: 'I mukua'
    DropdownBatchActionsDefault: 'Ngā Mahi'
    HELP: Āwhina
    PAGETYPE: 'Momo whārangi:'
    PERMAGAIN: 'Kua takiputaina atu koe i te CMS. Ki te pīrangi koe ki te takiuru atu anō, tāurutia tētahi ingoa kaiwhakamahi me te kupuhipa. '
    PERMALREADY: 'Aroha mai, kāore e taea te whakauru i tērā wāhanga o te CMS. Ki te pīrangi koe ki te takiuru atu mā tētahi atu ingoa, whakamahia ki raro nei.'
    PERMDEFAULT: 'Whiriwhiria koa tētahi aratuka motuhēhēnga me te tāuru i ō pūkenga ki te whakauru i te CMS.'
    PLEASESAVE: 'Tiaki Whārangi: Kāore i taea tēnei whārangi te whakahōu nā te mea kāore anō kia tiakina.'
    PreviewButton: Arokite
    REORGANISATIONSUCCESSFUL: 'Kua momoho te whakaraupapa anō i te rākau pae'
    SAVEDUP: 'Kua Tiakina'
    VersionUnknown: 'tē mōhiotia'
  LeftAndMain_Menu.ss:
    Hello: 'Kia ora'
    LOGOUT: Takiputa
  LoginAttempt:
    Email: 'Wāhitau Īmēra'
    IP: 'Wāhitau KI'
<<<<<<< HEAD
    PLURALNAME: 'Login Attempts'
    SINGULARNAME: 'Login Attempt'
=======
    PLURALNAME: 'Ngā Whakamātau Takiuru'
    SINGULARNAME: 'Whakamātau Takiuru'
>>>>>>> 1b0212b9
    Status: Tūnga
  Member:
    ADDGROUP: 'Tāpiri rōpū'
    BUTTONCHANGEPASSWORD: 'Huri Kupuhipa'
    BUTTONLOGIN: Takiuru
    BUTTONLOGINOTHER: 'Takiuru hei tangata kē'
    BUTTONLOSTPASSWORD: 'Kua ngaro i a au taku kupuhipa'
    CONFIRMNEWPASSWORD: 'Whakaū Kupuhipa Hōu'
    CONFIRMPASSWORD: 'Whakaū Kupuhipa'
    DATEFORMAT: 'Date format'
    DefaultAdminFirstname: 'Kaiwhakahaere Taunoa'
    DefaultDateTime: taunoa
    EMAIL: Īmēra
    EMPTYNEWPASSWORD: 'Kāore e whakaaetia kia piako te kupuhipa hōu, ngana anō'
    ENTEREMAIL: 'Tāurua he wāhitau īmēra kia whiwhi i te hono tautuhi kupuhipa anō.'
    ERRORLOCKEDOUT: 'Kua mono rangitahitia tō pūkete nā te nui rawa o ngā whakamātau hē ki te takiuru. Ngana anō ā te 20 meneti.'
    ERRORNEWPASSWORD: 'Kua rerekē tō tāuru kupuhipa, whakamātau anō'
    ERRORPASSWORDNOTMATCH: 'Kāore i te ōrite tō kupuhipa o nāianei, ngana anō'
    ERRORWRONGCRED: 'Te āhua nei ehara i te wāhitau īmerā tika, i te kuphipa tika rānei. Ngana anō'
    FIRSTNAME: 'Ingoa Tuatahi'
    INTERFACELANG: 'Reo Atanga'
    INVALIDNEWPASSWORD: 'Kāore i taea te whakaae ki taua kupuhipa: {password}'
    LOGGEDINAS: 'Kua takiuru koe hei {name}.'
    NEWPASSWORD: 'Kupuhipa Hōu'
    PASSWORD: Kupuhipa
    PLURALNAME: 'Ngā Mema'
    PROFILESAVESUCCESS: 'I momoho te tiaki'
    REMEMBERME: 'Ka maumahara mai ā muri atu?'
    SINGULARNAME: Mema
    SUBJECTPASSWORDCHANGED: 'Kua hurihia tō kupuhipa'
    SUBJECTPASSWORDRESET: 'Tō hono tautuhi kupuhipa anō'
    SURNAME: 'Ingoa Whānau'
    TIMEFORMAT: 'Time format'
    VALIDATIONMEMBEREXISTS: 'Tīari kē ana tētahi mema me te %s ōrite'
    ValidationIdentifierFailed: 'Kāore e whakaaetia ki te tuhirua i te mema #{id} ki te pūtautuhi ōrite ({name} = {value}))'
    WELCOMEBACK: 'Nau mai, hoki mai, {firstname}'
    YOUROLDPASSWORD: 'Tō kupuhipa tawhito'
    belongs_many_many_Groups: 'Ngā Rōpū'
    db_LastVisited: 'Rā Toronga Tōmua'
    db_Locale: 'Tauwāhi Atanga'
    db_LockedOutUntil: 'Ka maukatia tae atu ki te'
    db_NumVisit: 'Maha o ngā Toronga'
    db_Password: Kupuhipa
    db_PasswordExpiry: 'Rā Mōnehu Kupuhipa'
  MemberAuthenticator:
    TITLE: 'Īmērā &amp; Kupuhipa'
  MemberDatetimeOptionsetField:
    AMORPM: 'AM (Ante meridiem), PM (Post meridiem) rānei'
    'APPLY FILTER': 'Hoatu Tātari'
    Custom: Ritenga
    DATEFORMATBAD: 'He muhu te hōputu rā'
    DAYNOLEADING: 'Rā o te marama kāore he kore i mua'
    DIGITSDECFRACTIONSECOND: 'Kotahi neke atu ngā mati e tohu ana i te hautau ā-ira o te hēkona'
    FOURDIGITYEAR: 'Tau matiwhā'
    FULLNAMEMONTH: 'Ingoa marama katoa (hei tauira, Pipiri)'
    HOURNOLEADING: 'Haora, kāore he kore i mua'
    MINUTENOLEADING: 'Meneti, kāore he kore i mua'
    MONTHNOLEADING: 'Mati marama kāore he kore i mua'
    Preview: Arokite
    SHORTMONTH: 'Ingoa marama poto (hei tauira, Pip)'
    TOGGLEHELP: 'Takahurihia te āwhina whakahōputu'
    TWODIGITDAY: 'Rā marama matirua'
    TWODIGITHOUR: 'Ngā mati haora e rua (00 ki te 23)'
    TWODIGITMINUTE: 'Ngā mati meneti e rua (00 ki te 59)'
    TWODIGITMONTH: 'Marama matirua (01=Kohitātea)'
    TWODIGITSECOND: 'Ngā mati hēkona e rua (00 ki te 59)'
    TWODIGITYEAR: 'Tau matirua'
  MemberImportForm:
    Help1: '<p>Kawea mai ngā kaiwhakamahi i te <em>hōputu CSV </em> (ngā uara ka wehea ki te piko). <small><a href="#" class="toggle-advanced">Whakaatu whakamahinga ara atu anō</a></small></p>'
    Help2: "<div class=\"advanced\">\\n<h4>Whakamahinga ara atu anō</h4>\\n<ul>\\n<li>Ngā tīwae ka whakaaetia: <em>%s</em></li>\\n<li>Ka whakaritea ngā kaiwhakamahi mā tō rātou āhuatanga<em>Waehere</em> ahurei, ā, ka whakahōutia ki ngā uara hōu mai i te kōnae kua kawea mai.</li>\\n<li>Ka taea te tautapa rōpū mā te tīwae <em>Ngā Rōpū</em>. Ka tautohua ngā rōpū mā tō rātou āhuatanga <em>Waehere</em>, ka taea te whakawehe i ngā rōpū maha ki te piko. Kāore e ūkuia ngā mematanga rōpū o naianei.</li>\\n</ul>\\n</div>"
    ResultCreated: 'I hangaia e {count} ngā mema'
    ResultDeleted: 'Kua mukua e %d ngā mema'
    ResultNone: 'Kāore he huringa'
    ResultUpdated: 'I whakahōutia e {count} mhā mema'
  MemberPassword:
<<<<<<< HEAD
    PLURALNAME: 'Member Passwords'
    SINGULARNAME: 'Member Password'
=======
    PLURALNAME: 'Ngā Kupuhipa Mema'
    SINGULARNAME: 'Kupuhipa Mema'
>>>>>>> 1b0212b9
  MemberTableField: null
  ModelAdmin:
    DELETE: Muku
    DELETEDRECORDS: 'I mukua e {count} ngā pūkete.'
    IMPORT: 'Kawemai i CSV'
    IMPORTEDRECORDS: 'I kawea mai e {count} ngā pūkete.'
    NOCSVFILE: 'Pūtirotiro kia kitea he kōnae CSV hei kawemai'
    NOIMPORT: 'Kāore he mea hei kawemai'
    RESET: 'Tautuhi Anō'
    Title: 'Ngā Tauira Raraunga'
    UPDATEDRECORDS: 'I whakahōutia e {count} ngā pūkete.'
  ModelAdmin_ImportSpec.ss:
    IMPORTSPECFIELDS: 'Ngā tīwae pātengi raraunga'
    IMPORTSPECLINK: 'Whakaatu Whakapūtātanga mō %s'
    IMPORTSPECRELATIONS: 'Ngā Pānga'
    IMPORTSPECTITLE: 'Whakapūtātanga mō %s'
  ModelAdmin_Tools.ss:
    FILTER: Tātari
    IMPORT: Kawemai
  ModelSidebar.ss:
    IMPORT_TAB_HEADER: Kawemai
    SEARCHLISTINGS: Rapu
  MoneyField:
    FIELDLABELAMOUNT: Rahinga
    FIELDLABELCURRENCY: Moni
  NullableField:
    IsNullLabel: 'He Kore Tēnei'
  NumericField:
    VALIDATION: 'Ehara te ''{value}'' i te tau, ka taea ngā tau anake ki tēnei āpure'
  Pagination:
    Page: Whārangi
<<<<<<< HEAD
    View: View
=======
    View: Tiro
>>>>>>> 1b0212b9
  Permission:
    AdminGroup: Kaiwhakahaere
    CMS_ACCESS_CATEGORY: 'Uru CMS'
    FULLADMINRIGHTS: 'Ngā motika kaiwhakahaere katoa'
    FULLADMINRIGHTS_HELP: 'Ka whakapae me te takahi i ērā atu whakaaetanga katoa kua tautapatia.'
    PLURALNAME: Permissions
<<<<<<< HEAD
    SINGULARNAME: Permission
=======
    SINGULARNAME: Whakaaetanga
>>>>>>> 1b0212b9
  PermissionCheckboxSetField:
    AssignedTo: 'kua tautapatia ki  "{title}"'
    FromGroup: 'I tukuna iho i te rōpū "{title}"'
    FromRole: 'I tukuna iho i te tūnga "{title}"'
    FromRoleOnGroup: 'i tukuna iho i "%s" i te rōpū "%s"'
  PermissionRole:
    PLURALNAME: 'Ngā Tūnga'
<<<<<<< HEAD
    SINGULARNAME: Role
=======
    SINGULARNAME: Tūranga
>>>>>>> 1b0212b9
  PermissionRoleCode:
    PLURALNAME: 'Permission Role Cods'
    SINGULARNAME: 'Permission Role Code'
  Permissions:
    PERMISSIONS_CATEGORY: 'Ngā tūnga me ngā whakaaetanga uru'
  PhoneNumberField:
    VALIDATION: 'Tāurua he tau waea tika'
  RelationComplexTableField.ss:
    ADD: Tāpiri
    CSVEXPORT: 'Kaweatu ki CSV'
    NOTFOUND: 'Kāore i kitea he tūemi'
  Security:
    ALREADYLOGGEDIN: 'Kāore i te whakaaetia kia uru koe ki tēnei whārangi. Mēnā he pūkete anō tōu e taea ai te uru ki tēnā whārangi, ka taea te takiuru anō i raro.'
    BUTTONSEND: 'Tukuna mai te hono tautuhi kupuhipa anō'
    CHANGEPASSWORDBELOW: 'Ka taea te huri i tō kupuhipa i raro'
    CHANGEPASSWORDHEADER: 'Hurihia tō kupuhipa'
    ENTERNEWPASSWORD: 'Tāurua he kupuhipa hōu'
    ERRORPASSWORDPERMISSION: 'Me takiuru koe i mua i te huri i tō kupuhipa!'
    LOGGEDOUT: 'Kua takiputaina atu koe. Ki te pīrangi koe ki te takiuru atu anō, tāurutia ō taipitopito tuakiri ki raro. '
    LOGIN: Takiuru
    NOTEPAGESECURED: 'Kua ngita tēnā whārangi. Tāurua ō taipitoptio tuakiri ki raro, ā, mā mātou koe e tuku kia haere tonu.'
    NOTERESETLINKINVALID: '<p>He muhu, kua mōnehu rānei te hono tautuhi kupuhipa anō.</p><p>Ka taea te tono i te mea hōu<a href="{link1}">i konei</a> ka huri rānei i tō kupuhipa ā muri i tō<a href="{link2}">takiuru</a>.</p>'
    NOTERESETPASSWORD: 'Tāurua tō wāhitau īmēra, mā mātou e tuku tētahi hono ki a koe e taea ai te tautuhi anō i tō kupuhipa'
    PASSWORDSENTHEADER: 'I tukuna he hono tautuhi kupuhipa anō ki ''{email}'''
    PASSWORDSENTTEXT: 'Kia ora! Kua tukuna he hono tautuhi anō ki ''{email}'',engari rā kei te tīariari he pūkete mō taua wāhitau īmēra.'
  SecurityAdmin:
    ACCESS_HELP: 'Tukuna te tiro, te tāpiri me te whakatika i ngā kaiwhakamahi, me te tautapa anō hoki i ngā whakaaetanga me ngā tūnga ki a rātou.'
    APPLY_ROLES: 'Hoatu tūnga ki ngā rōpū'
    APPLY_ROLES_HELP: 'Te āhei ki te whakatika tūnga kua tautapatia ki tētahi rōpū. Ka hiahiatia te whakaaetanga "Uru ki te wāhanga ''Ngā Kaiwhakamahi''"'
    EDITPERMISSIONS: 'Whakahaere whakaaetanga mō ngā rōpū'
    EDITPERMISSIONS_HELP: 'Te āhei ki te whakatika i Ngā Whakaaetanga me Ngā Wāhitau KI mō tētahi rōpū. Ka hiahiatia te whakaaetanga "Uru ki te wāhanga ''Haumarutanga''".'
    GROUPNAME: 'Ingoa rōpū'
    IMPORTGROUPS: 'Kawea mai ngā rōpū'
    IMPORTUSERS: 'Kawe kaiwhakamahi mai'
    MEMBERS: 'Ngā Mema'
    MENUTITLE: Haumarutanga
    MemberListCaution: 'Whakatūpato: Mā te tango mema i tēnei rārangi, ka tangohia i ngā rōpū katoa me te pātengi raraunga'
    NEWGROUP: 'Rōpū Hōu'
    PERMISSIONS: 'Ngā Whakaaetanga'
    ROLES: 'Ngā Tūnga'
    ROLESDESCRIPTION: 'Ko ngā tūnga he huinga o ngā whakaaetanga i tautuhia i mua, ā, ka taea te tautapa i ēnei ki ngā rōpū.<br />I tukuna iho i ngā rōpū matua ki te hiahiatia.'
    TABROLES: 'Ngā Tūnga'
    Users: 'Ngā Kaiwhakamahi'
  SecurityAdmin_MemberImportForm:
    BtnImport: 'Kawemai i CSV'
    FileFieldLabel: 'Kōnae CSV <small>(Ngā toronga ka whakaaetia: *.csv)</small>'
  SilverStripeNavigator:
    Edit: Whakatika
  SimpleImageField:
    NOUPLOAD: 'Kāore He Atahanga Tukuatu'
  SiteTree:
    TABMAIN: Matua
  TableField:
    ISREQUIRED: 'Ka hiahiatia te %s i te ''%s'' '
  TableField.ss:
    ADD: 'Tāpiri haupae hōu'
    ADDITEM: 'Tāpiri %s'
  TableListField:
    CSVEXPORT: 'Kaweake ki CSV'
    PRINT: Tā
    Print: Tā
    SELECT: 'Tīpako:'
  TableListField.ss:
    NOITEMSFOUND: 'Kāore i kitea he tūemi'
    SORTASC: 'Kōmakatia ki te raupapa aupiki'
    SORTDESC: 'Kōmakatia ki te raupapa auheke'
  TableListField_PageControls.ss:
    DISPLAYING: 'Whakaatu ana'
    OF: o
    TO: ki
    VIEWFIRST: 'Tirohia te tuatahi'
    VIEWLAST: 'Tirohia te whakamutunga'
    VIEWNEXT: 'Tiro panuku'
    VIEWPREVIOUS: 'Tiro tōmua'
  TimeField:
    VALIDATEFORMAT: 'Tāurua he hōputu wā tika ({format})'
  ToggleField:
    LESS: 'iti iho'
    MORE: 'nui ake'
  UploadField:
    ATTACHFILE: 'Tāpiritia tētahi kōnae'
    ATTACHFILES: 'Tāpiri kōnae'
    AttachFile: 'Tāpiritia t/ētahi kōnae'
    DELETE: 'Muku i ngā kōnae'
    DELETEINFO: 'Muku pūmautia tēnei kōnae i te pātaka kōnae'
    DOEDIT: Tiaki
    DROPFILE: 'whakamakeretia tētahi kōnae'
    DROPFILES: 'taka kōnae'
    Dimensions: 'Ngā Rahinga'
    EDIT: Whakatika
    EDITINFO: 'Whakatikatia tēnei kōnae'
    FIELDNOTSET: 'Kāore i kitea te mōhiohio kōnae'
    FROMCOMPUTER: 'Mai i tō rorohiko'
    FROMCOMPUTERINFO: 'Tīpako mai i ngā kōnae'
    FROMFILES: 'I ngā kōnae'
    HOTLINKINFO: 'Info: This image will be hotlinked. Please ensure you have permissions from the original site creator to do so.'
    MAXNUMBEROFFILES: 'Kua hipa te mōrahi o ngā kōnae {count}.'
    MAXNUMBEROFFILESSHORT: 'Ka taea te tukuatu i ngā kōnae {count} anake '
    REMOVE: Tango
    REMOVEERROR: 'Kua rarua te tango kōnae'
    REMOVEINFO: 'Tangohia tēnei kōane i konei, engari kaua e muku i te pātaka kōnae'
    STARTALL: 'Tīmata katoa'
    STARTALLINFO: 'Tīmataria ngā tukuatu katoa'
    Saved: 'Kua Tiakina'
  Versioned:
    has_many_Versions: 'Ngā Putanga'<|MERGE_RESOLUTION|>--- conflicted
+++ resolved
@@ -171,13 +171,8 @@
   Filesystem:
     SYNCRESULTS: 'Kua oti te tukutahi: e {createdcount} ngā tūemi i hangaia, e {deletedcount} ngā tūemi i mukua'
   Folder:
-<<<<<<< HEAD
-    PLURALNAME: Folders
-    SINGULARNAME: Folder
-=======
     PLURALNAME: 'Ngā Kōpaki'
     SINGULARNAME: Kōpaki
->>>>>>> 1b0212b9
   ForgotPasswordEmail.ss:
     HELLO: 'Kia ora'
     TEXT1: 'Anei tō'
@@ -233,17 +228,10 @@
     GroupReminder: 'Mēnā ka kōwhiri koe i tētahi rōpū matua, ka whiwhi tēnei rōpū i ōna tūnga katoa'
     Locked: 'Kua raka?'
     NoRoles: 'Kāore i kitea he tūnga'
-<<<<<<< HEAD
-    PLURALNAME: Groups
-    Parent: 'Rōpū Matua'
-    RolesAddEditLink: 'Whakahaere tūnga'
-    SINGULARNAME: Group
-=======
     PLURALNAME: 'Ngā Rōpū'
     Parent: 'Rōpū Matua'
     RolesAddEditLink: 'Whakahaere tūnga'
     SINGULARNAME: Rōpū
->>>>>>> 1b0212b9
     Sort: 'Raupapa Kōmaka'
     has_many_Permissions: 'Ngā Whakaaetanga'
     many_many_Members: 'Ngā Mema'
@@ -330,13 +318,8 @@
   LoginAttempt:
     Email: 'Wāhitau Īmēra'
     IP: 'Wāhitau KI'
-<<<<<<< HEAD
-    PLURALNAME: 'Login Attempts'
-    SINGULARNAME: 'Login Attempt'
-=======
     PLURALNAME: 'Ngā Whakamātau Takiuru'
     SINGULARNAME: 'Whakamātau Takiuru'
->>>>>>> 1b0212b9
     Status: Tūnga
   Member:
     ADDGROUP: 'Tāpiri rōpū'
@@ -412,13 +395,8 @@
     ResultNone: 'Kāore he huringa'
     ResultUpdated: 'I whakahōutia e {count} mhā mema'
   MemberPassword:
-<<<<<<< HEAD
-    PLURALNAME: 'Member Passwords'
-    SINGULARNAME: 'Member Password'
-=======
     PLURALNAME: 'Ngā Kupuhipa Mema'
     SINGULARNAME: 'Kupuhipa Mema'
->>>>>>> 1b0212b9
   MemberTableField: null
   ModelAdmin:
     DELETE: Muku
@@ -450,22 +428,14 @@
     VALIDATION: 'Ehara te ''{value}'' i te tau, ka taea ngā tau anake ki tēnei āpure'
   Pagination:
     Page: Whārangi
-<<<<<<< HEAD
-    View: View
-=======
     View: Tiro
->>>>>>> 1b0212b9
   Permission:
     AdminGroup: Kaiwhakahaere
     CMS_ACCESS_CATEGORY: 'Uru CMS'
     FULLADMINRIGHTS: 'Ngā motika kaiwhakahaere katoa'
     FULLADMINRIGHTS_HELP: 'Ka whakapae me te takahi i ērā atu whakaaetanga katoa kua tautapatia.'
     PLURALNAME: Permissions
-<<<<<<< HEAD
-    SINGULARNAME: Permission
-=======
     SINGULARNAME: Whakaaetanga
->>>>>>> 1b0212b9
   PermissionCheckboxSetField:
     AssignedTo: 'kua tautapatia ki  "{title}"'
     FromGroup: 'I tukuna iho i te rōpū "{title}"'
@@ -473,11 +443,7 @@
     FromRoleOnGroup: 'i tukuna iho i "%s" i te rōpū "%s"'
   PermissionRole:
     PLURALNAME: 'Ngā Tūnga'
-<<<<<<< HEAD
-    SINGULARNAME: Role
-=======
     SINGULARNAME: Tūranga
->>>>>>> 1b0212b9
   PermissionRoleCode:
     PLURALNAME: 'Permission Role Cods'
     SINGULARNAME: 'Permission Role Code'
