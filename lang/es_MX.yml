es_MX:
  AssetAdmin:
    NEWFOLDER: 'Nueva Carpeta'
  AssetTableField:
    CREATED: 'Agregado por primera vez'
    DIM: Dimensiones
    FILENAME: 'Nombre del archivo'
    FOLDER: Carpeta
    LASTEDIT: 'Modificado por última vez'
    OWNER: Propietario
    SIZE: Tamaño
    TITLE: Título
    TYPE: Tipo
    URL: URL
  AssetUploadField:
    ChooseFiles: 'Seleccionar archivos'
    DRAGFILESHERE: 'Arrastrar archivos acá'
    DROPAREA: 'Área de arrastre'
    EDITALL: 'Editar todos'
    EDITANDORGANIZE: 'Editar y organizar'
    EDITINFO: 'Edit files'
    FILES: Archivos
    FROMCOMPUTER: 'Choose files from your computer'
    FROMCOMPUTERINFO: 'Upload from your computer'
    TOTAL: Total
    UPLOADINPROGRESS: 'Por favor espera, subida de archivos en progreso'
    UPLOADOR: o
  BBCodeParser:
    ALIGNEMENT: Alineación
    ALIGNEMENTEXAMPLE: 'alineado a la derecha'
    BOLD: 'Texto en negrita'
    BOLDEXAMPLE: Negrita
    CODE: 'Bloque de Código'
    CODEDESCRIPTION: 'Bloque de código sin formato'
    CODEEXAMPLE: 'Bloque de código'
    COLORED: 'Texto coloreado'
    COLOREDEXAMPLE: 'texto azul'
    EMAILLINK: 'Vínculo a correo-e'
    EMAILLINKDESCRIPTION: 'Crea un vínculo a una dirección de correo-e'
    IMAGE: Imagen
    IMAGEDESCRIPTION: 'Mostrar imagen en tu mensaje'
    ITALIC: 'Texto en itálica'
    ITALICEXAMPLE: itálicas
    LINK: 'Vínculo a sitio ewb'
    LINKDESCRIPTION: 'Vínculo a otra URL o sitio web'
    STRUCK: 'Texto tachado'
    STRUCKEXAMPLE: Tachado
    UNDERLINE: 'Texto subrayado'
    UNDERLINEEXAMPLE: 'Texto simple'
    UNORDERED: 'Lista desordenada'
    UNORDEREDDESCRIPTION: 'Lista desordenada'
    UNORDEREDEXAMPLE1: 'elemento 1 desordenado'
  BackLink_Button.ss:
    Back: Volver
  BasicAuth:
    ENTERINFO: 'Por favor ingresa tu nombre de usuario y contraseña.'
    ERRORNOTADMIN: 'El usuario no es administrador.'
    ERRORNOTREC: 'No se reconoce el nombre de usuario / contraseña'
  Boolean:
<<<<<<< HEAD
    0: No
    ANY: Cualquiera
    1: Sí
=======
    0: 'False'
    ANY: Cualquiera
    1: 'True'
>>>>>>> d6c2ffe7
  CMSLoadingScreen.ss:
    LOADING: Cargando...
    REQUIREJS: 'The CMS requires that you have JavaScript enabled.'
  CMSMain:
    ACCESS: 'Access to ''{title}'' section'
    ACCESSALLINTERFACES: 'Acceder a todas las secciones del CMS'
    ACCESSALLINTERFACESHELP: 'Anula la configuració de acceso más específica.'
    SAVE: Guardar
  CMSProfileController:
    MENUTITLE: 'Controladores de perfil del CMS'
  ChangePasswordEmail.ss:
    CHANGEPASSWORDTEXT1: 'Usted ha cambiado su contraseña'
    CHANGEPASSWORDTEXT2: 'Ahora puedes utilizar las siguientes credenciales para ingresar:'
    EMAIL: 'Correo Electrónico'
    HELLO: Hey
    PASSWORD: Contraseña
  CheckboxField:
    - 'False'
    - 'True'
  ComplexTableField:
    CLOSEPOPUP: 'Cerrar Mensaje Emergente'
    SUCCESSADD2: 'Added {name}'
    SUCCESSEDIT: 'Se guardaron %s %s %s'
  ComplexTableField.ss:
    ADDITEM: 'Add %s'
    NOITEMSFOUND: 'No items found'
    SORTASC: 'Orden ascendente'
    SORTDESC: 'Orden descendente'
  ComplexTableField_popup.ss:
    NEXT: Siguiente
    PREVIOUS: Anterior
  ConfirmedPasswordField:
    ATLEAST: 'Passwords must be at least {min} characters long.'
    BETWEEN: 'Passwords must be {min} to {max} characters long.'
    MAXIMUM: 'Passwords must be at most {max} characters long.'
    SHOWONCLICKTITLE: 'Cambiar contraseña'
  CreditCardField:
    FIRST: primero
    FOURTH: cuarto
    SECOND: segundo
    THIRD: tercero
  CurrencyField:
    CURRENCYSYMBOL: $
  DataObject:
    PLURALNAME: 'Datos de objetos'
    SINGULARNAME: 'Datos del objeto'
  Date:
    DAY: día
    DAYS: días
    HOUR: hora
    HOURS: horas
    MIN: minuto
    MINS: minutos
    MONTH: mes
    MONTHS: meses
    SEC: segundo
    SECS: segundos
    TIMEDIFFAGO: '{difference} atrás'
    TIMEDIFFIN: 'en {difference}'
    YEAR: año
    YEARS: años
  DateField:
    NOTSET: 'no especificada'
    TODAY: ahora
    VALIDDATEFORMAT2: 'Por favor ingresar un formato válido de fecha ({format})'
    VALIDDATEMAXDATE: 'Tu fecha tiene que ser más antigua o al menos coincidir con la fecha mínima permitida ({date})'
    VALIDDATEMINDATE: 'Tu fecha tiene que ser nueva o al menos coincidir con la fecha mínima permitida ({date})'
  Director:
    INVALID_REQUEST: 'Solicitud no válida'
  DropdownField:
    CHOOSE: (Seleccione)
  EmailField:
    VALIDATION: 'Please enter an email address'
  Email_BounceRecord:
    PLURALNAME: 'Registros de correos electrónicos devueltos'
    SINGULARNAME: 'Correo electrónico devuelto'
  Enum:
    ANY: Cualquiera
  File:
    Content: Contenido
    Filename: 'Nombre de Archivo'
    INVALIDEXTENSION: 'Extension is not allowed (valid: {extensions})'
    INVALIDEXTENSIONSHORT: 'Extension is not allowed'
    NOFILESIZE: 'El tamaño del archivo es de cero bytes.'
    NOVALIDUPLOAD: 'El archivo no es válido para subirlo'
    Name: Nombre
    PLURALNAME: Archivos
    SINGULARNAME: Archivo
    TOOLARGE: 'Filesize is too large, maximum {size} allowed'
    TOOLARGESHORT: 'Filesize exceeds {size}'
    Title: Título
  FileIFrameField:
    ATTACH: 'Attach {type}'
    ATTACHONCESAVED: '{type}s can be attached once you have saved the record for the first time.'
    ATTACHONCESAVED2: 'Files can be attached once you have saved the record for the first time.'
    DELETE: 'Delete {type}'
    DISALLOWEDFILETYPE: 'Este tipo de archivo no se puede subir'
    FILE: Archivo
    FROMCOMPUTER: 'Desde su Ordenador'
    FROMFILESTORE: 'Desde el almacén de archivos'
    NOSOURCE: 'Por favor, seleccione un archivo fuente para adjuntarlo'
    REPLACE: 'Replace {type}'
  FileIFrameField_iframe.ss:
    TITLE: 'Subidor de imágenes por iFrame'
  Filesystem:
    SYNCRESULTS: 'Sync complete: {createdcount} items created, {deletedcount} items deleted'
  ForgotPasswordEmail.ss:
    HELLO: Hey
    TEXT1: 'Estás aquí'
    TEXT2: 'vínculo para restablecer la contraseña'
    TEXT3: para
  Form:
    FIELDISREQUIRED: '%s es obligatorio'
    VALIDATIONCREDITNUMBER: 'Please ensure you have entered the {number} credit card number correctly'
    VALIDATIONNOTUNIQUE: 'El valor ingresado no es único'
    VALIDATIONPASSWORDSDONTMATCH: 'Las contraeñas no son iguales'
    VALIDATIONPASSWORDSNOTEMPTY: 'Las contraseñas no pueden estar vacías'
    VALIDATIONSTRONGPASSWORD: 'Passwords must have at least one digit and one alphanumeric character'
    VALIDATOR: Verificador
    VALIDCURRENCY: 'Please enter a valid currency'
  FormField:
    NONE: ninguno
  GridAction:
    DELETE_DESCRIPTION: Eliminar
    Delete: Eliminar
    UnlinkRelation: Desvincular
  GridField:
    Add: 'Agregar {name}'
    Filter: Filtro
    FilterBy: 'Filtrar por'
    Find: Buscar
    LEVELUP: 'Subir de nivel'
    LinkExisting: 'Enlazar existente'
    NewRecord: 'Nuevo %s'
    NoItemsFound: 'No hay ítems encontrados'
    PRINTEDAT: 'Impreso en'
    PRINTEDBY: 'Imprimir por'
    PlaceHolder: 'Buscar {type}'
    PlaceHolderWithLabels: 'Buscar {type} por {name}'
    RelationSearch: 'Buscar relación'
    ResetFilter: Resetear
  GridFieldAction_Delete:
    DeletePermissionsFailure: 'No borrar permisos'
  GridFieldDetailForm:
    Create: Create
    Delete: Eliminar
    DeletePermissionsFailure: 'No borrar permisos'
    Deleted: 'Deleted %s %s'
    Save: Save
    Saved: 'Saved %s %s'
  GridFieldItemEditView.ss: null
  Group:
    AddRole: 'Agrega un rol para este grupo'
    Code: 'Código del grupo'
    DefaultGroupTitleAdministrators: Administradores
    DefaultGroupTitleContentAuthors: 'Autores de Contenido'
    Description: Descripción
    GroupReminder: 'Si eliges el grupo superior, este grupo tomará todos sus roles'
    Locked: '¿Bloqueado?'
    NoRoles: 'No se encontraron roles'
    Parent: 'Grupo ascendente'
    RolesAddEditLink: 'Agregar/modificar roles'
    Sort: 'Orden de Clasificación'
    has_many_Permissions: Permisos
    many_many_Members: Miembros
  GroupImportForm:
    Help1: "<p>Importar usuarios en <em>formato CSV</em> (valores separados por comas). <small><a href=\"#\" class=\"toggle-advanced\">Mostrar uso avanzado</a></small></p>\\n"
    Help2: '<div class="advanced"><h4>Uso Avanzado</h4><ul><li>Columnas permitidas: <em>%s</em></li><li>Usuarios existents son relacionados por su <em>Código</em> único, y actualizados con cualquier valor nuevo desde el archivo importado.</li><li>Grupos pueden see asignados por la columna Grupos. Los grupos son identificados por su <em>código</em>, multiples grupos pueden ser separados por comas. Grupos existentes no son eliminados.</li></ul></div>'
    ResultCreated: 'Created {count} groups'
    ResultDeleted: '%d grupos eliminados'
    ResultUpdated: '%d grupos actualizados'
  Hierarchy:
    InfiniteLoopNotAllowed: 'Infinite loop found within the "{type}" hierarchy. Please change the parent to resolve this'
  HtmlEditorField:
    ADDURL: 'Add URL'
    ADJUSTDETAILSDIMENSIONS: 'Details &amp; dimensions'
    ANCHORVALUE: Anclar
    BUTTONINSERT: Insertar
    BUTTONINSERTLINK: 'Insertar enlace'
    BUTTONREMOVELINK: 'Quitar enlace'
    BUTTONUpdate: Update
    CAPTIONTEXT: 'Texto de la leyenda'
    CSSCLASS: 'Alineación / estilo'
    CSSCLASSCENTER: Centrado
    CSSCLASSLEFT: 'A la izquierda, justificando texto.'
    CSSCLASSLEFTALONE: 'A la izquierda, en él mismo.'
    CSSCLASSRIGHT: 'A la derecha, justificando texto.'
    DETAILS: Detalles
    EMAIL: 'Dirección de correo-e'
    FILE: Archivo
    FOLDER: Carpeta
    FROMCMS: 'Desde el CMS'
    FROMCOMPUTER: 'Desde tu computador'
    FROMWEB: 'From the web'
    FindInFolder: 'Find in Folder'
    IMAGEALT: 'Alternative text (alt)'
    IMAGEALTTEXT: 'El texto alternativo (alt) - si no se puede mostrar la imagen'
    IMAGEALTTEXTDESC: 'Shown to screen readers or if image can not be displayed'
    IMAGEDIMENSIONS: Dimensiones
    IMAGEHEIGHTPX: Alto
    IMAGETITLE: 'Título del tooltip - para información adicional acerca de la imagen'
    IMAGETITLETEXT: 'Title text (tooltip)'
    IMAGETITLETEXTDESC: 'For additional information about the image'
    IMAGEWIDTHPX: Ancho
    INSERTMEDIA: 'Insert Media'
    LINK: Enlace
    LINKANCHOR: 'Anclar en ésta página'
    LINKDESCR: 'Descripción del enlace'
    LINKEMAIL: 'Dirección de correo-e'
    LINKEXTERNAL: 'Otro sitio web'
    LINKFILE: 'Descargar archivo'
    LINKINTERNAL: 'Página en el sitio'
    LINKOPENNEWWIN: '¿Abrir enlace en una nueva ventana?'
    LINKTO: 'Enlazar a'
    PAGE: Página
    URL: URL
    URLNOTANOEMBEDRESOURCE: 'The URL ''{url}'' could not be turned into a media resource.'
    UpdateMEDIA: 'Update Media'
  ImageField:
    IMAGE: Imagen
  Image_iframe.ss:
    TITLE: 'Subiendo Imagen Iframe'
  LeftAndMain:
    CANT_REORGANISE: 'You do not have permission to alter Top level pages. Your change was not saved.'
    DELETED: Deleted.
    DropdownBatchActionsDefault: Acciones
    HELP: Ayuda
    PAGETYPE: 'Tipo de página:'
    PERMAGAIN: 'Usted ha sido desconectado del CMS. Si quiere volver a entrar, introduzca su nombre de usuario y contraseña.'
    PERMALREADY: 'Lamentablemente no puedes ingresar a esta parte del CMS. Si quieres entrar como alguien distinto, hazlo a continuación'
    PERMDEFAULT: 'Por favor, elija un método de autenticación e introduzca sus credenciales para acceder al CMS.'
    PLEASESAVE: 'Por favor Guarda la Página: No se puede actualizar esta página porque aún no se ha guardado.'
    PreviewButton: Preview
    REORGANISATIONSUCCESSFUL: 'Reorganised the site tree successfully.'
    SAVEDUP: Saved.
    VersionUnknown: desconocido
  LeftAndMain_Menu.ss:
    Hello: Hi
    LOGOUT: 'Log out'
  LoginAttempt:
    Email: 'Dirección de Correo Electrónico'
    IP: 'Dirección IP'
    Status: Estado
  Member:
    ADDGROUP: 'Agregar grupo'
    BUTTONCHANGEPASSWORD: 'Cambiar Contraseña'
    BUTTONLOGIN: Ingresar
    BUTTONLOGINOTHER: 'Ingresar como alguien más'
    BUTTONLOSTPASSWORD: 'Olvidé mi contraseña'
    CONFIRMNEWPASSWORD: 'Confirmar Nueva Contraseña'
    CONFIRMPASSWORD: 'Confirmar contraseña'
    DefaultAdminFirstname: 'Administrador Predeterminado'
    DefaultDateTime: 'Por defecto'
    EMAIL: 'Correo electrónico'
    EMPTYNEWPASSWORD: 'La nueva contraseña no puede estar vacía, por favor, inténtelo de nuevo'
    ENTEREMAIL: 'Por favor ingresa una dirección de correo electrónico para conseguir una contraseña y reiniciar el enlace.'
    ERRORLOCKEDOUT: 'Tu cuenta se ha deshabilitado temporalmente debido a varios intentos de ingresar infructuosos. Por favor inténtalo de nuevo en 20 minutos.'
    ERRORNEWPASSWORD: 'Usted ha ingresado su nueva contraseña diferentemente, intenta de nuevo'
    ERRORPASSWORDNOTMATCH: 'Tu contraseña actual no encaja, por favor inténtalo de nuevo'
    ERRORWRONGCRED: 'No parece correcta la dirección de correo-e o la contraseña. Por favor inténtalo de nuevo.'
    FIRSTNAME: 'Primer Nombre'
    INTERFACELANG: 'Lenguaje de la interfaz'
    INVALIDNEWPASSWORD: 'No podemos acceptar see pasword: {password}'
    LOGGEDINAS: 'Conectado como {name}.'
    NEWPASSWORD: 'Nueva contraseña'
    PASSWORD: Contraseña
    PLURALNAME: Miembros
    PROFILESAVESUCCESS: 'Guardado satisfactoriamente.'
    REMEMBERME: '¿Recordarme la siguiente vez?'
    SINGULARNAME: Miembro
    SUBJECTPASSWORDCHANGED: 'Su contraseña se ha cambiado'
    SUBJECTPASSWORDRESET: 'Enlace para reasignar su contraseña'
    SURNAME: Apellido
    VALIDATIONMEMBEREXISTS: 'Ya existe un miembro con el mismo %s'
    ValidationIdentifierFailed: 'No se puede sobreescribir el miembro existente  #{id} con el identificador idéntico ({name} = {value}))'
    WELCOMEBACK: 'Bienvenido nuevamente, {firstname}'
    YOUROLDPASSWORD: 'Contraseña anterior'
    belongs_many_many_Groups: Grupos
    db_LastVisited: 'Fecha de Última Visita'
    db_Locale: 'Interfaz Local'
    db_LockedOutUntil: 'Bloqueado hasta'
    db_NumVisit: 'Número de Visitas'
    db_Password: Contraseña
    db_PasswordExpiry: 'Fecha en que expira la contraseña'
  MemberAuthenticator:
    TITLE: 'Correo-e y Contraseña'
  MemberDatetimeOptionsetField:
    AMORPM: 'AM (ante meridian) o PM (post meridiano)'
    Custom: 'A medida'
    DATEFORMATBAD: 'El formato de fecha es invalido'
    DAYNOLEADING: 'Dia del mes sin cero a la izquierda'
    DIGITSDECFRACTIONSECOND: 'Uno o más dígitos representando una fracción decimal de un segundo'
    FOURDIGITYEAR: 'Año de 4 dígitos'
    FULLNAMEMONTH: 'Nombre completo del mes (ej: Junio)'
    HOURNOLEADING: 'Hora sin cero a la izquierda'
    MINUTENOLEADING: 'Minuto sin cero a la izquierda'
    MONTHNOLEADING: 'Dígito del mes  sin cero'
    Preview: Previo
    SHORTMONTH: 'Nombre corto del mes (ej: Jun)'
    TOGGLEHELP: 'Mostrar la ayuda de formato'
    TWODIGITDAY: 'Dia del mes de dos dígitos'
    TWODIGITHOUR: 'Dos dígitos de la hora (00 a 23)'
    TWODIGITMINUTE: 'Dos dígitos de los minutos (00 a 59)'
    TWODIGITMONTH: 'Mes de 2 dígitos (01=Enero, etc.)'
    TWODIGITSECOND: 'Dos dígitos de los segundos (00 a 59)'
    TWODIGITYEAR: 'Año en 2 dígitos'
  MemberImportForm:
    Help1: "<p>Importar usurious en <em>format CSV</em> (valores separados por comas). <small><a href=\"#\" class=\"toggle-advanced\">Mostrar uso avanzado</a></small></p>\\n"
    Help2: "<div class=\"advanced\">\\n<h4>Uso Avanzado</h4>\\n<ul>\\n<li>Columnas permitidas: <em>%s</em></li>\\n<li>Usuarios existents son relacionados por su <em>Código</em> único, y actualizados con cualquier valor nuevo desde el archivo importado.</li>\\n<li>Grupos pueden see asignados por la column Grupos. Los grupos son identificados por su <em>código</em>, multiples grupos pueden ser separados por comas. Grupos existentes no son eliminados.</li>\\n</ul>\\n</div>"
    ResultCreated: 'Created {count} members'
    ResultDeleted: '%d miembros eliminados'
    ResultNone: 'Sin cambios'
    ResultUpdated: 'Updated {count} members'
  MemberTableField: null
  ModelAdmin:
    'APPLY FILTER': Filtro
    DELETE: Eliminar
    DELETEDRECORDS: 'Borrados {count} registros'
    IMPORT: 'Importar desde CSV'
    IMPORTEDRECORDS: 'Importados {count} registros'
    NOCSVFILE: 'Por favor navegue hasta el archivo CSV a importar'
    NOIMPORT: 'Nada por Importar'
    RESET: Reiniciar
    Title: 'Modelo de datos'
    UPDATEDRECORDS: 'Actualizados {count} registros'
  ModelAdmin_ImportSpec.ss:
    IMPORTSPECFIELDS: 'Database columns'
    IMPORTSPECLINK: 'Show Specification for %s'
    IMPORTSPECRELATIONS: Relations
    IMPORTSPECTITLE: 'Specification for %s'
  ModelAdmin_Tools.ss:
    FILTER: Filter
    IMPORT: Import
  ModelSidebar.ss:
    IMPORT_TAB_HEADER: Import
    SEARCHLISTINGS: Search
  MoneyField:
    FIELDLABELAMOUNT: Importe
    FIELDLABELCURRENCY: Moneda
  NullableField:
    IsNullLabel: 'Es Nulo'
  NumericField:
    VALIDATION: '''{value}'' no es un número, solo números son aceptados por este campo'
  Permission:
    AdminGroup: Administrador
    CMS_ACCESS_CATEGORY: 'Acceder al CMS'
    FULLADMINRIGHTS: 'Privilegios administrativos completos'
    FULLADMINRIGHTS_HELP: 'Implica y anula todos los demás permisos asignados.'
  PermissionCheckboxSetField:
    AssignedTo: 'assigned to "{title}"'
    FromGroup: 'inherited from group "{title}"'
    FromRole: 'inherited from role "{title}"'
    FromRoleOnGroup: 'heredado del rol "%s" en el grupo "%s"'
  Permissions:
    PERMISSIONS_CATEGORY: 'Roles y permisos de acceso'
  PhoneNumberField:
    VALIDATION: 'Por favor ingresa un número telefónico válido'
  RelationComplexTableField.ss:
    ADD: Agregar
    CSVEXPORT: 'Export to CSV'
    NOTFOUND: 'No items found'
  Security:
    ALREADYLOGGEDIN: 'Usted no tiene acceso a esta página. Si tiene otra cuenta que pueda tener acceso a ésta página, puede <a href="%s">abrir una sesión abajo</a>.'
    BUTTONSEND: 'Envíame enlace para restablecer contraseña'
    CHANGEPASSWORDBELOW: 'Puedes cambiar tu contraseña abajo.'
    CHANGEPASSWORDHEADER: 'Cambia tu contraseña'
    ENTERNEWPASSWORD: 'Por favor incorpora la nueva contraseña'
    ERRORPASSWORDPERMISSION: '¡Debes haber firmado para cambiar la contraseña!'
    LOGGEDOUT: 'Usted ha cerrado su sesión. Si desea ingresar de nuevo, introduzca sus credenciales abajo.'
    LOGIN: Ingresar
    NOTEPAGESECURED: 'Se ha asegurado la página. Ingresa tus credenciales abajo y en seguida enviaremos tu autorización.'
    NOTERESETLINKINVALID: '<p>The password reset link is invalid or expired.</p><p>You can request a new one <a href="{link1}">here</a> or change your password after you <a href="{link2}">logged in</a>.</p>'
    NOTERESETPASSWORD: 'Ingresa tu dirección de correo-e y te enviaremos un enlace con el cual podrás restablecer la contraseña'
    PASSWORDSENTHEADER: 'Password reset link sent to ''{email}'''
    PASSWORDSENTTEXT: 'Thank you! A reset link has been sent to ''{email}'', provided an account exists for this email address.'
  SecurityAdmin:
    ACCESS_HELP: 'Permitir la visualización, agregar y editar usuarios, así como asignar permisos y roles a ellos'
    APPLY_ROLES: 'Aplicar roles a grupos'
    APPLY_ROLES_HELP: 'Habilidad para editar los roles asignados a un grupo. Requiere el permiso "acceso a la sección de usuarios"'
    EDITPERMISSIONS: 'Editar permisos para grupos'
    EDITPERMISSIONS_HELP: 'Habilidad para modificar Permisos y Direcciones IP para un grupo. Requiere permiso para "Acceder a la sección de ''Seguridad´".'
    GROUPNAME: 'Nombre de grupo'
    IMPORTGROUPS: 'Importar grupos'
    IMPORTUSERS: 'Importar usuarios'
    MEMBERS: Miembros
    MENUTITLE: Seguridad
    MemberListCaution: 'Precaución: Al remover miembros de esta lista, debe eliminarlos de todos los grupos y de la base de datos.'
    NEWGROUP: 'Nuevo grupo'
    PERMISSIONS: Permisos
    ROLES: Roles
    ROLESDESCRIPTION: 'Los roles son sets de permisos predefinidos y pueden ser asignados a grupos. <br/> Ellos son heredados desde los grupos superiores si es requerido.'
    TABROLES: Roles
    Users: Usuarios
  SecurityAdmin_MemberImportForm:
    BtnImport: Importar
    FileFieldLabel: 'Archivo CSV <small>(Extensiones permitidas: *.csv)'
  SilverStripeNavigator:
    Edit: Edit
  SimpleImageField:
    NOUPLOAD: 'No subió la Imagen'
  SiteTree:
    TABMAIN: Principal
  TableField:
    ISREQUIRED: 'In %s ''%s'' is required'
  TableField.ss:
    ADD: 'Agregar un nuevo renglón'
    ADDITEM: 'Add %s'
  TableListField:
    CSVEXPORT: 'Exportar a CSV'
    PRINT: Imprimir
    Print: Print
    SELECT: 'Seleccione:'
  TableListField.ss:
    NOITEMSFOUND: 'No items found'
    SORTASC: 'Organizar en orden ascendente'
    SORTDESC: 'Organizar en orden descendente'
  TableListField_PageControls.ss:
    DISPLAYING: Displaying
    OF: of
    TO: to
    VIEWFIRST: 'Ver primero'
    VIEWLAST: 'Ver último'
    VIEWNEXT: 'Ver siguiente'
    VIEWPREVIOUS: 'Ver anterior'
  TimeField:
    VALIDATEFORMAT: 'Por favor ingresar un formato válido de fecha ({format})'
  ToggleField:
    LESS: menos
    MORE: más
  UploadField:
    ATTACHFILE: 'Adjuntar un archivo'
    ATTACHFILES: 'Adjuntar archivos'
    AttachFile: 'Adjuntar archivo(s)'
    DELETE: 'Delete from files'
    DELETEINFO: 'Eliminar permanentemente este archivo desde el almacén'
    DOEDIT: Guardar
    DROPFILE: 'Arrastrar un archivo'
    DROPFILES: 'arrastrar archivo aquí'
    Dimensions: Dimensiones
    EDIT: Edit
    EDITINFO: 'Editar este archivo'
    FIELDNOTSET: 'Información acerca del archivo no encontrada'
    FROMCOMPUTER: 'Desde tu computador'
    FROMCOMPUTERINFO: 'Select from files'
    FROMFILES: 'Desde archivos'
    MAXNUMBEROFFILES: 'Máximo número {count} de archivos sobrepasado'
    MAXNUMBEROFFILESSHORT: 'Solo puedes subir {count} archivos'
    REMOVE: Remover
    REMOVEERROR: 'Error removiendo archivo'
    REMOVEINFO: 'Remover este archivo de aquí, pero no borrarlo del almacén de archivos'
    STARTALL: 'Comenzar todas'
    STARTALLINFO: 'Start all uploads'
    Saved: Guardado
  Versioned:
    has_many_Versions: Versiones<|MERGE_RESOLUTION|>--- conflicted
+++ resolved
@@ -57,15 +57,9 @@
     ERRORNOTADMIN: 'El usuario no es administrador.'
     ERRORNOTREC: 'No se reconoce el nombre de usuario / contraseña'
   Boolean:
-<<<<<<< HEAD
-    0: No
-    ANY: Cualquiera
-    1: Sí
-=======
     0: 'False'
     ANY: Cualquiera
     1: 'True'
->>>>>>> d6c2ffe7
   CMSLoadingScreen.ss:
     LOADING: Cargando...
     REQUIREJS: 'The CMS requires that you have JavaScript enabled.'
