--- conflicted
+++ resolved
@@ -37,13 +37,8 @@
     INSERTURL: "Insert from URL"
     REMOVEINFO: "Remove this file from this field"
     TOTAL: Total
-<<<<<<< HEAD
-    TOUPLOAD: 'Upload files'
-    UPLOADINPROGRESS: 'Please wait… upload in progress'
-=======
     TOUPLOAD: "Choose files to upload..."
     UPLOADINPROGRESS: "Please wait… upload in progress"
->>>>>>> bb74c862
     UPLOADOR: OR
   BBCodeParser:
     ALIGNEMENT: Alignment
@@ -220,31 +215,18 @@
     JpgType: "JPEG image - good for photos"
     JsType: "Javascript file"
     MODIFIED: Modified
-<<<<<<< HEAD
-    Mp3Type: 'MP3 audio file'
-    MpgType: 'MPEG video file'
-    NOFILESIZE: 'Filesize is zero bytes.'
-    NOVALIDUPLOAD: 'File is not a valid upload'
-=======
     Mp3Type: "MP3 audio file"
     MpgType: "MPEG video file"
     NOFILESIZE: "Filesize is zero bytes."
     NOVALIDUPLOAD: "File is not a valid upload"
->>>>>>> bb74c862
     Name: Name
     PLURALNAME: Files
     PdfType: "Adobe Acrobat PDF file"
     PngType: "PNG image - good general-purpose format"
     SINGULARNAME: File
-<<<<<<< HEAD
-    TOOLARGE: 'Filesize is too large, maximum {size} allowed'
-    TOOLARGESHORT: 'File size exceeds {size}'
-    TiffType: 'Tagged image format'
-=======
     TOOLARGE: "Filesize is too large, maximum {size} allowed"
     TOOLARGESHORT: "Filesize exceeds {size}"
     TiffType: "Tagged image format"
->>>>>>> bb74c862
     Title: Title
     WavType: "WAV audo file"
     XlsType: "Excel spreadsheet"
@@ -500,11 +482,7 @@
     PASSWORD: Password
     PASSWORDEXPIRED: "Your password has expired. Please choose a new one."
     PLURALNAME: Members
-<<<<<<< HEAD
     REMEMBERME: 'Remember me next time? (for %d days on this device)'
-=======
-    REMEMBERME: "Remember me next time?"
->>>>>>> bb74c862
     SINGULARNAME: Member
     SUBJECTPASSWORDCHANGED: "Your password has been changed"
     SUBJECTPASSWORDRESET: "Your password reset link"
@@ -526,17 +504,6 @@
   MemberDatetimeOptionsetField:
     AMORPM: "AM (Ante meridiem) or PM (Post meridiem)"
     Custom: Custom
-<<<<<<< HEAD
-    DATEFORMATBAD: 'Date format is invalid'
-    DAYNOLEADING: 'Day of month without leading zero'
-    DIGITSDECFRACTIONSECOND: 'One or more digits representing a decimal fraction of a second'
-    FOURDIGITYEAR: 'Four-digit year'
-    FULLNAMEMONTH: 'Full name of month (e.g. June)'
-    HOURNOLEADING: 'Hour without leading zero, 12 hour format'
-    HOURNOLEADING24: 'Hour without leading zero, 24 hour format'
-    MINUTENOLEADING: 'Minute without leading zero'
-    MONTHNOLEADING: 'Month digit without leading zero'
-=======
     DATEFORMATBAD: "Date format is invalid"
     DAYNOLEADING: "Day of month without leading zero"
     DIGITSDECFRACTIONSECOND: "One or more digits representing a decimal fraction of a second"
@@ -546,7 +513,6 @@
     HOURNOLEADING24: "Hour without leading zero, 24 hour format"
     MINUTENOLEADING: "Minute without leading zero"
     MONTHNOLEADING: "Month digit without leading zero"
->>>>>>> bb74c862
     Preview: Preview
     SHORTMONTH: "Short name of month (e.g. Jun)"
     TWODIGITDAY: "Two-digit day of month"
