en:
  AssetAdmin:
    ALLOWEDEXTS: 'Allowed extensions'
<<<<<<< HEAD
    SHOWALLOWEDEXTS: 'Show allowed extensions'
=======
>>>>>>> f833226d
    NEWFOLDER: NewFolder
  AssetTableField:
    CREATED: 'First uploaded'
    DIM: Dimensions
    FILENAME: Filename
    FOLDER: Folder
    LASTEDIT: 'Last changed'
    OWNER: Owner
    SIZE: 'File size'
    TITLE: Title
    TYPE: 'File type'
    URL: URL
  AssetUploadField:
    ChooseFiles: 'Choose files'
    DRAGFILESHERE: 'Drag files here'
    DROPAREA: 'Drop Area'
    EDITALL: 'Edit all'
    EDITANDORGANIZE: 'Edit & organize'
    EDITINFO: 'Edit files'
    FILES: Files
    FROMCOMPUTER: 'Choose files from your computer'
    FROMCOMPUTERINFO: 'Upload from your computer'
    TOTAL: Total
    TOUPLOAD: 'Choose files to upload...'
    UPLOADINPROGRESS: 'Please wait… upload in progress'
    UPLOADOR: OR
  BBCodeParser:
    ALIGNEMENT: Alignment
    ALIGNEMENTEXAMPLE: 'right aligned'
    BOLD: 'Bold Text'
    BOLDEXAMPLE: Bold
    CODE: 'Code Block'
    CODEDESCRIPTION: 'Unformatted code block'
    CODEEXAMPLE: 'Code block'
    COLORED: 'Colored text'
    COLOREDEXAMPLE: 'blue text'
    EMAILLINK: 'Email link'
    EMAILLINKDESCRIPTION: 'Create link to an email address'
    IMAGE: Image
    IMAGEDESCRIPTION: 'Show an image in your post'
    ITALIC: 'Italic Text'
    ITALICEXAMPLE: Italics
    LINK: 'Website link'
    LINKDESCRIPTION: 'Link to another website or URL'
    STRUCK: 'Struck-out Text'
    STRUCKEXAMPLE: Struck-out
    UNDERLINE: 'Underlined Text'
    UNDERLINEEXAMPLE: Underlined
    UNORDERED: 'Unordered list'
    UNORDEREDDESCRIPTION: 'Unordered list'
    UNORDEREDEXAMPLE1: 'unordered item 1'
  BackLink_Button.ss:
    Back: Back
  BasicAuth:
    ENTERINFO: 'Please enter a username and password.'
    ERRORNOTADMIN: 'That user is not an administrator.'
    ERRORNOTREC: 'That username / password isn''t recognised'
  Boolean:
    ANY: Any
    NO: No
    YES: Yes
  CMSLoadingScreen.ss:
    LOADING: Loading...
    REQUIREJS: 'The CMS requires that you have JavaScript enabled.'
  CMSMain:
    ACCESS: 'Access to ''{title}'' section'
    ACCESSALLINTERFACES: 'Access to all CMS sections'
    ACCESSALLINTERFACESHELP: 'Overrules more specific access settings.'
    SAVE: Save
  CMSProfileController:
    MENUTITLE: 'My Profile'
  ChangePasswordEmail.ss:
    CHANGEPASSWORDTEXT1: 'You changed your password for'
    CHANGEPASSWORDTEXT2: 'You can now use the following credentials to log in:'
    EMAIL: Email
    HELLO: Hi
    PASSWORD: Password
  CheckboxField:
    NO: No
    YES: Yes
  ConfirmedPasswordField:
    ATLEAST: 'Passwords must be at least {min} characters long.'
    BETWEEN: 'Passwords must be {min} to {max} characters long.'
    MAXIMUM: 'Passwords must be at most {max} characters long.'
    SHOWONCLICKTITLE: 'Change Password'
  CreditCardField:
    FIRST: first
    FOURTH: fourth
    SECOND: second
    THIRD: third
  CurrencyField:
    CURRENCYSYMBOL: $
  DataObject:
    PLURALNAME: 'Data Objects'
    SINGULARNAME: 'Data Object'
  Date:
    DAY: ' day'
    DAYS: ' days'
    HOUR: ' hour'
    HOURS: ' hours'
    MIN: ' min'
    MINS: ' mins'
    MONTH: ' month'
    MONTHS: ' months'
    SEC: ' sec'
    SECS: ' secs'
    TIMEDIFFAGO: '{difference} ago'
    TIMEDIFFIN: 'in {difference}'
    YEAR: ' year'
    YEARS: ' years'
  DateField:
    NOTSET: 'not set'
    TODAY: today
    VALIDDATEFORMAT2: 'Please enter a valid date format ({format})'
    VALIDDATEMAXDATE: 'Your date has to be older or matching the maximum allowed date ({date})'
    VALIDDATEMINDATE: 'Your date has to be newer or matching the minimum allowed date ({date})'
  DatetimeField:
    NOTSET: 'Not set'
  Director:
    INVALID_REQUEST: 'Invalid request'
  DropdownField:
    CHOOSE: (Choose)
  EmailField:
    VALIDATION: 'Please enter an email address'
  Email_BounceRecord:
    PLURALNAME: 'Email Bounce Records'
    SINGULARNAME: 'Email Bounce Record'
  Enum:
    ANY: Any
  File:
    AviType: 'AVI video file'
    Content: Content
    CssType: 'CSS file'
    DmgType: 'Apple disk image'
    DocType: 'Word document'
    Filename: Filename
    GifType: 'GIF image - good for diagrams'
    GzType: 'GZIP compressed file'
    HtlType: 'HTML file'
    HtmlType: 'HTML file'
    INVALIDEXTENSION: 'Extension is not allowed (valid: {extensions})'
    INVALIDEXTENSIONSHORT: 'Extension is not allowed'
    IcoType: 'Icon image'
    JpgType: 'JPEG image - good for photos'
    JsType: 'Javascript file'
    Mp3Type: 'MP3 audio file'
    MpgType: 'MPEG video file'
    NOFILESIZE: 'Filesize is zero bytes.'
    NOVALIDUPLOAD: 'File is not a valid upload'
    Name: Name
    PLURALNAME: Files
    PdfType: 'Adobe Acrobat PDF file'
    PngType: 'PNG image - good general-purpose format'
    SINGULARNAME: File
    TOOLARGE: 'Filesize is too large, maximum {size} allowed'
    TOOLARGESHORT: 'Filesize exceeds {size}'
    TiffType: 'Tagged image format'
    Title: Title
    WavType: 'WAV audo file'
    XlsType: 'Excel spreadsheet'
    ZipType: 'ZIP compressed file'
  FileIFrameField:
    ATTACHONCESAVED2: 'Files can be attached once you have saved the record for the first time.'
  Filesystem:
    SYNCRESULTS: 'Sync complete: {createdcount} items created, {deletedcount} items deleted'
  Folder:
    PLURALNAME: Folders
    SINGULARNAME: Folder
  ForgotPasswordEmail.ss:
    HELLO: Hi
    TEXT1: 'Here is your'
    TEXT2: 'password reset link'
    TEXT3: for
  Form:
    FIELDISREQUIRED: '%s is required'
    SubmitBtnLabel: Go
    VALIDATIONCREDITNUMBER: 'Please ensure you have entered the {number} credit card number correctly'
    VALIDATIONNOTUNIQUE: 'The value entered is not unique'
    VALIDATIONPASSWORDSDONTMATCH: 'Passwords don''t match'
    VALIDATIONPASSWORDSNOTEMPTY: 'Passwords can''t be empty'
    VALIDATIONSTRONGPASSWORD: 'Passwords must have at least one digit and one alphanumeric character'
    VALIDATOR: Validator
    VALIDCURRENCY: 'Please enter a valid currency'
  FormField:
    NONE: none
  GridAction:
    DELETE_DESCRIPTION: Delete
    Delete: Delete
    UnlinkRelation: Unlink
  GridField:
    Add: 'Add {name}'
    Filter: Filter
    FilterBy: 'Filter by '
    Find: Find
    LEVELUP: 'Level up'
    LinkExisting: 'Link Existing'
    NewRecord: 'New %s'
    NoItemsFound: 'No items found'
    PRINTEDAT: 'Printed at'
    PRINTEDBY: 'Printed by'
    PlaceHolder: 'Find {type}'
    PlaceHolderWithLabels: 'Find {type} by {name}'
    RelationSearch: 'Relation search'
    ResetFilter: Reset
  GridFieldAction_Delete:
    DeletePermissionsFailure: 'No delete permissions'
  GridFieldDetailForm:
    CancelBtn: Cancel
    Create: Create
    Delete: Delete
    DeletePermissionsFailure: 'No delete permissions'
    Deleted: 'Deleted %s %s'
    Save: Save
    Saved: 'Saved %s %s'
  GridFieldItemEditView.ss:
    'Go back': 'Go back'
  Group:
    AddRole: 'Add a role for this group'
    Code: 'Group Code'
    DefaultGroupTitleAdministrators: Administrators
    DefaultGroupTitleContentAuthors: 'Content Authors'
    Description: Description
    GroupReminder: 'If you choose a parent group, this group will take all it''s roles'
    Locked: 'Locked?'
    NoRoles: 'No roles found'
    PLURALNAME: Groups
    Parent: 'Parent Group'
    RolesAddEditLink: 'Manage roles'
    SINGULARNAME: Group
    Sort: 'Sort Order'
    has_many_Permissions: Permissions
    many_many_Members: Members
  GroupImportForm:
    Help1: '<p>Import one or more groups in <em>CSV</em> format (comma-separated values). <small><a href="#" class="toggle-advanced">Show advanced usage</a></small></p>'
    Help2: "<div class=\"advanced\">\n	<h4>Advanced usage</h4>\n	<ul>\n	<li>Allowed columns: <em>%s</em></li>\n	<li>Existing groups are matched by their unique <em>Code</em> value, and updated with any new values from the \n	imported file</li>\n	<li>Group hierarchies can be created by using a <em>ParentCode</em> column.</li>\n	<li>Permission codes can be assigned by the <em>PermissionCode</em> column. Existing permission codes are not\n	cleared.</li>\n	</ul>\n</div>"
    ResultCreated: 'Created {count} groups'
    ResultDeleted: 'Deleted %d groups'
    ResultUpdated: 'Updated %d groups'
  Hierarchy:
    InfiniteLoopNotAllowed: 'Infinite loop found within the "{type}" hierarchy. Please change the parent to resolve this'
  HtmlEditorField:
    ADDURL: 'Add URL'
    ADJUSTDETAILSDIMENSIONS: 'Details &amp; dimensions'
    ANCHORVALUE: Anchor
    BUTTONINSERT: Insert
    BUTTONINSERTLINK: 'Insert link'
    BUTTONREMOVELINK: 'Remove link'
    BUTTONUpdate: Update
    CAPTIONTEXT: 'Caption text'
    CSSCLASS: 'Alignment / style'
    CSSCLASSCENTER: 'Centered, on its own.'
    CSSCLASSLEFT: 'On the left, with text wrapping around.'
    CSSCLASSLEFTALONE: 'On the left, on its own.'
    CSSCLASSRIGHT: 'On the right, with text wrapping around.'
    DETAILS: Details
    EMAIL: 'Email address'
    FILE: File
    FOLDER: Folder
    FROMCMS: 'From the CMS'
    FROMCOMPUTER: 'From your computer'
    FROMWEB: 'From the web'
    FindInFolder: 'Find in Folder'
    IMAGEALT: 'Alternative text (alt)'
    IMAGEALTTEXT: 'Alternative text (alt) - shown if image cannot be displayed'
    IMAGEALTTEXTDESC: 'Shown to screen readers or if image can not be displayed'
    IMAGEDIMENSIONS: Dimensions
    IMAGEHEIGHTPX: Height
    IMAGETITLE: 'Title text (tooltip) - for additional information about the image'
    IMAGETITLETEXT: 'Title text (tooltip)'
    IMAGETITLETEXTDESC: 'For additional information about the image'
    IMAGEWIDTHPX: Width
    INSERTMEDIA: 'Insert Media'
    LINK: 'Insert Link'
    LINKANCHOR: 'Anchor on this page'
    LINKDESCR: 'Link description'
    LINKEMAIL: 'Email address'
    LINKEXTERNAL: 'Another website'
    LINKFILE: 'Download a file'
    LINKINTERNAL: 'Page on the site'
    LINKOPENNEWWIN: 'Open link in a new window?'
    LINKTO: 'Link to'
    PAGE: Page
    URL: URL
    URLNOTANOEMBEDRESOURCE: 'The URL ''{url}'' could not be turned into a media resource.'
    UpdateMEDIA: 'Update Media'
  Image:
    PLURALNAME: Files
    SINGULARNAME: File
  Image_Cached:
    PLURALNAME: Files
    SINGULARNAME: File
  Image_iframe.ss:
    TITLE: 'Image Uploading Iframe'
  LeftAndMain:
    CANT_REORGANISE: 'You do not have permission to alter Top level pages. Your change was not saved.'
    DELETED: Deleted.
    DropdownBatchActionsDefault: Actions
    HELP: Help
    PAGETYPE: 'Page type: '
    PERMAGAIN: 'You have been logged out of the CMS.  If you would like to log in again, enter a username and password below.'
    PERMALREADY: 'I''m sorry, but you can''t access that part of the CMS.  If you want to log in as someone else, do so below'
    PERMDEFAULT: 'Please choose an authentication method and enter your credentials to access the CMS.'
    PLEASESAVE: 'Please Save Page: This page could not be upated because it hasn''t been saved yet.'
    PreviewButton: Preview
    REORGANISATIONSUCCESSFUL: 'Reorganised the site tree successfully.'
    SAVEDUP: Saved.
    VersionUnknown: unknown
  LeftAndMain_Menu.ss:
    Hello: Hi
    LOGOUT: 'Log out'
  LoginAttempt:
    Email: 'Email Address'
    IP: 'IP Address'
    PLURALNAME: 'Login Attempts'
    SINGULARNAME: 'Login Attempt'
    Status: Status
  Member:
    ADDGROUP: 'Add group'
    BUTTONCHANGEPASSWORD: 'Change Password'
    BUTTONLOGIN: 'Log in'
    BUTTONLOGINOTHER: 'Log in as someone else'
    BUTTONLOSTPASSWORD: 'I''ve lost my password'
    CANTEDIT: 'You don''t have permission to do that'
    CONFIRMNEWPASSWORD: 'Confirm New Password'
    CONFIRMPASSWORD: 'Confirm Password'
    DATEFORMAT: 'Date format'
    DefaultAdminFirstname: 'Default Admin'
    DefaultDateTime: default
    EMAIL: Email
    EMPTYNEWPASSWORD: 'The new password can''t be empty, please try again'
    ENTEREMAIL: 'Please enter an email address to get a password reset link.'
    ERRORLOCKEDOUT: 'Your account has been temporarily disabled because of too many failed attempts at logging in. Please try again in 20 minutes.'
    ERRORNEWPASSWORD: 'You have entered your new password differently, try again'
    ERRORPASSWORDNOTMATCH: 'Your current password does not match, please try again'
    ERRORWRONGCRED: 'That doesn''t seem to be the right e-mail address or password. Please try again.'
    FIRSTNAME: 'First Name'
    INTERFACELANG: 'Interface Language'
    INVALIDNEWPASSWORD: 'We couldn''t accept that password: {password}'
    LOGGEDINAS: 'You''re logged in as {name}.'
    NEWPASSWORD: 'New Password'
    PASSWORD: Password
    PLURALNAME: Members
    REMEMBERME: 'Remember me next time?'
    SINGULARNAME: Member
    SUBJECTPASSWORDCHANGED: 'Your password has been changed'
    SUBJECTPASSWORDRESET: 'Your password reset link'
    SURNAME: Surname
    TIMEFORMAT: 'Time format'
    VALIDATIONMEMBEREXISTS: 'A member already exists with the same %s'
    ValidationIdentifierFailed: 'Can''t overwrite existing member #{id} with identical identifier ({name} = {value}))'
    WELCOMEBACK: 'Welcome Back, {firstname}'
    YOUROLDPASSWORD: 'Your old password'
    belongs_many_many_Groups: Groups
    db_LastVisited: 'Last Visited Date'
    db_Locale: 'Interface Locale'
    db_LockedOutUntil: 'Locked out until'
    db_NumVisit: 'Number of Visits'
    db_Password: Password
    db_PasswordExpiry: 'Password Expiry Date'
  MemberAuthenticator:
    TITLE: 'E-mail &amp; Password'
  MemberDatetimeOptionsetField:
    AMORPM: 'AM (Ante meridiem) or PM (Post meridiem)'
    Custom: Custom
    DATEFORMATBAD: 'Date format is invalid'
    DAYNOLEADING: 'Day of month without leading zero'
    DIGITSDECFRACTIONSECOND: 'One or more digits representing a decimal fraction of a second'
    FOURDIGITYEAR: 'Four-digit year'
    FULLNAMEMONTH: 'Full name of month (e.g. June)'
    HOURNOLEADING: 'Hour without leading zero'
    MINUTENOLEADING: 'Minute without leading zero'
    MONTHNOLEADING: 'Month digit without leading zero'
    Preview: Preview
    SHORTMONTH: 'Short name of month (e.g. Jun)'
    TOGGLEHELP: 'Toggle formatting help'
    TWODIGITDAY: 'Two-digit day of month'
    TWODIGITHOUR: 'Two digits of hour (00 through 23)'
    TWODIGITMINUTE: 'Two digits of minute (00 through 59)'
    TWODIGITMONTH: 'Two-digit month (01=January, etc.)'
    TWODIGITSECOND: 'Two digits of second (00 through 59)'
    TWODIGITYEAR: 'Two-digit year'
  MemberImportForm:
    Help1: '<p>Import users in <em>CSV format</em> (comma-separated values). <small><a href="#" class="toggle-advanced">Show advanced usage</a></small></p>'
    Help2: "<div class=\"advanced\">\n	<h4>Advanced usage</h4>\n	<ul>\n	<li>Allowed columns: <em>%s</em></li>\n	<li>Existing users are matched by their unique <em>Code</em> property, and updated with any new values from\n	the imported file.</li>\n	<li>Groups can be assigned by the <em>Groups</em> column. Groups are identified by their <em>Code</em> property,\n	multiple groups can be separated by comma. Existing group memberships are not cleared.</li>\n	</ul>\n</div>"
    ResultCreated: 'Created {count} members'
    ResultDeleted: 'Deleted %d members'
    ResultNone: 'No changes'
    ResultUpdated: 'Updated {count} members'
  MemberPassword:
    PLURALNAME: 'Member Passwords'
    SINGULARNAME: 'Member Password'
  MemberTableField:
    'APPLY FILTER': 'Apply Filter'
  ModelAdmin:
    DELETE: Delete
    DELETEDRECORDS: 'Deleted {count} records.'
    EMPTYBEFOREIMPORT: 'Clear Database before import'
    IMPORT: 'Import from CSV'
    IMPORTEDRECORDS: 'Imported {count} records.'
    NOCSVFILE: 'Please browse for a CSV file to import'
    NOIMPORT: 'Nothing to import'
    RESET: Reset
    Title: 'Data Models'
    UPDATEDRECORDS: 'Updated {count} records.'
  ModelAdmin_ImportSpec.ss:
    IMPORTSPECFIELDS: 'Database columns'
    IMPORTSPECLINK: 'Show Specification for %s'
    IMPORTSPECRELATIONS: Relations
    IMPORTSPECTITLE: 'Specification for %s'
  ModelAdmin_Tools.ss:
    FILTER: Filter
    IMPORT: Import
  ModelSidebar.ss:
    IMPORT_TAB_HEADER: Import
    SEARCHLISTINGS: Search
  MoneyField:
    FIELDLABELAMOUNT: Amount
    FIELDLABELCURRENCY: Currency
  NullableField:
    IsNullLabel: 'Is Null'
  NumericField:
    VALIDATION: '''{value}'' is not a number, only numbers can be accepted for this field'
  Pagination:
    Page: Page
    View: View
  Permission:
    AdminGroup: Administrator
    CMS_ACCESS_CATEGORY: 'CMS Access'
    FULLADMINRIGHTS: 'Full administrative rights'
    FULLADMINRIGHTS_HELP: 'Implies and overrules all other assigned permissions.'
    PLURALNAME: Permissions
    SINGULARNAME: Permission
  PermissionCheckboxSetField:
    AssignedTo: 'assigned to "{title}"'
    FromGroup: 'inherited from group "{title}"'
    FromRole: 'inherited from role "{title}"'
    FromRoleOnGroup: 'inherited from role "%s" on group "%s"'
  PermissionRole:
    OnlyAdminCanApply: 'Only admin can apply'
    PLURALNAME: Roles
    SINGULARNAME: Role
    Title: Title
  PermissionRoleCode:
    PLURALNAME: 'Permission Role Cods'
    SINGULARNAME: 'Permission Role Code'
  Permissions:
    PERMISSIONS_CATEGORY: 'Roles and access permissions'
    UserPermissionsIntro: 'Assigning groups to this user will adjust the permissions they have. See the groups section for details of permissions on individual groups.'
  PhoneNumberField:
    VALIDATION: 'Please enter a valid phone number'
  Security:
    ALREADYLOGGEDIN: 'You don''t have access to this page.  If you have another account that can access that page, you can log in again below.'
    BUTTONSEND: 'Send me the password reset link'
    CHANGEPASSWORDBELOW: 'You can change your password below.'
    CHANGEPASSWORDHEADER: 'Change your password'
    ENTERNEWPASSWORD: 'Please enter a new password.'
    ERRORPASSWORDPERMISSION: 'You must be logged in in order to change your password!'
    LOGGEDOUT: 'You have been logged out.  If you would like to log in again, enter your credentials below.'
    LOGIN: 'Log in'
    NOTEPAGESECURED: 'That page is secured. Enter your credentials below and we will send you right along.'
    NOTERESETLINKINVALID: '<p>The password reset link is invalid or expired.</p><p>You can request a new one <a href="{link1}">here</a> or change your password after you <a href="{link2}">logged in</a>.</p>'
    NOTERESETPASSWORD: 'Enter your e-mail address and we will send you a link with which you can reset your password'
    PASSWORDSENTHEADER: 'Password reset link sent to ''{email}'''
    PASSWORDSENTTEXT: 'Thank you! A reset link has been sent to ''{email}'', provided an account exists for this email address.'
  SecurityAdmin:
    ACCESS_HELP: 'Allow viewing, adding and editing users, as well as assigning permissions and roles to them.'
    APPLY_ROLES: 'Apply roles to groups'
    APPLY_ROLES_HELP: 'Ability to edit the roles assigned to a group. Requires the "Access to ''Users'' section" permission.'
    EDITPERMISSIONS: 'Manage permissions for groups'
    EDITPERMISSIONS_HELP: 'Ability to edit Permissions and IP Addresses for a group. Requires the "Access to ''Security'' section" permission.'
    GROUPNAME: 'Group name'
    IMPORTGROUPS: 'Import groups'
    IMPORTUSERS: 'Import users'
    MEMBERS: Members
    MENUTITLE: Security
    MemberListCaution: 'Caution: Removing members from this list will remove them from all groups and the database'
    NEWGROUP: 'New Group'
    PERMISSIONS: Permissions
    ROLES: Roles
    ROLESDESCRIPTION: 'Roles are predefined sets of permissions, and can be assigned to groups.<br />They are inherited from parent groups if required.'
    TABROLES: Roles
    Users: Users
  SecurityAdmin_MemberImportForm:
    BtnImport: 'Import from CSV'
    FileFieldLabel: 'CSV File <small>(Allowed extensions: *.csv)</small>'
  SilverStripeNavigator:
    Edit: Edit
  SiteTree:
    TABMAIN: Main
  TableListField:
    CSVEXPORT: 'Export to CSV'
    Print: Print
  TableListField_PageControls.ss:
    OF: of
  TimeField:
    VALIDATEFORMAT: 'Please enter a valid time format ({format})'
  ToggleField:
    LESS: less
    MORE: more
  UploadField:
    ATTACHFILE: 'Attach a file'
    ATTACHFILES: 'Attach files'
    AttachFile: 'Attach file(s)'
    DELETE: 'Delete from files'
    DELETEINFO: 'Permanently delete this file from the file store'
    DOEDIT: Save
    DROPFILE: 'drop a file'
    DROPFILES: 'drop files'
    Dimensions: Dimensions
    EDIT: Edit
    EDITINFO: 'Edit this file'
    FIELDNOTSET: 'File information not found'
    FROMCOMPUTER: 'From your computer'
    FROMCOMPUTERINFO: 'Select from files'
    FROMFILES: 'From files'
    HOTLINKINFO: 'Info: This image will be hotlinked. Please ensure you have permissions from the original site creator to do so.'
    MAXNUMBEROFFILES: 'Max number of {count} file(s) exceeded.'
    MAXNUMBEROFFILESSHORT: 'Can only upload {count} files'
    REMOVE: Remove
    REMOVEERROR: 'Error removing file'
    REMOVEINFO: 'Remove this file from here, but do not delete it from the file store'
    STARTALL: 'Start all'
    STARTALLINFO: 'Start all uploads'
    Saved: Saved
  Versioned:
    has_many_Versions: Versions<|MERGE_RESOLUTION|>--- conflicted
+++ resolved
@@ -1,10 +1,6 @@
 en:
   AssetAdmin:
     ALLOWEDEXTS: 'Allowed extensions'
-<<<<<<< HEAD
-    SHOWALLOWEDEXTS: 'Show allowed extensions'
-=======
->>>>>>> f833226d
     NEWFOLDER: NewFolder
   AssetTableField:
     CREATED: 'First uploaded'
