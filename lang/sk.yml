--- conflicted
+++ resolved
@@ -19,11 +19,7 @@
     LASTEDIT: "Posledne zmenené"
     OWNER: Vlastník
     PATH: Cesta
-<<<<<<< HEAD
-    SIZE: 'Veľkosť'
-=======
     SIZE: Veľkosť
->>>>>>> 179996b5
     TITLE: Titulok
     TYPE: Typ
     URL: URL
@@ -41,11 +37,7 @@
     INSERTURL: "Vložiť z URL"
     REMOVEINFO: "Odstrániť tento soubor z tohto poľa"
     TOTAL: Súhrn
-<<<<<<< HEAD
-    UPLOADINPROGRESS: 'Čakajte prosím… prebieha nahrávanie'
-=======
     UPLOADINPROGRESS: "Čakajte prosím… prebieha nahrávanie"
->>>>>>> 179996b5
     UPLOADOR: ALEBO
   BBCodeParser:
     ALIGNEMENT: Zarovnanie
@@ -111,19 +103,11 @@
     TimedOutTitleAnonymous: "Čas Vášho sedenia vypršal."
     TimedOutTitleMember: "Ahoj {name}!<br />Čas Vášho sedenia vypršal."
   CampaignAdmin:
-<<<<<<< HEAD
-    ACCESS_HELP: 'Povoliť zobrazenie kamane zverejnenej sekcie.'
-    MENUTITLE: Kampane
-  Campaigns:
-    AddToCampaign: 'Pridať do kampane'
-    AddToCampaignFormFieldLabel: 'Vyberte kampaň'
-=======
     ACCESS_HELP: "Povoliť zobrazenie kamane zverejnenej sekcie."
     MENUTITLE: Kampane
   Campaigns:
     AddToCampaign: "Pridať do kampane"
     AddToCampaignFormFieldLabel: "Vyberte kampaň"
->>>>>>> 179996b5
   ChangePasswordEmail_ss:
     CHANGEPASSWORDTEXT1: "Vaše heslo bolo zmenené pre"
     CHANGEPASSWORDTEXT2: "Teraz môžete použiť nasledujúce prihlasovacie údaje na prihlásenie:"
@@ -202,17 +186,10 @@
   Director:
     INVALID_REQUEST: "Neplatná požiadavka"
   DropdownField:
-<<<<<<< HEAD
-    CHOOSE: (Vyberte si)
-    CHOOSESEARCH: '(Vybrať alebo vyhľadať)'
-    CHOOSE_MODEL: '(Vyberte {name})'
-    SOURCE_VALIDATION: 'Prosím vyberte hodnotu v zozname. {value} nie je platná voľba'
-=======
     CHOOSE: "(Vyberte si)"
     CHOOSESEARCH: "(Vybrať alebo vyhľadať)"
     CHOOSE_MODEL: "(Vyberte {name})"
     SOURCE_VALIDATION: "Prosím vyberte hodnotu v zozname. {value} nie je platná voľba"
->>>>>>> 179996b5
   EmailField:
     VALIDATION: "Prosím zadajte email adresu"
   Enum:
@@ -220,24 +197,6 @@
   File:
     AviType: "AVI video súbor"
     Content: Obsah
-<<<<<<< HEAD
-    CssType: 'CSS súbor'
-    DmgType: 'Apple obraz disku'
-    DocType: 'Word dokument'
-    Filename: Meno súboru
-    GifType: 'GIF obrázok - vhodné pre diagramy'
-    GzType: 'GZIP komprimačný súbor'
-    HtlType: 'HTML súbor'
-    HtmlType: 'HTML súbor'
-    INVALIDEXTENSION: 'Extenzia nie je povolená (platné: {extensions})'
-    INVALIDEXTENSIONSHORT: 'Extenzia nie je povolená'
-    IcoType: 'Ikona obrázok'
-    JpgType: 'JPEG obrázok - vhodné pre fotografie'
-    JsType: 'Javascript súbor'
-    Mp3Type: 'MP3 audio súbor'
-    MpgType: 'MPEG video súbor'
-    NOVALIDUPLOAD: 'Subor nie je povolený pre nahratie'
-=======
     CssType: "CSS súbor"
     DmgType: "Apple obraz disku"
     DocType: "Word dokument"
@@ -254,18 +213,12 @@
     Mp3Type: "MP3 audio súbor"
     MpgType: "MPEG video súbor"
     NOVALIDUPLOAD: "Subor nie je povolený pre nahratie"
->>>>>>> 179996b5
     Name: Meno
     PLURALNAME: Súbory
     PdfType: "Adobe Acrobat PDF súbor"
     PngType: "PNG obrázok - vhodný univerzálny formát"
     SINGULARNAME: Súbor
-<<<<<<< HEAD
-    TOOLARGESHORT: 'Veľkosť súboru prekračuje {size}'
-    TiffType: 'Tiff formát obrázku'
-=======
     TiffType: "Tiff formát obrázku"
->>>>>>> 179996b5
     Title: Názov
     WavType: "WAV audo súbor"
     XlsType: "Excel tabuľka"
@@ -285,21 +238,12 @@
     CSRF_FAILED_MESSAGE: "Zdá sa, že nastal technický problém. Kliknite prosím na tlačítko späť, obnovte váš prehliadač, a skúste to opäť."
     FIELDISREQUIRED: "{name} je požadované"
     SubmitBtnLabel: Choď
-<<<<<<< HEAD
-    VALIDATIONCREDIT: 'Uistite sa, že ste zadali číslo kreditnej karty správne'
-    VALIDATIONCREDITNUMBER: 'Uistite sa, že ste zadali číslo {number} kreditnej karty správne'
-    VALIDATIONNOTUNIQUE: 'Zadaná hodnota nie je unikátna'
-    VALIDATIONPASSWORDSDONTMATCH: 'Hesla sa nezhodujú'
-    VALIDATIONPASSWORDSNOTEMPTY: 'Heslá nemôžu byť prázdne'
-    VALIDATIONSTRONGPASSWORD: 'Heslá musia obsahovať aspoň jednu číslicu a jedno písmeno'
-=======
     VALIDATIONCREDIT: "Uistite sa, že ste zadali číslo kreditnej karty správne"
     VALIDATIONCREDITNUMBER: "Uistite sa, že ste zadali číslo {number} kreditnej karty správne"
     VALIDATIONNOTUNIQUE: "Zadaná hodnota nie je unikátna"
     VALIDATIONPASSWORDSDONTMATCH: "Hesla sa nezhodujú"
     VALIDATIONPASSWORDSNOTEMPTY: "Heslá nemôžu byť prázdne"
     VALIDATIONSTRONGPASSWORD: "Heslá musia obsahovať aspoň jednu číslicu a jedno písmeno"
->>>>>>> 179996b5
     VALIDATOR: Validácia
     VALIDCURRENCY: "Prosím zadajte platnú menu"
   FormField:
@@ -374,12 +318,7 @@
     CSSCLASSLEFTALONE: "Vľavo, samostatne."
     CSSCLASSRIGHT: "Vpravo, s obtekajúcim textom."
     DETAILS: Podrobnosti
-<<<<<<< HEAD
-    EMAIL: 'Emailová adresa'
-    FILE: SilverStripe\\Assets\\File
-=======
     EMAIL: "Emailová adresa"
->>>>>>> 179996b5
     FOLDER: Priečinok
     IMAGEALT: "Atlernatívny text (alt)"
     IMAGEALTTEXT: "Atlernatívny text (alt) - zobrazí sa ak obrázok nemože byť zobrazený "
@@ -390,19 +329,6 @@
     IMAGETITLETEXT: "Text titulky (tooltip)"
     IMAGETITLETEXTDESC: "Pre doplňujúce informácie o obrázku"
     IMAGEWIDTHPX: Šírka
-<<<<<<< HEAD
-    INSERTMEDIA: 'Vložiť média zo'
-    LINK: 'Vložiť odkaz'
-    LINKANCHOR: 'Odkaz na kotvu na tejto stránke'
-    LINKDESCR: 'Popis odkazu'
-    LINKDETAILS: 'Popis odkazu'
-    LINKEMAIL: 'Odkaz na emailovú adresu'
-    LINKEXTERNAL: 'Odkaz na inú stránku'
-    LINKFILE: 'Odkaz na stiahnutie súboru'
-    LINKINTERNAL: 'Odkaz na stránku tohto webu'
-    LINKOPENNEWWIN: 'Otvoriť odkaz v novom okne?'
-    LINKTO: 'Typ odkazu'
-=======
     INSERTMEDIA: "Vložiť média zo"
     LINK: "Vložiť odkaz"
     LINKANCHOR: "Odkaz na kotvu na tejto stránke"
@@ -414,7 +340,6 @@
     LINKINTERNAL: "Odkaz na stránku tohto webu"
     LINKOPENNEWWIN: "Otvoriť odkaz v novom okne?"
     LINKTO: "Typ odkazu"
->>>>>>> 179996b5
     PAGE: Stránka
     SUBJECT: "Predmet emailu"
     URL: URL
@@ -422,21 +347,12 @@
     URLNOTANOEMBEDRESOURCE: "URL '{url}' nemôže byť vložené do zdroja médií."
     UpdateMEDIA: "Aktualizovať média"
   HTMLEditorField_Toolbar:
-<<<<<<< HEAD
-    ERROR_ABSOLUTE: 'Iba absolutné url môžu byť zabudované'
-    ERROR_HOSTNAME: 'Toto hostname nie je obsiahnuté v whitelist'
-    ERROR_ID: 'Je potreba buď "ID" alebo "FileURL" parameter pre identifikáciu súboru'
-    ERROR_NOTFOUND: 'Nie je možné nájsť súbor pre náhľad'
-    ERROR_OEMBED_REMOTE: 'Vstavané je kompatibilné so vzdialenými súbormi'
-    ERROR_SCHEME: 'Táto schéma súboru nie je obsiahnutá v whitelist'
-=======
     ERROR_ABSOLUTE: "Iba absolutné url môžu byť zabudované"
     ERROR_HOSTNAME: "Toto hostname nie je obsiahnuté v whitelist"
     ERROR_ID: "Je potreba buď \"ID\" alebo \"FileURL\" parameter pre identifikáciu súboru"
     ERROR_NOTFOUND: "Nie je možné nájsť súbor pre náhľad"
     ERROR_OEMBED_REMOTE: "Vstavané je kompatibilné so vzdialenými súbormi"
     ERROR_SCHEME: "Táto schéma súboru nie je obsiahnutá v whitelist"
->>>>>>> 179996b5
   Hierarchy:
     InfiniteLoopNotAllowed: "Nekonečná smyčka sa nachádza v {type} hierarchii. Prosím zmeňte rodiča pre vyriešenie tohto problému"
   HtmlEditorField:
@@ -499,10 +415,6 @@
     CANCEL: Zrušiť
     CANT_REORGANISE: "Nemáte oprávnenie meniť stránky najvyššej úrovne. Vaša zmena nebola uložená."
     DELETED: Zmazané.
-<<<<<<< HEAD
-    DropdownBatchActionsDefault: 'Vyberte akciu...'
-=======
->>>>>>> 179996b5
     HELP: Pomoc
     PERMAGAIN: "Boli ste odhlásený"
     PERMALREADY: "Je nám ľúto, ale k tejto časti CMS nemáte prístup . Ak sa chcete prihlásiť ako niekto iný, urobte tak nižšie."
@@ -510,15 +422,9 @@
     PreviewButton: Náhľad
     REORGANISATIONSUCCESSFUL: "Strom webu bol reorganizovaný úspešne."
     SAVEDUP: Uložené.
-<<<<<<< HEAD
-    ShowAsList: 'ukázať ako zoznam'
-    TooManyPages: 'Príliž veľa stránok'
-    ValidationError: 'Chyba platnosti'
-=======
     ShowAsList: "ukázať ako zoznam"
     TooManyPages: "Príliž veľa stránok"
     ValidationError: "Chyba platnosti"
->>>>>>> 179996b5
   LeftAndMain_Menu_ss:
     Hello: Ahoj
     LOGOUT: "Odhlásiť sa"
@@ -565,18 +471,10 @@
     SUBJECTPASSWORDCHANGED: "Vaše heslo bolo zmenené"
     SUBJECTPASSWORDRESET: "Odkaz na resetovanie hesla"
     SURNAME: Priezvisko
-<<<<<<< HEAD
-    TIMEFORMAT: 'Formát času'
-    VALIDATIONMEMBEREXISTS: 'Člen už existuje s rovnakým {identifier}'
-    ValidationIdentifierFailed: 'Nemôžte prepísať existujúceho člena #{id} s identickým identifikátorm ({name} = {value})'
-    WELCOMEBACK: 'Vitajte späť, {firstname}'
-    YOUROLDPASSWORD: 'Vaše staré heslo'
-=======
     TIMEFORMAT: "Formát času"
     ValidationIdentifierFailed: "Nemôžte prepísať existujúceho člena #{id} s identickým identifikátorm ({name} = {value})"
     WELCOMEBACK: "Vitajte späť, {firstname}"
     YOUROLDPASSWORD: "Vaše staré heslo"
->>>>>>> 179996b5
     belongs_many_many_Groups: Skupiny
     db_LastVisited: "Dátum poslednej návštevy"
     db_Locale: "Lokalizácia rozhrania"
@@ -589,16 +487,6 @@
   MemberDatetimeOptionsetField:
     AMORPM: "AM (pred poludním) alebo PM (popoludní)"
     Custom: Vlastné
-<<<<<<< HEAD
-    DATEFORMATBAD: 'Formát dátumu je neplatný'
-    DAYNOLEADING: 'Deň mesiaca bez úvodnej nuly'
-    DIGITSDECFRACTIONSECOND: 'Jedna alebo viac číslic zastupujúcich desatinný zlomok sekundy'
-    FOURDIGITYEAR: 'Štvorčíslie roka'
-    FULLNAMEMONTH: 'Celý názov mesiaca (napr. jún)'
-    HOURNOLEADING24: 'Hodina bez úvodnej nuly, 24 hodinový formát'
-    MINUTENOLEADING: 'Minúta bez úvodnej nuly'
-    MONTHNOLEADING: 'Číslo mesiaca bez úvodnej nuly'
-=======
     DATEFORMATBAD: "Formát dátumu je neplatný"
     DAYNOLEADING: "Deň mesiaca bez úvodnej nuly"
     DIGITSDECFRACTIONSECOND: "Jedna alebo viac číslic zastupujúcich desatinný zlomok sekundy"
@@ -607,7 +495,6 @@
     HOURNOLEADING24: "Hodina bez úvodnej nuly, 24 hodinový formát"
     MINUTENOLEADING: "Minúta bez úvodnej nuly"
     MONTHNOLEADING: "Číslo mesiaca bez úvodnej nuly"
->>>>>>> 179996b5
     Preview: Náhľad
     SHORTMONTH: "Krátky názov mesiaca (napr. jún)"
     TWODIGITDAY: "Dvojčíslie dňa mesiaca"
@@ -748,11 +635,7 @@
     ViewDeviceWidth: "Vyberte šírku náhľadu"
     Width: šírka
   SilverStripe\Admin\CMSProfileController:
-<<<<<<< HEAD
-    MENUTITLE: 'Môj profil'
-=======
     MENUTITLE: "Môj profil"
->>>>>>> 179996b5
   SilverStripe\Admin\CampaignAdmin:
     MENUTITLE: Kampane
   SilverStripe\Admin\SecurityAdmin:
@@ -767,46 +650,26 @@
     PLURALNAME: Obrázky
     SINGULARNAME: Obrázok
   SilverStripe\ORM\DataObject:
-<<<<<<< HEAD
-    PLURALNAME: 'Dátové objekty'
-    SINGULARNAME: 'Dátový objekt'
-=======
     PLURALNAME: "Dátové objekty"
     SINGULARNAME: "Dátový objekt"
->>>>>>> 179996b5
   SilverStripe\ORM\Versioning\ChangeSet:
     PLURALNAME: Kampane
     SINGULARNAME: Kampaň
   SilverStripe\ORM\Versioning\ChangeSetItem:
-<<<<<<< HEAD
-    PLURALNAME: 'Zmeniť položky'
-    SINGULARNAME: 'Zmeniť položku'
-=======
     PLURALNAME: "Zmeniť položky"
     SINGULARNAME: "Zmeniť položku"
->>>>>>> 179996b5
   SilverStripe\Security\Group:
     PLURALNAME: Skupiny
     SINGULARNAME: Skupina
   SilverStripe\Security\LoginAttempt:
-<<<<<<< HEAD
-    PLURALNAME: 'Pokusy o prihlásenie'
-    SINGULARNAME: 'Pokus o prihlásenie'
-=======
     PLURALNAME: "Pokusy o prihlásenie"
     SINGULARNAME: "Pokus o prihlásenie"
->>>>>>> 179996b5
   SilverStripe\Security\Member:
     PLURALNAME: Členovia
     SINGULARNAME: Člen
   SilverStripe\Security\MemberPassword:
-<<<<<<< HEAD
-    PLURALNAME: 'Heslá člena'
-    SINGULARNAME: 'Heslo člena'
-=======
     PLURALNAME: "Heslá člena"
     SINGULARNAME: "Heslo člena"
->>>>>>> 179996b5
   SilverStripe\Security\Permission:
     PLURALNAME: Oprávnenia
     SINGULARNAME: Oprávnenie
@@ -814,19 +677,11 @@
     PLURALNAME: Roly
     SINGULARNAME: Rola
   SilverStripe\Security\PermissionRoleCode:
-<<<<<<< HEAD
-    PLURALNAME: 'Kódy oprávnenia role'
-    SINGULARNAME: 'Kód oprávnenia role'
-  SilverStripe\Security\RememberLoginHash:
-    PLURALNAME: 'Pamätať si hash-e prihlásenia'
-    SINGULARNAME: 'Pamätať si hash prihlásenia'
-=======
     PLURALNAME: "Kódy oprávnenia role"
     SINGULARNAME: "Kód oprávnenia role"
   SilverStripe\Security\RememberLoginHash:
     PLURALNAME: "Pamätať si hash-e prihlásenia"
     SINGULARNAME: "Pamätať si hash prihlásenia"
->>>>>>> 179996b5
   SiteTree:
     TABMAIN: Hlavné
   TableListField:
