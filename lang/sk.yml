sk:
  AddToCampaign:
    ErrorCampaignPermissionDenied: "Vyzerá to tak, že nemáte dostatok oprávnení pridať {ObjectTitle} do {CampaignTitle}"
    ErrorGeneral: "Ospravedlňujeme sa, ale nastala chyba"
    ErrorItemPermissionDenied: "Vyzerá to tak, že nemáte dostatok oprávnení pridať {ObjectTitle} do kampane"
    ErrorNotFound: "Toto {Type} nebolo nájdené"
    Success: "Úspešne pridané {ObjectTitle} do {CampaignTitle}"
  AssetAdmin:
    ALLOWEDEXTS: "Povolené extenzie nahratia súboru"
    HIDEALLOWEDEXTS: "Skryť povolené extenzie"
    NEWFOLDER: "Nový priečinok"
    SHOWALLOWEDEXTS: "Ukázať povolené extenzie"
  AssetTableField:
    CREATED: "Prvýkrát nahrané"
    DIM: Rozmery
    FILENAME: Názov
    FOLDER: Adresár
    HEIGHT: Výška
    LASTEDIT: "Posledne zmenené"
    OWNER: Vlastník
    PATH: Cesta
    SIZE: Veľkosť
    TITLE: Titulok
    TYPE: Typ
    URL: URL
    WIDTH: Šírka
  AssetUploadField:
    ChooseFiles: "Vyberte súbory"
    DRAGFILESHERE: "Tiahni súbory tu"
    DROPAREA: "Oblasť upustenia"
    EDITALL: "Editovať všetko"
    EDITANDORGANIZE: "Editovať a organizovať"
    EDITINFO: "Editovať súbory"
    FILES: Súbory
    FROMCOMPUTER: "Vyberte súbory z vášho počítača"
    FROMCOMPUTERINFO: "Nahrat z vášho počítača"
    INSERTURL: "Vložiť z URL"
    REMOVEINFO: "Odstrániť tento soubor z tohto poľa"
    TOTAL: Súhrn
<<<<<<< HEAD
    TOUPLOAD: 'Nahrať súbory'
    UPLOADINPROGRESS: 'Čakajte prosím… prebieha nahrávanie'
=======
    UPLOADINPROGRESS: "Čakajte prosím… prebieha nahrávanie"
>>>>>>> bb74c862
    UPLOADOR: ALEBO
  BBCodeParser:
    ALIGNEMENT: Zarovnanie
    ALIGNEMENTEXAMPLE: "zarovnané vpravo"
    BOLD: "Tučné písmo"
    BOLDEXAMPLE: Tučné
    CODE: "Blok kódu"
    CODEDESCRIPTION: "nezformátovaný blok kódu"
    CODEEXAMPLE: "Blok kódu"
    COLORED: "Farebný text"
    COLOREDEXAMPLE: "modrý text"
    EMAILLINK: "Odkaz na email"
    EMAILLINKDESCRIPTION: "Vytvoriť odkaz na emailovú adresu"
    IMAGE: Obrázok
    IMAGEDESCRIPTION: "Zobraziť obrázok vo vašom príspevku"
    ITALIC: Kurziva
    ITALICEXAMPLE: Kurziva
    LINK: "Odkaz na stránku"
    LINKDESCRIPTION: "Odkaz na inú stránku alebo URL"
    STRUCK: "Prečiarknutý text"
    STRUCKEXAMPLE: Prečiarknuté
    UNDERLINE: "Podčiarknutý text"
    UNDERLINEEXAMPLE: Podčiarknuté
    UNORDERED: "neočíslovaný zoznam"
    UNORDEREDDESCRIPTION: "neočíslovaný zoznam"
    UNORDEREDEXAMPLE1: "neočíslovaná položka 1"
  BackLink_Button_ss:
    Back: Späť
  BasicAuth:
    ENTERINFO: "Prosím zadajte používateľské meno a heslo."
    ERRORNOTADMIN: "Tento používateľ nie je administrátor."
    ERRORNOTREC: "Toto používateľské meno / heslo nebolo rozpoznané"
  Boolean:
    ANY: Ktorýkoľvek
    NOANSWER: Nie
    YESANSWER: Áno
  CAMPAIGNS:
    ADDTOCAMPAIGN: "Pridať do kampane"
  CMSLoadingScreen_ss:
    LOADING: "Načíta sa ..."
    REQUIREJS: "CMS vyžaduje, aby ste mali JavaScript zapnutý."
  CMSMain:
    ACCESS: "Prístup k '{title}' sekcii"
    ACCESSALLINTERFACES: "Pristup do všetkých častí CMS."
    ACCESSALLINTERFACESHELP: "Prepisuje viac špecifických  nastavení prístupu."
    SAVE: Uložiť
  CMSMemberLoginForm:
    BUTTONFORGOTPASSWORD: "Zabudnuté heslo?"
    BUTTONLOGIN: "Prihlásiť sa späť"
    BUTTONLOGOUT: "Odhlásiť sa"
    PASSWORDEXPIRED: "<p>Vaše heslo bolo expirované. <a target=\"_top\" href=\"{link}\">Prosím zvoľte nové heslo.</a></p>"
  CMSPageHistoryController_versions_ss:
    PREVIEW: "Náhľad webu"
  CMSPagesController_Tools_ss:
    FILTER: Filter
  CMSProfileController:
    MENUTITLE: "Môj profil"
  CMSSecurity:
    INVALIDUSER: "<p>Neplatný užívateľ. <a target=\"_top\" href=\"{link}\">Prosím overte sa znovu tu</a> pre pokračovanie.</p>"
    LoginMessage: "<p>Ak máte akúkoľvek neuloženú prácu, môžete sa vrátiť na miesto, kde ste prestali, prihlásením sa späť nižšie.</p>"
    SUCCESS: Úspešné
    SUCCESSCONTENT: "<p>Úspešné prihlásenie. Ak nebudete automaticky presmerovaní <a target=\"_top\" href=\"{link}\">kliknite tu</a></p>"
    TimedOutTitleAnonymous: "Čas Vášho sedenia vypršal."
    TimedOutTitleMember: "Ahoj {name}!<br />Čas Vášho sedenia vypršal."
  CampaignAdmin:
    ACCESS_HELP: "Povoliť zobrazenie kamane zverejnenej sekcie."
    MENUTITLE: Kampane
  Campaigns:
    AddToCampaign: "Pridať do kampane"
    AddToCampaignFormFieldLabel: "Vyberte kampaň"
  ChangePasswordEmail_ss:
    CHANGEPASSWORDTEXT1: "Vaše heslo bolo zmenené pre"
    CHANGEPASSWORDTEXT2: "Teraz môžete použiť nasledujúce prihlasovacie údaje na prihlásenie:"
    CHANGEPASSWORDTEXT3: "Zmeniť heslo"
    EMAIL: E-mail
    HELLO: "Dobrý deň"
    PASSWORD: Heslo
  ChangeSet:
    DESCRIPTION_AND: "{first} a {second}"
    DESCRIPTION_ITEM: Položka
    DESCRIPTION_ITEMS: Položky
    DESCRIPTION_LIST_FIRST: "{item}"
    DESCRIPTION_LIST_LAST: "{list}, a {item}"
    DESCRIPTION_LIST_MID: "{list}, {item}"
    DESCRIPTION_OTHER_ITEM: "iná položka"
    DESCRIPTION_OTHER_ITEMS: "iné položky"
    NAME: Meno
    PLURALNAME: Kampane
    SINGULARNAME: Kampaň
    STATE: Stav
  ChangeSetItem:
    PLURALNAME: "Zmeniť položky"
    SINGULARNAME: "Zmeniť položku"
  CheckboxField:
    NOANSWER: Nie
    YESANSWER: Áno
  CheckboxFieldSetField:
    SOURCE_VALIDATION: "Prosím vyberte hodnotu v zozname. {value} nie je platná voľba"
  CheckboxSetField:
    SOURCE_VALIDATION: "Prosím vyberte hodnotu v zozname. '{value}' nie je platná voľba"
  ConfirmedPasswordField:
    ATLEAST: "Heslá musia byť nejmenej {min} znakov dlhé."
    BETWEEN: "Heslá musia byť {min} až {max} znakov dlhé."
    CURRENT_PASSWORD_ERROR: "Vaše terajšie heslo, ktore ste zadali nie je správne."
    CURRENT_PASSWORD_MISSING: "Musíte zadat vaše terajšie heslo."
    LOGGED_IN_ERROR: "Pre zmenu vášho hesla musíte byť prihlásený."
    MAXIMUM: "Heslá musia byť najviac {max} znakov dlhé."
    SHOWONCLICKTITLE: "Zmeniť heslo"
  ContentController:
    DRAFT_SITE_ACCESS_RESTRICTION: "Musíte sa prihlásiť so svojím CMS heslom pre zobrazenie návrhu alebo archivovaného obsahu. <a href=\"%s\">Kliknite tu pre návrat na publikovaný web .</a>"
    NOTLOGGEDIN: Neprihlásený
  CreditCardField:
    FIRST: prvý
    FOURTH: štvrtý
    SECOND: druhý
    THIRD: tretí
  CurrencyField:
    CURRENCYSYMBOL: $
  DataObject:
    PLURALNAME: "Datové objekty"
    SINGULARNAME: "Dátový objekt"
  Date:
    DAY: deň
    DAYS: dni
    HOUR: hodina
    HOURS: hodiny
    LessThanMinuteAgo: "menej ako minúta"
    MIN: minúta
    MINS: minúty
    MONTH: mesiac
    MONTHS: mesiace
    SEC: sekunda
    SECS: sekundy
    TIMEDIFFAGO: "{difference} pred"
    TIMEDIFFIN: "v {difference}"
    YEAR: rok
    YEARS: roky
  DateField:
    NOTSET: nezadané
    TODAY: dnes
    VALIDDATEFORMAT2: "Prosím zadajte platný formát dátumu ({format})"
    VALIDDATEMAXDATE: "Váš dátum musí byť starší alebo odpovedajúci maximu povoleného dátumu ({date})"
    VALIDDATEMINDATE: "Váš dátum musí byť novší alebo odpovedajúci minimu povoleného dátumu ({date})"
  DatetimeField:
    NOTSET: "Nie je nastavené"
  Director:
    INVALID_REQUEST: "Neplatná požiadavka"
  DropdownField:
    CHOOSE: "(Vyberte si)"
    CHOOSESEARCH: "(Vybrať alebo vyhľadať)"
    CHOOSE_MODEL: "(Vyberte {name})"
    SOURCE_VALIDATION: "Prosím vyberte hodnotu v zozname. {value} nie je platná voľba"
  EmailField:
    VALIDATION: "Prosím zadajte email adresu"
  Enum:
    ANY: Každý
  File:
    AviType: "AVI video súbor"
    Content: Obsah
    CssType: "CSS súbor"
    DmgType: "Apple obraz disku"
    DocType: "Word dokument"
    Filename: "Meno súboru"
    GifType: "GIF obrázok - vhodné pre diagramy"
    GzType: "GZIP komprimačný súbor"
    HtlType: "HTML súbor"
    HtmlType: "HTML súbor"
    INVALIDEXTENSION: "Extenzia nie je povolená (platné: {extensions})"
    INVALIDEXTENSIONSHORT: "Extenzia nie je povolená"
    IcoType: "Ikona obrázok"
    JpgType: "JPEG obrázok - vhodné pre fotografie"
    JsType: "Javascript súbor"
    Mp3Type: "MP3 audio súbor"
    MpgType: "MPEG video súbor"
    NOVALIDUPLOAD: "Subor nie je povolený pre nahratie"
    Name: Meno
    PLURALNAME: Súbory
    PdfType: "Adobe Acrobat PDF súbor"
    PngType: "PNG obrázok - vhodný univerzálny formát"
    SINGULARNAME: Súbor
    TiffType: "Tiff formát obrázku"
    Title: Názov
    WavType: "WAV audo súbor"
    XlsType: "Excel tabuľka"
    ZipType: "ZIP komprimačný súbor"
  Filesystem:
    SYNCRESULTS: "Synchronizácia kompletná: {createdcount} položky vytvorené, {deletedcount} položky zmazané"
  Folder:
    PLURALNAME: Priečinky
    SINGULARNAME: Priečinok
  ForgotPasswordEmail_ss:
    HELLO: "Dobrý deň"
    TEXT1: "Tu je váš"
    TEXT2: "odkaz na resetovanie hesla"
    TEXT3: pre
  Form:
    CSRF_EXPIRED_MESSAGE: "Čas Vášho sedenia vypršal. Prosím znova odošlite formulár."
    CSRF_FAILED_MESSAGE: "Zdá sa, že nastal technický problém. Kliknite prosím na tlačítko späť, obnovte váš prehliadač, a skúste to opäť."
    FIELDISREQUIRED: "{name} je požadované"
    SubmitBtnLabel: Choď
    VALIDATIONCREDIT: "Uistite sa, že ste zadali číslo kreditnej karty správne"
    VALIDATIONCREDITNUMBER: "Uistite sa, že ste zadali číslo {number} kreditnej karty správne"
    VALIDATIONNOTUNIQUE: "Zadaná hodnota nie je unikátna"
    VALIDATIONPASSWORDSDONTMATCH: "Hesla sa nezhodujú"
    VALIDATIONPASSWORDSNOTEMPTY: "Heslá nemôžu byť prázdne"
    VALIDATIONSTRONGPASSWORD: "Heslá musia obsahovať aspoň jednu číslicu a jedno písmeno"
    VALIDATOR: Validácia
    VALIDCURRENCY: "Prosím zadajte platnú menu"
  FormField:
    Example: "napr. %s"
    NONE: žiadne
  GridAction:
    DELETE_DESCRIPTION: Zmazať
    Delete: Zmazať
    UnlinkRelation: Odpojiť
  GridField:
    Add: "Pridať {name}"
    Filter: Filter
    FilterBy: "Filtrovať podľa"
    Find: Vyhľadať
    LEVELUP: "Úroveň vyššie"
    LinkExisting: "Prepojenie existujúcich"
    NewRecord: "Nový %s"
    NoItemsFound: "Žiadne položky"
    PRINTEDAT: "Vytlačené v"
    PRINTEDBY: Vytlačené
    PlaceHolder: "Vyhľadať {type}"
    PlaceHolderWithLabels: "Vyhľadať {type} podľa {name}"
    RelationSearch: "Vzťah hľadania"
    ResetFilter: Reset
  GridFieldAction_Delete:
    DeletePermissionsFailure: "Žiadne oprávnenia zmazať"
    EditPermissionsFailure: "Žiadne oprávnenie pre odpojenie záznamu"
  GridFieldDetailForm:
    CancelBtn: Zrušiť
    Create: Vytvoriť
    Delete: Zmazať
    DeletePermissionsFailure: "Žiadne oprávnenia zmazať"
    Deleted: "Zmazané %s %s"
    Save: Uložiť
    Saved: "Uložené {name} {link}"
  GridFieldEditButton_ss:
    EDIT: Editovať
  GridFieldItemEditView:
    Go_back: "Choď späť"
  Group:
    AddRole: "Pridať úlohu pre túto skupinu"
    Code: "Kód skupiny"
    DefaultGroupTitleAdministrators: Administratori
    DefaultGroupTitleContentAuthors: "Autori obsahu"
    Description: Popis
    GroupReminder: "Ak vyberiete nadriadenú skupinu, bude táto skupina mať všetky úlohy"
    HierarchyPermsError: "Nie je možné pripojiť nadriadenú skupinu \"%s\" s privilegovanými právami (vyžaduje ADMIN prístup)"
    Locked: Zamknuté?
    NoRoles: "Nenašli sa úlohy"
    PLURALNAME: Skupiny
    Parent: "Nadradená skupina"
    RolesAddEditLink: "Spravovať úlohy"
    SINGULARNAME: Skupina
    Sort: "Poradie zoradenia"
    has_many_Permissions: Právomoci
    many_many_Members: Členovia
  GroupImportForm:
    Help1: "<p>Importovať jednu alebo viac skupín v <em>CSV</em> formáte (čiarkou oddelené hodnoty). <small><a href=\"#\" class=\"toggle-advanced\">Zobraziť pokročilé použitie</a></small></p>"
    Help2: "<div class='advanced'>\n<h4>Pokročilé použitie</h4>\n<ul>\n<li>Povolené stĺpce: <em>%s</em></li>\n<li>Existujúce skupiny sú porovnávané ich unikátnou vlastnosťou <em>Code</em>, a aktualizované s novými hodnotami z\nimportovaného súboru.</li>\n<li>Hierarchia skupín môže byť tvorená použitím stĺpca <em>ParentCode</em>.</li>\n<li>Kódy oprávnení môžu byť priradené stĺpcom <em>PermissionCode</em>. Existujúce oprávnenia nie sú zmazané.</li>\n</ul>\n</div>"
    ResultCreated: "Vytvorených {count} skupín"
    ResultDeleted: "Zmazané %d skupiny"
    ResultUpdated: "Aktualizované %d skupiny"
  HTMLEditorField:
    ANCHORSCANNOTACCESSPAGE: "Nemáte povolený prístup k obsahu cieľovej stránky."
    ANCHORSPAGENOTFOUND: "Cieľová stránka nebola nájdená."
    ANCHORVALUE: Kotva
    BUTTONADDURL: "Pridať url"
    CAPTIONTEXT: "Text nadpisu"
    CSSCLASS: "Zarovnanie / štýl"
    CSSCLASSCENTER: "Centrované samotné."
    CSSCLASSLEFT: "Vľavo, s obtekajúcim textom."
    CSSCLASSLEFTALONE: "Vľavo, samostatne."
    CSSCLASSRIGHT: "Vpravo, s obtekajúcim textom."
    DETAILS: Podrobnosti
    EMAIL: "Emailová adresa"
    FOLDER: Priečinok
    IMAGEALT: "Atlernatívny text (alt)"
    IMAGEALTTEXT: "Atlernatívny text (alt) - zobrazí sa ak obrázok nemože byť zobrazený "
    IMAGEALTTEXTDESC: "Zobrazí sa na obrazovke, ak obrázok nemôže byť zobrazený"
    IMAGEDIMENSIONS: Rozmery
    IMAGEHEIGHTPX: Výška
    IMAGETITLE: "Text titulky (tooltip) - pre doplňujúce informácie o obrázku"
    IMAGETITLETEXT: "Text titulky (tooltip)"
    IMAGETITLETEXTDESC: "Pre doplňujúce informácie o obrázku"
    IMAGEWIDTHPX: Šírka
    INSERTMEDIA: "Vložiť média zo"
    LINK: "Vložiť odkaz"
    LINKANCHOR: "Odkaz na kotvu na tejto stránke"
    LINKDESCR: "Popis odkazu"
    LINKDETAILS: "Popis odkazu"
    LINKEMAIL: "Odkaz na emailovú adresu"
    LINKEXTERNAL: "Odkaz na inú stránku"
    LINKFILE: "Odkaz na stiahnutie súboru"
    LINKINTERNAL: "Odkaz na stránku tohto webu"
    LINKOPENNEWWIN: "Otvoriť odkaz v novom okne?"
    LINKTO: "Typ odkazu"
    PAGE: Stránka
    SUBJECT: "Predmet emailu"
    URL: URL
    URLDESCRIPTION: "Vložte videá a obrázky z webu do Vašej stránky, jednoduchým zadaním URL súboru. Uistite sa, že máte príslušné práva pred zdielaním médií z webu.<br /><br />Prosím, uvedomte si, že súbory nie sú pridané do úložiska CMS, ale súbor je vstavaný z jeho pôvodného umiestenia, ak z nejakých dôvodov súbor nie je dostupný v jeho pôvodnom umiestení, nebude zobraziteľný na tejto stránke."
    URLNOTANOEMBEDRESOURCE: "URL '{url}' nemôže byť vložené do zdroja médií."
    UpdateMEDIA: "Aktualizovať média"
  HTMLEditorField_Toolbar:
    ERROR_ABSOLUTE: "Iba absolutné url môžu byť zabudované"
    ERROR_HOSTNAME: "Toto hostname nie je obsiahnuté v whitelist"
    ERROR_ID: "Je potreba buď \"ID\" alebo \"FileURL\" parameter pre identifikáciu súboru"
    ERROR_NOTFOUND: "Nie je možné nájsť súbor pre náhľad"
    ERROR_OEMBED_REMOTE: "Vstavané je kompatibilné so vzdialenými súbormi"
    ERROR_SCHEME: "Táto schéma súboru nie je obsiahnutá v whitelist"
  Hierarchy:
    InfiniteLoopNotAllowed: "Nekonečná smyčka sa nachádza v {type} hierarchii. Prosím zmeňte rodiča pre vyriešenie tohto problému"
  HtmlEditorField:
    ADDURL: "Pridať URL"
    ADJUSTDETAILSDIMENSIONS: "Detaily &amp; rozmery"
    ANCHORSCANNOTACCESSPAGE: "Nemáte povolený prístup k obsahu cieľovej stránky."
    ANCHORSPAGENOTFOUND: "Cielova stránka nebola nájdená."
    ANCHORVALUE: Odkaz
    BUTTONADDURL: "Pridať url"
    BUTTONINSERT: Vložiť
    BUTTONINSERTLINK: "Vložiť odkaz"
    BUTTONREMOVELINK: "Odstrániť odkaz"
    BUTTONUpdate: Aktualizovať
    CAPTIONTEXT: "Text nadpisu"
    CSSCLASS: "Zarovnanie / štýl"
    CSSCLASSCENTER: "Centrovať samotné."
    CSSCLASSLEFT: "Vľavo, s obtekajúcim textom."
    CSSCLASSLEFTALONE: "Vľavo, samostatne."
    CSSCLASSRIGHT: "Vpravo, s obtekajúcim textom."
    DETAILS: Detaily
    EMAIL: "E-mailovú adresu"
    FILE: Súbor
    FOLDER: Adresár
    FROMCMS: "Z CMS"
    FROMCOMPUTER: "Z vášho počitača"
    FROMWEB: "Z webu"
    FindInFolder: "Vyhľadať v priečinku"
    IMAGEALT: "Atlernatívny text (alt)"
    IMAGEDIMENSIONS: Rozmery
    IMAGEHEIGHTPX: Výška
    IMAGETITLE: "Text titulky (tooltip) - pre doplňujúce informácie o obrázku"
    IMAGETITLETEXT: "Text titulky (tooltip)"
    IMAGETITLETEXTDESC: "Pre doplňujúce informácie o obrázku"
    IMAGEWIDTHPX: Šírka
    INSERTMEDIA: "Vložiť média"
    LINK: "Vložiť/upraviť odkaz na zvýraznený text"
    LINKANCHOR: "Odkaz na tejto stranke"
    LINKDESCR: "Popis odkazu"
    LINKEMAIL: "E-mailovú adresu"
    LINKEXTERNAL: "Inú webstránku"
    LINKFILE: "Stiahnutie súboru"
    LINKINTERNAL: "Stránku na vlastnom webe"
    LINKOPENNEWWIN: "Otvoriť odkaz v novom okne?"
    LINKTO: "Odkázať na"
    PAGE: Stránku
    SUBJECT: "Predmet emailu"
    URL: URL
    URLDESCRIPTION: "Vložiť videá a obrázky z webu do Vašej stránky, jednoduchým zadaním URL súboru. Uistite sa, že máte príslušné práva pred zdielaním médií z webu.<br /><br />Prosím, uvedomte si, že súbory nie sú pridané do úložiska CMS, ale súbor je vstavaný z jeho pôvodného umiestenia, ak z nejakých dôvodov súbor nie je dostupný v jeho pôvodnom umiestení, nebude zobraziteľný na tejo stránke."
    URLNOTANOEMBEDRESOURCE: "URL '{url}' nemôže byť vložené do zdroja médií."
    UpdateMEDIA: "Aktualizovať média"
  Image:
    PLURALNAME: Súbory
    SINGULARNAME: Súbor
  Image_Cached:
    PLURALNAME: Súbory
    SINGULARNAME: Súbor
  Image_iframe_ss:
    TITLE: "Rámec pre nahranie obrázku"
  LeftAndMain:
    CANCEL: Zrušiť
    CANT_REORGANISE: "Nemáte oprávnenie meniť stránky najvyššej úrovne. Vaša zmena nebola uložená."
    DELETED: Zmazané.
    HELP: Pomoc
    PERMAGAIN: "Boli ste odhlásený"
    PERMALREADY: "Je nám ľúto, ale k tejto časti CMS nemáte prístup . Ak sa chcete prihlásiť ako niekto iný, urobte tak nižšie."
    PERMDEFAULT: "Musíte byť prihlásený/á k prístupu do oblasti administrácie, zadajte vaše prihlasovacie údaje dole, prosím."
    PreviewButton: Náhľad
    REORGANISATIONSUCCESSFUL: "Strom webu bol reorganizovaný úspešne."
    SAVEDUP: Uložené.
<<<<<<< HEAD
    ShowAsList: 'ukázať ako zoznam'
    TooManyPages: 'Príliž veľa stránok'
    ValidationError: 'Chyba platnosti'
    VersionUnknown: Neznáme
=======
    ShowAsList: "ukázať ako zoznam"
    TooManyPages: "Príliž veľa stránok"
    ValidationError: "Chyba platnosti"
>>>>>>> bb74c862
  LeftAndMain_Menu_ss:
    Hello: Ahoj
    LOGOUT: "Odhlásiť sa"
  ListboxField:
    SOURCE_VALIDATION: "Prosím vyberte hodnotu v zozname. %s nie je platná voľba"
  LoginAttempt:
    Email: "Emailová adresa"
    IP: "IP adreasa"
    PLURALNAME: "Pokusy o prihlásenie"
    SINGULARNAME: "Pokus o prihlásenie"
    Status: Stav
  Member:
    ADDGROUP: "Pridať skupinu"
    BUTTONCHANGEPASSWORD: "Zmeniť heslo"
    BUTTONLOGIN: "Prihlásiť sa"
    BUTTONLOGINOTHER: "Prihlásiť sa ako niekto iný"
    BUTTONLOSTPASSWORD: "Stratil som svoje heslo"
    CANTEDIT: "Nemáte oprávnenie toto vykonať"
    CONFIRMNEWPASSWORD: "Potvrďte nové heslo"
    CONFIRMPASSWORD: "Potvrďte heslo"
    CURRENT_PASSWORD: "Terajšie heslo"
    DATEFORMAT: "Formát dátumu"
    DefaultAdminFirstname: "Predvolený administrátor"
    DefaultDateTime: predvolený
    EDIT_PASSWORD: "Nové heslo"
    EMAIL: E-mail
    EMPTYNEWPASSWORD: "Nové heslo nesmie byť prázdne, skúste to prosím znova"
    ENTEREMAIL: "Prosím zadajte emailovú adresu pre zaslanie odkazu na resetovanie hesla."
    ERRORLOCKEDOUT2: "Váš účet bol dočasne zablokovaný, kvôli množstvu neúspešných pokusov o prihlásenie. Prosím skúste to znova za {count} minút."
    ERRORNEWPASSWORD: "Zadali ste rozdielne nové heslo, skúste to znovu"
    ERRORPASSWORDNOTMATCH: "Vaše súčasné heslo nie je správne, prosím skúste to znovu"
    ERRORWRONGCRED: "Poskytnuté detaily vyzerajú byť nesprávne. Prosím skúste opäť."
    FIRSTNAME: Meno
    INTERFACELANG: "Jazyk rozhrania"
    INVALIDNEWPASSWORD: "Nemohli sme pripustiť, že heslo: {password}"
    KEEPMESIGNEDIN: "Držať ma prihláseného"
    LOGGEDINAS: "Ste prihlásený/á ako {name}."
    NEWPASSWORD: "Nové heslo"
    NoPassword: "Nie je tu heslo pre tohto člena."
    PASSWORD: Heslo
    PASSWORDEXPIRED: "Vaše heslo bolo expirované. Zvoľte nové heslo."
    PLURALNAME: Členovia
    REMEMBERME: 'Pamätať si ma nabudúce? (pre %d dní na tomto zariadení)'
    SINGULARNAME: Člen
    SUBJECTPASSWORDCHANGED: "Vaše heslo bolo zmenené"
    SUBJECTPASSWORDRESET: "Odkaz na resetovanie hesla"
    SURNAME: Priezvisko
    TIMEFORMAT: "Formát času"
    ValidationIdentifierFailed: "Nemôžte prepísať existujúceho člena #{id} s identickým identifikátorm ({name} = {value})"
    WELCOMEBACK: "Vitajte späť, {firstname}"
    YOUROLDPASSWORD: "Vaše staré heslo"
    belongs_many_many_Groups: Skupiny
    db_LastVisited: "Dátum poslednej návštevy"
    db_Locale: "Lokalizácia rozhrania"
    db_LockedOutUntil: "Zamknutý až do"
    db_NumVisit: "Počet návštev"
    db_Password: Heslo
    db_PasswordExpiry: "Dátum expirácie hesla"
  MemberAuthenticator:
    TITLE: "E-mail &amp; Heslo"
  MemberDatetimeOptionsetField:
    AMORPM: "AM (pred poludním) alebo PM (popoludní)"
    Custom: Vlastné
<<<<<<< HEAD
    DATEFORMATBAD: 'Formát dátumu je neplatný'
    DAYNOLEADING: 'Deň mesiaca bez úvodnej nuly'
    DIGITSDECFRACTIONSECOND: 'Jedna alebo viac číslic zastupujúcich desatinný zlomok sekundy'
    FOURDIGITYEAR: 'Štvorčíslie roka'
    FULLNAMEMONTH: 'Celý názov mesiaca (napr. jún)'
    HOURNOLEADING: 'Hodina bez úvodnej nuly, 12 hodinový formát'
    HOURNOLEADING24: 'Hodina bez úvodnej nuly, 24 hodinový formát'
    MINUTENOLEADING: 'Minúta bez úvodnej nuly'
    MONTHNOLEADING: 'Číslo mesiaca bez úvodnej nuly'
=======
    DATEFORMATBAD: "Formát dátumu je neplatný"
    DAYNOLEADING: "Deň mesiaca bez úvodnej nuly"
    DIGITSDECFRACTIONSECOND: "Jedna alebo viac číslic zastupujúcich desatinný zlomok sekundy"
    FOURDIGITYEAR: "Štvorčíslie roka"
    FULLNAMEMONTH: "Celý názov mesiaca (napr. jún)"
    HOURNOLEADING24: "Hodina bez úvodnej nuly, 24 hodinový formát"
    MINUTENOLEADING: "Minúta bez úvodnej nuly"
    MONTHNOLEADING: "Číslo mesiaca bez úvodnej nuly"
>>>>>>> bb74c862
    Preview: Náhľad
    SHORTMONTH: "Krátky názov mesiaca (napr. jún)"
    TWODIGITDAY: "Dvojčíslie dňa mesiaca"
    TWODIGITHOUR: "Dvojčíslie hodiny (00 až 23)"
    TWODIGITMINUTE: "Dvojčíslie minúty (00 až 59)"
    TWODIGITMONTH: "Dvojčíslie mesiaca (01=január, atď.)"
    TWODIGITSECOND: "Dvojčíslie sekundy (00 až 59)"
    TWODIGITYEAR: "Dvojčíslie roka"
    Toggle: "Ukázať nápovedu formátovania"
  MemberImportForm:
    Help1: "<p>Importovať členov v <em>CSV formáte</em> (čiarkou oddelené hodnoty). <small><a href=\"#\" class=\"toggle-advanced\">Zobraziť pokročile použitie</a></small></p>"
    Help2: "<div class=\"advanced\">\n<h4>Pokročilé použitie</h4>\n<ul>\n<li>Povolené stĺpce: <em>%s</em></li>\n<li>Existujúci užívatelia sú porovnávaní ich unikátnou vlastnosťou <em>Code</em>, a aktualizovaní s novými hodnotami z\nimportovaného súboru.</li>\n<li>Skupiny môžu byť priradené stĺpcom <em>Groups</em>. Skupiny sú identifikované ich vlastnosťou <em>Code</em>,\nviacero skupín môže byť oddelené čiarkou. Existujúce členstvá skupiny nie sú zmazané.</li>\n</ul>\n</div>"
    ResultCreated: "Vytvorených {count} členov"
    ResultDeleted: "Zmazaných %d členov"
    ResultNone: "Žiadne zmeny"
    ResultUpdated: "Aktualizovaných {count} členov"
  MemberPassword:
    PLURALNAME: "Heslá člena"
    SINGULARNAME: "Heslo člena"
  MemberTableField:
    APPLY_FILTER: "Použiť filter"
  ModelAdmin:
    DELETE: Zmazať
    DELETEDRECORDS: "Zmazaných {count} záznamov."
    EMPTYBEFOREIMPORT: "Nahradiť dáta"
    IMPORT: "Importovať z CSV"
    IMPORTEDRECORDS: "Importovaných {count} záznamov."
    NOCSVFILE: "Prosím vyhľadajte CSV súbor pre importovanie"
    NOIMPORT: "Nie je čo importovať"
    RESET: Reset
    Title: "Dátové modely"
    UPDATEDRECORDS: "Aktualizovaných {count} záznamov."
  ModelAdmin_ImportSpec_ss:
    IMPORTSPECFIELDS: "Stĺpce databázy"
    IMPORTSPECLINK: "Zobraziť špecifikáciu pre %s"
    IMPORTSPECRELATIONS: Relácie
    IMPORTSPECTITLE: "Špecifikácia pre %s"
  ModelAdmin_Tools_ss:
    FILTER: Filtrovať
    IMPORT: Importovať
  ModelSidebar_ss:
    IMPORT_TAB_HEADER: Importovať
    SEARCHLISTINGS: Hľadať
  MoneyField:
    FIELDLABELAMOUNT: Množstvo
    FIELDLABELCURRENCY: Mena
  MultiSelectField:
    SOURCE_VALIDATION: "Prosím vyberte hodnoty zo zoznamu. Daná neplatná voľba(y) {value}"
  NullableField:
    IsNullLabel: "Je Null"
  NumericField:
    VALIDATION: "Zadaná hodnota '{value}' nie je číslo. Iba čísla môžu byť akceptované pre toto pole!"
  Pagination:
    Page: Stránka
    View: Zobraziť
  PasswordValidator:
    LOWCHARSTRENGTH: "Prosím posilnite heslo pridaním z týchto niektorých znakov: %s"
    PREVPASSWORD: "Už ste použili toto heslo v minulosti, vyberte nové hoslo, prosím"
    TOOSHORT: "Heslo je príliš krátke, musí byť %s alebo viacej znakov dlhé"
  Permission:
    AdminGroup: Administrátor
    CMS_ACCESS_CATEGORY: "Prístup do CMS"
    FULLADMINRIGHTS: "Plné administrátorské práva"
    FULLADMINRIGHTS_HELP: "Ma prednosť pred všetkými ostatnými prideleniami a právomocami."
    PLURALNAME: Oprávnenia
    SINGULARNAME: Oprávnenie
  PermissionCheckboxSetField:
    AssignedTo: "pripojené k \"{title}\""
    FromGroup: "zdedené zo skupiny \"{title}\""
    FromRole: "zdedené z úlohy \"{title}\""
    FromRoleOnGroup: "zdedené z úlohy \"%s\" v skupine \"%s\""
  PermissionRole:
    OnlyAdminCanApply: "Iba administrátor môže použiť"
    PLURALNAME: Úlohy
    SINGULARNAME: Úloha
    Title: Názov
  PermissionRoleCode:
    PLURALNAME: "Kódy právomocí úloh"
    PermsError: "Nie je možné pripojiť kód \"%s\" s privilegovanými právami (vyžaduje ADMIN prístup)"
    SINGULARNAME: "Kód právomocí úloh"
  Permissions:
    PERMISSIONS_CATEGORY: "Úlohy a prístupové práva"
    UserPermissionsIntro: "Priradenie skupín tomuto užívateľovi upraví oprávnenia, ktoré má. Pozri sekcia skupiny pre podrobnosti o oprávneniach k jednotlivým skupinám."
  PhoneNumberField:
    VALIDATION: "Prosím zadajte platné telefónne číslo"
  RememberLoginHash:
    PLURALNAME: "Pamätať si hash-e prihlásenia"
    SINGULARNAME: "Pamätať si hash prihlásenia"
  Security:
    ALREADYLOGGEDIN: "K tejto stránke nemáte prístup. Ak máte iný účet, ktorý k nej má prístup, môžete sa prihlásiť."
    BUTTONSEND: "Pošlite mi odkaz na resetovanie hesla"
    CHANGEPASSWORDBELOW: "Svoje heslo si môžete zmeniť nižšie."
    CHANGEPASSWORDHEADER: "Zmeniť heslo"
    ENTERNEWPASSWORD: "Prosím zadajte nové heslo."
    ERRORPASSWORDPERMISSION: "Pre zmenu hesla musíte byť prihlásený!"
    LOGGEDOUT: "Boli ste odhlásený. Ak sa chcete znovu prihlásiť, zadajte svoje prihlasovacie údaje."
    LOGIN: Prihlásiť
    LOSTPASSWORDHEADER: "Zabudnuté heslo"
    NOTEPAGESECURED: "Táto stránka je zabezpečená. Zadajte svoje prihlasovacie údaje a my Vám zároveň pošleme práva."
    NOTERESETLINKINVALID: "<p>Odkaz na resetovanie hesla nie je platný alebo je prošlý.</p><p>Môžte požiadať o nový <a href=\"{link1}\">tu</a> alebo zmeňte svoje heslo až <a href=\"{link2}\">sa prihlásite</a>.</p>"
    NOTERESETPASSWORD: "Zadajte svoju e-mailovú adresu a my Vám pošleme odkaz na resetovanie hesla"
    PASSWORDSENTHEADER: "Odkaz na resetovanie hesla bol odoslaný na '{email}'"
    PASSWORDSENTTEXT: "Ďakujeme! Resetovací odkaz bol odoslaný na ''{email}'', pokiaľ účet existuje pre túto emailovú adresu."
  SecurityAdmin:
    ACCESS_HELP: "Povoliť prezeranie, pridávanie a editovanie uživaťeľov, ako aj pridelovanie ich právomoci."
    APPLY_ROLES: "Aplikovať úlohy skupinám"
    APPLY_ROLES_HELP: "Schopnosť editovať úlohy pridelené k skupine. Vyžaduje \"Prístup k 'Užívatelia' sekcii\"."
    EDITPERMISSIONS: "Spravovať právomoci pre skupiny"
    EDITPERMISSIONS_HELP: "Schopnosť upravovať právomoci a IP adresi pre skupinu. Vyžaduje prístup do sekcie \"Bezpečnosť\"."
    GROUPNAME: "Názov skupiny"
    IMPORTGROUPS: "Importovať skupiny"
    IMPORTUSERS: "Importovať požívateľov"
    MEMBERS: Členovia
    MENUTITLE: Bezpečnosť
    MemberListCaution: "Upozornenie: Odstránenie členov z tohto zoznamu ich odstráni zo všetkých skupín a databázy."
    NEWGROUP: "Nová skupina"
    PERMISSIONS: Právomoci
    ROLES: Úlohy
    ROLESDESCRIPTION: "Úlohy sú logické zoskupenia právomocí a môžu byť pridelené k skupinám.<br />Sú zdedené z nadradených skupín, ak je to požadované."
    TABROLES: Úlohy
    Users: Používatelia
  SecurityAdmin_MemberImportForm:
    BtnImport: Importovať
    FileFieldLabel: "CSV súbor <small>(Povolené koncovky súborov: *.csv)</small>"
  SilverStripeNavigator:
    Auto: Auto
    ChangeViewMode: "Zmeniť nód zobrazenia"
    Desktop: Desktop
    DualWindowView: "Duálne okno"
    Edit: Editovať
    EditView: "Mód editácie"
    Mobile: "Mobilný telefón"
    PreviewState: "Náhľad stavu"
    PreviewView: "Mód náhľadu"
    Responsive: Responzívny
    SplitView: "Mód rozdelenia"
    Tablet: Tablet
    ViewDeviceWidth: "Vyberte šírku náhľadu"
    Width: šírka
  SilverStripe\Admin\CMSProfileController:
    MENUTITLE: "Môj profil"
  SilverStripe\Admin\CampaignAdmin:
    MENUTITLE: Kampane
  SilverStripe\Admin\SecurityAdmin:
    MENUTITLE: Bezpečnosť
  SilverStripe\Assets\File:
    PLURALNAME: Súbory
    SINGULARNAME: Súbor
  SilverStripe\Assets\Folder:
    PLURALNAME: Priečinky
    SINGULARNAME: Priečinok
  SilverStripe\Assets\Image:
    PLURALNAME: Obrázky
    SINGULARNAME: Obrázok
  SilverStripe\ORM\DataObject:
    PLURALNAME: "Dátové objekty"
    SINGULARNAME: "Dátový objekt"
  SilverStripe\ORM\Versioning\ChangeSet:
    PLURALNAME: Kampane
    SINGULARNAME: Kampaň
  SilverStripe\ORM\Versioning\ChangeSetItem:
    PLURALNAME: "Zmeniť položky"
    SINGULARNAME: "Zmeniť položku"
  SilverStripe\Security\Group:
    PLURALNAME: Skupiny
    SINGULARNAME: Skupina
  SilverStripe\Security\LoginAttempt:
    PLURALNAME: "Pokusy o prihlásenie"
    SINGULARNAME: "Pokus o prihlásenie"
  SilverStripe\Security\Member:
    PLURALNAME: Členovia
    SINGULARNAME: Člen
  SilverStripe\Security\MemberPassword:
    PLURALNAME: "Heslá člena"
    SINGULARNAME: "Heslo člena"
  SilverStripe\Security\Permission:
    PLURALNAME: Oprávnenia
    SINGULARNAME: Oprávnenie
  SilverStripe\Security\PermissionRole:
    PLURALNAME: Roly
    SINGULARNAME: Rola
  SilverStripe\Security\PermissionRoleCode:
    PLURALNAME: "Kódy oprávnenia role"
    SINGULARNAME: "Kód oprávnenia role"
  SilverStripe\Security\RememberLoginHash:
    PLURALNAME: "Pamätať si hash-e prihlásenia"
    SINGULARNAME: "Pamätať si hash prihlásenia"
  SiteTree:
    TABMAIN: Hlavné
  TableListField:
    CSVEXPORT: "Exportovať do CSV"
    Print: Tlačiť
  TableListField_PageControls_ss:
    OF: z
  TextField:
    VALIDATEMAXLENGTH: "Hodnota pre {name} nesmie prekročiť {maxLength} v dĺžke znakov"
  TimeField:
    VALIDATEFORMAT: "Prosím zadajte platný formát času ({format})"
  ToggleField:
    LESS: menej
    MORE: viac
  UploadField:
    ATTACHFILE: "Pripojiť súbor"
    ATTACHFILES: "Pripojiť súbory"
    AttachFile: "Pripojiť súbor(y)"
    CHOOSEANOTHERFILE: "Vyberte iný súbor"
    CHOOSEANOTHERINFO: "Nahradiť tento súbor iným z úložiska súborov"
    DELETE: "Zmazať zo súborov"
    DELETEINFO: "Trvalo zmazať tento súbor z úložiska súborov"
    DOEDIT: Uložiť
    DROPFILE: "pusť súbor"
    DROPFILES: "pusť súbory"
    Dimensions: Rozmery
    EDIT: Editovať
    EDITINFO: "Editovať súbor"
    FIELDNOTSET: "Žiadna informácia o súbore"
    FROMCOMPUTER: "Z vášho počitača"
    FROMCOMPUTERINFO: "Vyberte zo súborov"
    FROMFILES: "Zo súborov"
    HOTLINKINFO: "Info: Tento obrázok bude \"hotlinkovaný\". Uistete sa prosím, že máte oprávnenie od pôvodneho tvorcu webu, aby sa tak stalo."
    MAXNUMBEROFFILES: "Maximálny počet {count} súbor(ov) prekročený."
    MAXNUMBEROFFILESONE: "Je možno nahrať iba jeden súbor"
    MAXNUMBEROFFILESSHORT: "Môžte nahrať iba {count} súborov"
    OVERWRITEWARNING: "Súbor s rovnakým názvom už existuje"
    REMOVE: Odstrániť
    REMOVEINFO: "Odstrániť tento súbor odtiaľ, ale nezmazať z úložiska súborov"
    STARTALL: "Začni všetko"
    Saved: Uložené
    UPLOADSINTO: "uloží do /{path}"
  Versioned:
    has_many_Versions: verzie
  VersionedGridFieldItemRequest:
    ARCHIVE: Archív
    Archived: "Archivované %s %s"
    BUTTONARCHIVEDESC: "Nezverejniť a odoslať do archívu"
    BUTTONPUBLISH: Zverejniť
    BUTTONUNPUBLISH: Nezverejniť
    BUTTONUNPUBLISHDESC: "Odstrániť tento záznam z publikovaného webu"
    Published: "Zverejnené {name} {link}"
    Unpublished: "Nezverejné %s %s"
  i18n:
    PLURAL: "{number} {form}"<|MERGE_RESOLUTION|>--- conflicted
+++ resolved
@@ -37,12 +37,8 @@
     INSERTURL: "Vložiť z URL"
     REMOVEINFO: "Odstrániť tento soubor z tohto poľa"
     TOTAL: Súhrn
-<<<<<<< HEAD
-    TOUPLOAD: 'Nahrať súbory'
-    UPLOADINPROGRESS: 'Čakajte prosím… prebieha nahrávanie'
-=======
+    TOUPLOAD: "Nahrať súbory"
     UPLOADINPROGRESS: "Čakajte prosím… prebieha nahrávanie"
->>>>>>> bb74c862
     UPLOADOR: ALEBO
   BBCodeParser:
     ALIGNEMENT: Zarovnanie
@@ -427,16 +423,10 @@
     PreviewButton: Náhľad
     REORGANISATIONSUCCESSFUL: "Strom webu bol reorganizovaný úspešne."
     SAVEDUP: Uložené.
-<<<<<<< HEAD
-    ShowAsList: 'ukázať ako zoznam'
-    TooManyPages: 'Príliž veľa stránok'
-    ValidationError: 'Chyba platnosti'
-    VersionUnknown: Neznáme
-=======
     ShowAsList: "ukázať ako zoznam"
     TooManyPages: "Príliž veľa stránok"
     ValidationError: "Chyba platnosti"
->>>>>>> bb74c862
+    VersionUnknown: Neznáme
   LeftAndMain_Menu_ss:
     Hello: Ahoj
     LOGOUT: "Odhlásiť sa"
@@ -500,26 +490,15 @@
   MemberDatetimeOptionsetField:
     AMORPM: "AM (pred poludním) alebo PM (popoludní)"
     Custom: Vlastné
-<<<<<<< HEAD
-    DATEFORMATBAD: 'Formát dátumu je neplatný'
-    DAYNOLEADING: 'Deň mesiaca bez úvodnej nuly'
-    DIGITSDECFRACTIONSECOND: 'Jedna alebo viac číslic zastupujúcich desatinný zlomok sekundy'
-    FOURDIGITYEAR: 'Štvorčíslie roka'
-    FULLNAMEMONTH: 'Celý názov mesiaca (napr. jún)'
-    HOURNOLEADING: 'Hodina bez úvodnej nuly, 12 hodinový formát'
-    HOURNOLEADING24: 'Hodina bez úvodnej nuly, 24 hodinový formát'
-    MINUTENOLEADING: 'Minúta bez úvodnej nuly'
-    MONTHNOLEADING: 'Číslo mesiaca bez úvodnej nuly'
-=======
     DATEFORMATBAD: "Formát dátumu je neplatný"
     DAYNOLEADING: "Deň mesiaca bez úvodnej nuly"
     DIGITSDECFRACTIONSECOND: "Jedna alebo viac číslic zastupujúcich desatinný zlomok sekundy"
     FOURDIGITYEAR: "Štvorčíslie roka"
     FULLNAMEMONTH: "Celý názov mesiaca (napr. jún)"
+    HOURNOLEADING: "Hodina bez úvodnej nuly, 12 hodinový formát"
     HOURNOLEADING24: "Hodina bez úvodnej nuly, 24 hodinový formát"
     MINUTENOLEADING: "Minúta bez úvodnej nuly"
     MONTHNOLEADING: "Číslo mesiaca bez úvodnej nuly"
->>>>>>> bb74c862
     Preview: Náhľad
     SHORTMONTH: "Krátky názov mesiaca (napr. jún)"
     TWODIGITDAY: "Dvojčíslie dňa mesiaca"
