--- conflicted
+++ resolved
@@ -332,10 +332,7 @@
     PERMAGAIN: 'Boli ste odhlásený'
     PERMALREADY: 'Je mi ľúto, ale nemáte prístup k tejto časti CMS. Ak sa chcete prihlásiť ako niekto iný, urobte tak nižšie'
     PERMDEFAULT: 'Musíte byť prihlásený/á k prístupu do oblasti administrácie, zadajte vaše prihlasovacie údaje dole, prosím.'
-<<<<<<< HEAD
-=======
     PLEASESAVE: 'Uložte stránku, prosím. Táto stránka nemôže byť aktualizovaná, pretože eště nebola uložená.'
->>>>>>> 6fd2923d
     PreviewButton: Náhľad
     REORGANISATIONSUCCESSFUL: 'Strom webu bol reorganizovaný úspešne.'
     SAVEDUP: Uložené.
