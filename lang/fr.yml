--- conflicted
+++ resolved
@@ -537,11 +537,7 @@
   TableListField_PageControls.ss:
     DISPLAYING: 'Affichage de'
     OF: de
-<<<<<<< HEAD
-    TO: 'à'
-=======
     TO: à
->>>>>>> d888ea5e
     VIEWFIRST: 'Voir premier'
     VIEWLAST: 'Voir dernier'
     VIEWNEXT: 'Voir suivant'
