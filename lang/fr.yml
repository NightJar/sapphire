--- conflicted
+++ resolved
@@ -356,15 +356,6 @@
   MemberDatetimeOptionsetField:
     AMORPM: "AM (matin) ou PM (après-midi)"
     Custom: Personnalisé
-<<<<<<< HEAD
-    DATEFORMATBAD: 'Format de date incorrect'
-    DAYNOLEADING: 'Le jour du mois sans zéro initial'
-    DIGITSDECFRACTIONSECOND: 'Un ou plusieurs chiffres représentant la fraction décimale d’une seconde'
-    FOURDIGITYEAR: 'L’année sur 4 chiffres'
-    FULLNAMEMONTH: 'Le nom complet du mois (p. ex. janvier)'
-    MINUTENOLEADING: 'La minute sans zéro initial'
-    MONTHNOLEADING: 'Le chiffre du mois sans zéro initial'
-=======
     DATEFORMATBAD: "Format de date incorrect"
     DAYNOLEADING: "Le jour du mois sans zéro initial"
     DIGITSDECFRACTIONSECOND: "Un ou plusieurs chiffres représentant la fraction décimale d’une seconde"
@@ -372,7 +363,6 @@
     FULLNAMEMONTH: "Le nom complet du mois (p. ex. janvier)"
     MINUTENOLEADING: "La minute sans zéro initial"
     MONTHNOLEADING: "Le chiffre du mois sans zéro initial"
->>>>>>> 179996b5
     Preview: Aperçu
     SHORTMONTH: "Le nom abrégé du mois (p. ex. : jan.)"
     TWODIGITDAY: "Le jour du mois sur deux chiffres"
