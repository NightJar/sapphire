eo:
  AddToCampaign:
    ErrorCampaignPermissionDenied: 'Ŝajnas ke vi ne havas la bezonatajn permesojn por aldoni je {ObjectTitle} al {CampaignTitle}'
    ErrorGeneral: 'Bedaŭrinde okazis eraro.'
    ErrorItemPermissionDenied: 'Ŝajnas ke vi ne havas la bezonatajn permesojn por aldoni je {ObjectTitle} al kampanjo'
    ErrorNotFound: 'Ne eblis trovi tiun {Type}'
    Success: 'Sukcesis aldoni je {ObjectTitle} al {CampaignTitle}'
  AssetAdmin:
    ALLOWEDEXTS: 'Permesitaj alŝutaj dosieraj sufiksoj'
    HIDEALLOWEDEXTS: 'Kaŝi permesitajn sufiksojn'
    NEWFOLDER: Nova dosierujo
    SHOWALLOWEDEXTS: 'Vidigi permesitajn sufiksojn'
  AssetTableField:
    CREATED: 'Unue alŝutita'
    DIM: Dimensioj
    FILENAME: Nomo de dosiero
    FOLDER: Dosierujo
    HEIGHT: Alto
    LASTEDIT: 'Laste ŝanĝita'
    OWNER: Posedanto
    SIZE: 'Grando'
    TITLE: Titolo
    TYPE: 'Tipo'
    URL: URL
    WIDTH: Larĝo
  AssetUploadField:
    ChooseFiles: 'Elekti dosierojn'
    DRAGFILESHERE: 'Ŝovi dosieron ĉi tien'
    DROPAREA: 'Lasi zonon'
    EDITALL: 'Redakti ĉiujn'
    EDITANDORGANIZE: 'Redakti kaj organizi'
    EDITINFO: 'Redakti dosierojn'
    FILES: Dosieroj
    FROMCOMPUTER: 'Elekti dosierojn el via komputilo'
    FROMCOMPUTERINFO: 'Alŝuti el via komputilo'
    INSERTURL: 'Enigi el URL'
    REMOVEINFO: 'Forigi ĉi tiun dosieron el ĉi tiu kampo'
    TOTAL: Totalo
    TOUPLOAD: 'Elekti dosierojn alŝutotajn...'
    UPLOADINPROGRESS: 'Bonvolu atendi...alŝuto daŭras'
    UPLOADOR: AŬ
  BBCodeParser:
    ALIGNEMENT: Ĝisrandigo
    ALIGNEMENTEXAMPLE: 'ĝisrandigita dekstren'
    BOLD: 'Grasa Teksto'
    BOLDEXAMPLE: Grasa
    CODE: 'Koda Bloko'
    CODEDESCRIPTION: 'Neformatita koda bloko'
    CODEEXAMPLE: 'Koda bloko'
    COLORED: 'Kolora teksto'
    COLOREDEXAMPLE: 'blua teksto'
    EMAILLINK: 'Retpoŝta ligilo'
    EMAILLINKDESCRIPTION: 'Krei ligilon al retpoŝta adreso'
    IMAGE: Bildo
    IMAGEDESCRIPTION: 'Vidigi bildon en via mesaĝo'
    ITALIC: 'Kursiva Teksto'
    ITALICEXAMPLE: Kursiva
    LINK: 'Ligilo al retejo'
    LINKDESCRIPTION: 'Ligilo al alia retejo aŭ URL'
    STRUCK: 'Trastrekita Teksto'
    STRUCKEXAMPLE: Trastreka
    UNDERLINE: 'Substrekita Teksto'
    UNDERLINEEXAMPLE: Substrekita
    UNORDERED: 'Neordigita listo'
    UNORDEREDDESCRIPTION: 'Neordigita listo'
    UNORDEREDEXAMPLE1: 'neordigita ero 1'
  BackLink_Button_ss:
    Back: Retro
  BasicAuth:
    ENTERINFO: 'bonvolu enigi salutnomon kaj pasvorton.'
    ERRORNOTADMIN: 'Tiu uzanto ne estas administranto.'
    ERRORNOTREC: 'Kiuj salutnomo / pasvorto ne estas rekonebla'
  Boolean:
    ANY: Ajna
    NOANSWER: 'Ne'
    YESANSWER: 'Jes'
  CAMPAIGNS:
    ADDTOCAMPAIGN: 'Aldoni al kampanjo'
  CMSLoadingScreen_ss:
    LOADING: Ŝargas...
    REQUIREJS: 'La CMS bezonas ke vi enŝaltis Ĝavaskripton.'
  CMSMain:
    ACCESS: 'Aliro al sekcio ''{title}'''
    ACCESSALLINTERFACES: 'Aliro al ĉiuj interfacoj de CMS'
    ACCESSALLINTERFACESHELP: 'Nuligas pli specifajn alirajn agordojn.'
    SAVE: Konservi
  CMSMemberLoginForm:
    BUTTONFORGOTPASSWORD: 'Ĉu forgesis pasvorton?'
    BUTTONLOGIN: 'Ree ensaluti'
    BUTTONLOGOUT: 'Adiaŭi'
    PASSWORDEXPIRED: '<p>Via pasvorto finiĝis. <a target="_top" href="{link}">Bonvolu elekti novan.</a></p>'
  CMSPageHistoryController_versions_ss:
    PREVIEW: 'Antaŭvido de retejo'
  CMSPagesController_Tools_ss:
    FILTER: Filtrilo
  CMSProfileController:
    MENUTITLE: 'Mia agordaro'
  CMSSecurity:
    INVALIDUSER: '<p>Nevalida uzanto. <a target="_top" href="{link}">Bonvolu aŭtentigi ĉi tie</a> por daŭrigi.</p>'
    LoginMessage: '<p>Se vi havas nekonservitan laboraĵon vi povos reveni al kie vi paŭzis reensalutante sube.</p>'
    SUCCESS: Sukseso
    SUCCESSCONTENT: '<p>Ensaluto suksesis. Se vi ne aŭtomate alidirektiĝos, <a target="_top" href="{link}">alklaku ĉi tie</a></p>'
    TimedOutTitleAnonymous: 'Via seanco eltempiĝis.'
    TimedOutTitleMember: 'He, {name}!<br />Via seanco eltempiĝis.'
  CampaignAdmin:
    MENUTITLE: Kampanjoj
  Campaigns:
    AddToCampaign: 'Aldoni al kampanjo'
  ChangePasswordEmail_ss:
    CHANGEPASSWORDFOREMAIL: 'La pasvorto por la konto kun retadreso {email} estas ŝanĝita. Se vi ne ŝanĝis vian pasvorton, bonvolu ŝanĝi ĝin per la jena ligilo'
    CHANGEPASSWORDTEXT1: 'Vi ŝanĝis vian pasvorton por'
    CHANGEPASSWORDTEXT2: 'Nun vi povas uzi la jenan legitimaĵon por ensaluti:'
    CHANGEPASSWORDTEXT3: 'Ŝangi pasvorton'
    EMAIL: Retpoŝto
    HELLO: Saluton
    PASSWORD: Pasvorto
  ChangeSet:
    DESCRIPTION_AND: '{first} kaj {second}'
    DESCRIPTION_ITEM: elemento
    DESCRIPTION_ITEMS: elementoj
    DESCRIPTION_LIST_FIRST: '{item}'
    DESCRIPTION_LIST_LAST: '{list}, kaj {item}'
    DESCRIPTION_LIST_MID: '{list}, {item}'
    DESCRIPTION_OTHER_ITEM: 'alia elemento'
    DESCRIPTION_OTHER_ITEMS: 'aliaj elementoj'
    NAME: Nomo
    PLURALNAME: Kampanjoj
    SINGULARNAME: Kampanjo
    STATE: Stato
  ChangeSetItem:
    PLURALNAME: 'Ŝanĝi agorditajn elementojn'
    SINGULARNAME: 'Ŝanĝi agorditan elementon'
  CheckboxField:
    NOANSWER: 'Ne'
    YESANSWER: 'Jes'
  CheckboxFieldSetField:
    SOURCE_VALIDATION: 'Bonvolu elekti valoron el la listo donita. {value} ne estas valida agordo'
  CheckboxSetField:
    SOURCE_VALIDATION: 'Bonvolu elekti valoron el la listo donita. {value} ne estas valida agordo'
  ConfirmedPasswordField:
    ATLEAST: 'Pasvorto devas esti almenaŭ {min} signojn longa.'
    BETWEEN: 'Pasvorto devas esti inter {min} kaj {max} signojn longa.'
    CURRENT_PASSWORD_ERROR: 'Malpravas la pasvorto enigita de vi.'
    CURRENT_PASSWORD_MISSING: 'Vi devas enigi vian aktualan pasvorton.'
    LOGGED_IN_ERROR: 'Vi devas ensaluti por ŝanĝi vian pasvorton.'
    MAXIMUM: 'Pasvorto devas esti ne pli ol {min} signojn longa.'
    SHOWONCLICKTITLE: 'Ŝangi Pasvorton'
  ContentController:
    DRAFT_SITE_ACCESS_RESTRICTION: 'Vi devas ensaluti per via CMS-pasvorto por vidi la projektan aŭ enarkivigitan enhavon.  <a href="%s">Alklaku ĉi tie por reiri al la publika retejo.</a>'
    NOTLOGGEDIN: 'Ne ensalutis'
  CreditCardField:
    FIRST: unuan
    FOURTH: kvaran
    SECOND: duan
    THIRD: trian
  CurrencyField:
    CURRENCYSYMBOL: $
  DataObject:
    PLURALNAME: 'Datumaj Objektoj'
    SINGULARNAME: 'Datuma Objekto'
  Date:
    DAY: tago
    DAYS: tagoj
    HOUR: horo
    HOURS: horoj
    LessThanMinuteAgo: 'malpli ol minuto'
    MIN: min
    MINS: min
    MONTH: monato
    MONTHS: monatoj
    SEC: sek
    SECS: sek
    TIMEDIFFAGO: 'antaŭ {difference}'
    TIMEDIFFIN: 'en {difference}'
    YEAR: jaro
    YEARS: jaroj
  DateField:
    NOTSET: 'ne agordita'
    TODAY: hodiaŭ
    VALIDDATEFORMAT2: 'Bonvole enigu validan datan formaton ({format})'
    VALIDDATEMAXDATE: 'Necesas ke via dato estu pli aĝa ol, aŭ egala al la maksimuma permesita dato ({date})'
    VALIDDATEMINDATE: 'Necesas ke via dato estu pli nova ol, aŭ egala al la minimuma permesita dato ({date})'
  DatetimeField:
    NOTSET: 'Ne agordita'
  Director:
    INVALID_REQUEST: 'Malvalida peto'
  DropdownField:
    CHOOSE: (Elekti)
    CHOOSESEARCH: '(Elekti aŭ serĉi)'
    SOURCE_VALIDATION: 'Bonvolu elekti valoron el la listo donita. {value} ne estas valida agordo'
  EmailField:
    VALIDATION: 'Bonvolu enigi readreson'
  Enum:
    ANY: Ajna
  File:
    AviType: 'AVI videa dosiero'
    Content: Enhavo
    CssType: 'CSS-dosiero'
    DmgType: 'Apple-diska bildo'
    DocType: 'Word-dokumento'
    Filename: Dosiernomo
    GifType: 'GIF-bildo - taŭga por figuroj'
    GzType: 'GZIP-kunpremita dosiero'
    HtlType: 'HTML-dosiero'
    HtmlType: 'HTML-dosiero'
    INVALIDEXTENSION: 'Malvalida sufikso (validaj: {extensions})'
    INVALIDEXTENSIONSHORT: 'Malvalida sufikso'
    IcoType: 'Bildsimbolo'
    JpgType: 'JPEG-bildo - taŭga por fotoj'
    JsType: 'Ĝavaskripta dosiero'
    Mp3Type: 'MP3-sondosiero'
    MpgType: 'AVI-videa dosiero'
<<<<<<< HEAD
    NOFILESIZE: 'Dosiero havas nul bajtojn.'
=======
>>>>>>> e1352b64
    NOVALIDUPLOAD: 'Dosiero ne estas valida alŝutaĵo.'
    Name: Nomo
    PLURALNAME: Dosieroj
    PdfType: 'Dosiero de Adobe Acrobat PDF'
    PngType: 'PNG-bildo - ĝeneralcela formato'
    SINGULARNAME: Dosiero
<<<<<<< HEAD
    TOOLARGE: 'Dosiero estas tro granda. La maksimumo estas {size}'
    TOOLARGESHORT: 'Grando de dosiero superas {size}'
=======
>>>>>>> e1352b64
    TiffType: 'Markita bildoformato'
    Title: Titolo
    WavType: 'WAV-sondosiero'
    XlsType: 'Kalkultabelo de Excel'
    ZipType: 'ZIP-kunpremita dosiero'
  Filesystem:
    SYNCRESULTS: 'sinkronigo finiĝis: kreiĝis {createdcount} elementoj, foriĝis {createdcount} elementoj.'
  Folder:
    PLURALNAME: Dosierujoj
    SINGULARNAME: Dosierujo
  ForgotPasswordEmail_ss:
    HELLO: Saluton
    TEXT1: 'Jen via'
    TEXT2: 'pasvorta reagorda ligilo'
    TEXT3: por
  Form:
    CSRF_EXPIRED_MESSAGE: 'Via seanco finiĝis. Bonvole resendu la formularon.'
    CSRF_FAILED_MESSAGE: 'Ŝajne okazis teknika problemo. Bonvolu alklaki la retrobutonon, refreŝigi vian foliumilon, kaj reprovi.'
    FIELDISREQUIRED: '{name} estas bezonata'
    SubmitBtnLabel: Iri
    VALIDATIONCREDITNUMBER: 'Bonvole certigu ke vi ĝuste enigis la kreditkarton {number}'
    VALIDATIONNOTUNIQUE: 'La enirita valoron ne unika'
    VALIDATIONPASSWORDSDONTMATCH: 'Pasvortoj ne matĉas'
    VALIDATIONPASSWORDSNOTEMPTY: 'Pasvortoj ne povas est malplena'
    VALIDATIONSTRONGPASSWORD: 'Pasvorto devas havi almenaŭ unu signon kaj unu literon.'
    VALIDATOR: Validigilo
    VALIDCURRENCY: 'Bonvole enigu validan kurzon'
  FormField:
    Example: 'ekz. %s'
    NONE: neniu
  GridAction:
    DELETE_DESCRIPTION: Forigi
    Delete: Forigi
    UnlinkRelation: Malligi
  GridField:
    Add: 'Aldoni je {name}'
    Filter: Filtri
    FilterBy: 'Filtri laŭ'
    Find: Serĉi
    LEVELUP: 'Samniveligi'
    LinkExisting: 'Ligi ekzistantajn'
    NewRecord: 'Novaj %s'
    NoItemsFound: 'Neniu elemento troviĝis'
    PRINTEDAT: 'Presita ĉe'
    PRINTEDBY: 'Presita de'
    PlaceHolder: 'Serĉi je {type}'
    PlaceHolderWithLabels: 'Serĉi je {type} laŭ {name}'
    RelationSearch: 'Serĉi rilatojn'
    ResetFilter: Restartigi
  GridFieldAction_Delete:
    DeletePermissionsFailure: 'Mankas permeso forigi'
    EditPermissionsFailure: 'Mankas permeso malligi rikordon'
  GridFieldDetailForm:
    CancelBtn: Rezigni
    Create: Krei
    Delete: Forigi
    DeletePermissionsFailure: 'Mankas permeso forigi'
    Deleted: 'Forigita %s %s'
    Save: Konservi
    Saved: 'Konservita {name} {link}'
  GridFieldEditButton_ss:
    EDIT: Redakti
  GridFieldItemEditView:
    Go_back: 'Retro'
  Group:
    AddRole: 'Aldoni rolon por ĉi tiu grupo'
    Code: 'Grupa Kodo'
    DefaultGroupTitleAdministrators: Administrantoj
    DefaultGroupTitleContentAuthors: 'Enhavaŭtoroj'
    Description: Priskribo
    GroupReminder: 'Se vi elektas patran grupon, ĉi tiu grupo prenos ĉiujn ĝiajn rolojn'
    HierarchyPermsError: 'Ne povas agordi patran grupon "%s" kun privilegiaj permesoj (bezonas ADMIN-aliron)'
    Locked: 'Ŝlosita?'
    NoRoles: 'Ne trovis rolon'
    PLURALNAME: Grupoj
    Parent: 'Patra Grupo'
    RolesAddEditLink: 'Aldoni/redakti rolojn'
    SINGULARNAME: Grupo
    Sort: 'Ordiga Ordo'
    has_many_Permissions: Permesoj
    many_many_Members: Membroj
  GroupImportForm:
    Help1: '<p>Importi unu aŭ pliaj grupojn en formato <em>CSV</em> (perkome disigitaj valoroj values). <small><a href="#" class="toggle-advanced">Vidigi spertulan uzadon</a></small></p>'
    Help2: '<div class="advanced"><h4>Speciala uzado </h4><ul><li>Eblaj kolumnoj: <em>%s</em></li><li>Ekzistantaj grupoj kongruiĝas laŭ la valoro de ilia unika <em>Kodo</em>, kaj ĝisdatiĝas per eventualaj valoroj el la importita dosiero</li><li>Eblas krei grupajn hierarĥiojn per la kolumno <em>ParentCode</em>.</li><li>Eblas agordi permeskodojn per la kolumno <em>PermissionCode</em>. Ekzistantaj permeskodoj ne vakiĝas.</li></ul></div>'
    ResultCreated: 'Kreiĝis {count} grupoj'
    ResultDeleted: 'Forigis %d grupojn'
    ResultUpdated: 'Aktualigis %d grupojn'
  HTMLEditorField:
    ANCHORSCANNOTACCESSPAGE: 'Vi ne rajtas aliri la enhavon de la cela paĝo.'
    ANCHORSPAGENOTFOUND: 'Ne trovis la celan paĝon.'
    ANCHORVALUE: Ankri
    BUTTONADDURL: 'Aldoni je url'
    CAPTIONTEXT: 'Teksto de apudskribo'
    CSSCLASS: 'Ĝisrandigo / stilo'
    CSSCLASSCENTER: 'Centrita, sola.'
    CSSCLASSLEFT: 'Maldekstre, kaj teksto ĉirkaŭfluas.'
    CSSCLASSLEFTALONE: 'Maldekstre sola.'
    CSSCLASSRIGHT: 'Dekstre, kaj teksto ĉirkaŭfluas.'
    DETAILS: Detaloj
    EMAIL: 'Retpoŝta adreso'
    FILE: Dosiero
    FOLDER: Dosierujo
    IMAGEALT: 'Alternativa teksto (alt)'
    IMAGEALTTEXT: 'Alternativa teksto (alt) - vidiĝas se ne eblas vidigi bildon'
    IMAGEALTTEXTDESC: 'Vidigita al ekranlegiloj aŭ se ne eblas vidigi bildon'
    IMAGEDIMENSIONS: Dimensioj
    IMAGEHEIGHTPX: Alto
    IMAGETITLE: 'Titola teksto (ŝpruchelpilo) - por plua informo pri la bildo'
    IMAGETITLETEXT: 'Teksto de titolo (ŝpruchelpilo)'
    IMAGETITLETEXTDESC: 'Por plua informo pri la bildo'
    IMAGEWIDTHPX: Larĝo
    INSERTMEDIA: 'Enigi registraĵojn el'
    LINK: 'Almeti ligilon'
    LINKANCHOR: 'Ankri al ĉi tiu paĝo'
    LINKDESCR: 'Ligila priskribo'
    LINKEMAIL: 'Retpoŝta adreso'
    LINKEXTERNAL: 'Alia retejo'
    LINKFILE: 'Elŝuti dosieron'
    LINKINTERNAL: 'Paĝo en la retejo'
    LINKOPENNEWWIN: 'Ĉu malfermi ligilon en nova fenestro?'
    LINKTO: 'Ligilo al'
    PAGE: Paĝo
    SUBJECT: 'Temo de retpoŝto'
    URL: URL
    URLDESCRIPTION: 'Enigu videojn kaj bildojn el la TTT en vian paĝon simple enigante la URL de la dosiero. Certigu ke vi havas permesojn antaŭ ol kunhavigi registraĵojn rekte el la TTT.<br /><br />Bonvolu noti ke dosieroj ne aldoniĝas al la konservejo de dosieroj de la CMS sed dosieroj enkorpiĝas el ties origina loko. Se ial la dosiero ne plu haveblas en ĝia origina loko, ĝi ne plu estos videbla en ĉi tiu paĝo.'
    URLNOTANOEMBEDRESOURCE: 'La URL ''{url}'' ne estas konvertebla al registraĵo.'
    UpdateMEDIA: 'Ĝisdatigi registraĵon'
  HTMLEditorField_Toolbar:
    ERROR_ABSOLUTE: 'Eblas enkorpigi nur absolutajn URL-ojn'
    ERROR_HOSTNAME: 'Ĉi tiu nomo de gastiga komputilo ne troviĝas en la blanka listo'
    ERROR_ID: 'Bezoniĝas parametro aŭ "ID" aŭ "FileURL" por identigi la dosieron'
    ERROR_NOTFOUND: 'Ne eblas trovi vidigotan dosieron'
    ERROR_OEMBED_REMOTE: 'Oembed kongruas nur kun foraj dosieroj'
    ERROR_SCHEME: 'Ĉi tiu dosiera skemo ne troviĝas en la blanka listo'
  Hierarchy:
    InfiniteLoopNotAllowed: 'Senfina iteracio troviĝis en la "{type}"-hierarkio. Bonvole ŝanĝu la patron por solvi tion.'
  HtmlEditorField:
    ADDURL: 'Aldoni je URL'
    ADJUSTDETAILSDIMENSIONS: 'Detaloj kaj dimensioj'
    ANCHORSCANNOTACCESSPAGE: 'Vi ne rajtas aliri la enhavon de la cela paĝo.'
    ANCHORSPAGENOTFOUND: 'Ne trovis la celan paĝon.'
    ANCHORVALUE: Ankri
    BUTTONADDURL: 'Aldoni je url'
    BUTTONINSERT: Enmeti
    BUTTONINSERTLINK: 'Almeti ligilon'
    BUTTONREMOVELINK: 'Forigi ligilon'
    BUTTONUpdate: Ĝisdatigi
    CAPTIONTEXT: 'Titola teksto'
    CSSCLASS: 'Ĝisrandigo / stilo'
    CSSCLASSCENTER: 'Centrita, sola.'
    CSSCLASSLEFT: 'Maldekstre, kaj teksto ĉirkaŭfluas.'
    CSSCLASSLEFTALONE: 'Maldekstre sole'
    CSSCLASSRIGHT: 'Dekstre, kaj teksto ĉirkaŭfluas.'
    DETAILS: Detaloj
    EMAIL: 'Retpoŝta adreso'
    FILE: Dosiero
    FOLDER: Dosierujo
    FROMCMS: 'El la CMS'
    FROMCOMPUTER: 'El via komputilo'
    FROMWEB: 'El la TTT'
    FindInFolder: 'Serĉi en dosierujo'
    IMAGEALT: 'Alternativa teksto (alt)'
    IMAGEALTTEXT: 'Alternativa teksto (alt) - vidiĝas se ne eblas vidigi bildon'
    IMAGEALTTEXTDESC: 'Vidigita al ekranlegiloj aŭ se ne eblas vidigi bildon'
    IMAGEDIMENSIONS: Dimensioj
    IMAGEHEIGHTPX: Alto
    IMAGETITLE: 'Titola teksto (ŝpruchelpilo) - por plua informo pri la bildo'
    IMAGETITLETEXT: 'Teksto de titolo (ŝpruchelpilo)'
    IMAGETITLETEXTDESC: 'Por plua informo pri la bildo'
    IMAGEWIDTHPX: Larĝo
    INSERTMEDIA: 'Enigi registraĵojn'
    LINK: 'Ligilo'
    LINKANCHOR: 'Ankri al ĉi tiu paĝo'
    LINKDESCR: 'Ligila priskribo'
    LINKEMAIL: 'Retpoŝta adreso'
    LINKEXTERNAL: 'Alia retejo'
    LINKFILE: 'Elŝuti dosieron'
    LINKINTERNAL: 'Paĝo en la retejo'
    LINKOPENNEWWIN: 'Malfermi ligilon en nova fenestro?'
    LINKTO: 'Ligilo al'
    PAGE: Paĝo
    SUBJECT: 'Temo de retpoŝto'
    URL: URL
    URLDESCRIPTION: 'Enigu videojn kaj bildojn el la TTT en vian paĝon simple enigante la URL de la dosiero. Certigu ke vi havas permesojn antaŭ ol kunhavigi registraĵojn rekte el la TTT.<br /><br />Bonvolu noti ke dosieroj ne aldoniĝas al la konservejo de dosieroj de la CMS sed dosieroj enkorpiĝas el ties origina loko. Se ial la dosiero ne plu haveblas en ĝia origina loko, ĝi ne plu estos videbla en ĉi tiu paĝo.'
    URLNOTANOEMBEDRESOURCE: 'La URL ''{url}'' ne estas konvertebla al memorilo.'
    UpdateMEDIA: 'Ĝisdatigi registraĵojn'
  Image:
    PLURALNAME: Dosieroj
    SINGULARNAME: Dosiero
  Image_Cached:
    PLURALNAME: Dosieroj
    SINGULARNAME: Dosiero
  Image_iframe_ss:
    TITLE: 'Iframe por alŝuti bildon'
  LeftAndMain:
    CANCEL: Rezigni
    CANT_REORGANISE: 'Vi ne rajtas ŝanĝi supronivelajn paĝojn. Via ŝanĝo ne konserviĝis.'
    DELETED: Forigita.
    DropdownBatchActionsDefault: 'Elekti agon...'
    HELP: Helpo
    PAGETYPE: 'Tipo de paĝo'
    PERMAGAIN: 'Vin adiaŭis la CMS. Se vi volas denove saluti, enigu salutnomon kaj pasvorton malsupre.'
    PERMALREADY: 'Bedaŭrinde vi ne povas aliri tiun parton de la CMS. Se vi volas ensaluti kiel aliulo, faru tion sube.'
    PERMDEFAULT: 'Necesas ensaluti por aliri la administran zonon; bonvolu enigi viajn akreditaĵoj sube.'
    PLEASESAVE: 'Bonvolu konservi paĝon: Ne eblis ĝisdatigi ĉi tiun paĝon ĉar ĝi ankoraŭ ne estas konservita.'
    PreviewButton: Antaŭvido
    REORGANISATIONSUCCESSFUL: 'Sukcese reorganizis la retejan arbon.'
    SAVEDUP: Konservita.
    ShowAsList: 'vidigi kiel liston'
    TooManyPages: 'Tro da paĝoj'
    ValidationError: 'Validiga eraro'
    VersionUnknown: nekonata
  LeftAndMain_Menu_ss:
    Hello: Saluton
    LOGOUT: 'Elsaluti'
  ListboxField:
    SOURCE_VALIDATION: 'Bonvolu elekti valoron el la listo donita. %s ne estas valida agordo'
  LoginAttempt:
    Email: 'Retadreso'
    IP: 'IP-Adreso'
    PLURALNAME: 'Provoj ensaluti'
    SINGULARNAME: 'Provo ensaluti'
    Status: Stato
  Member:
    ADDGROUP: 'Aldoni grupon'
    BUTTONCHANGEPASSWORD: 'Ŝanĝi pasvorton'
    BUTTONLOGIN: 'Ensaluti'
    BUTTONLOGINOTHER: 'Ensaluti kiel alia homo'
    BUTTONLOSTPASSWORD: 'Mi perdis mian pasvorton'
    CANTEDIT: 'Vi ne rajtas fari tion'
    CONFIRMNEWPASSWORD: 'Konfirmu novan pasvorton'
    CONFIRMPASSWORD: 'Konfirmu pasvorton'
    CURRENT_PASSWORD: 'Aktuala pasvorto'
    DATEFORMAT: 'Formato de dato'
    DefaultAdminFirstname: 'Defaŭlta Administranto'
    DefaultDateTime: apriora
    EDIT_PASSWORD: 'Nova pasvorto'
    EMAIL: Retpoŝto
    EMPTYNEWPASSWORD: 'La nova pasvorto ne povas esti nula, bonvole refaru'
    ENTEREMAIL: 'Bonvolu enigi retadreson por atingi ligilon por reagordi pasvorton.'
    ERRORLOCKEDOUT2: 'Via konto estas provizore malvalidigita pro troaj provoj ensaluti. Bonvole reprovu post {count} minutoj.'
    ERRORNEWPASSWORD: 'Via ricev enirita vian novan pasvorton malsame, prov denove'
    ERRORPASSWORDNOTMATCH: 'Via aktuala pasvorto ne matĉo, bonvolu prov denove'
    ERRORWRONGCRED: 'La donitaj detaloj ŝajnas malĝustaj. Bonvole reprovu.'
    FIRSTNAME: 'Antaŭnomo'
    INTERFACELANG: 'Interfaca Lingvo'
    INVALIDNEWPASSWORD: 'Ni ne povis akcepti tiun pasvorton: {password}'
    KEEPMESIGNEDIN: 'Konservi mian ensaluton'
    LOGGEDINAS: 'Vi ensalutis kiel {name}.'
    NEWPASSWORD: 'Novan pasvorton'
    NoPassword: 'Mankas pasvorto por ĉi tiu membro.'
    PASSWORD: Pasvorto
    PASSWORDEXPIRED: 'Via pasvorto finiĝis. Bonvolu elekti novan.'
    PLURALNAME: Membroj
    REMEMBERME: 'Ĉu memoru min je la sekva fojo?'
    SINGULARNAME: Membro
    SUBJECTPASSWORDCHANGED: 'Via pasvorto estas ŝanĝita'
    SUBJECTPASSWORDRESET: 'Via pasvorto reagordis ligilon'
    SURNAME: Familia nomo
    TIMEFORMAT: 'Formato de horo'
<<<<<<< HEAD
    VALIDATIONMEMBEREXISTS: 'Jam ekzistas membro kun la sama {identifier}'
=======
>>>>>>> e1352b64
    ValidationIdentifierFailed: 'Ne povas anstataŭigi ekzistantan membron #{id} per sama identigilo ({name} = {value}))'
    WELCOMEBACK: 'Bonvenon denove, {firstname}'
    YOUROLDPASSWORD: 'Vian malnovan pasvorton'
    belongs_many_many_Groups: Grupoj
    db_LastVisited: 'Dato de Lasta Vizito'
    db_Locale: 'Interfaca Lokaĵaro'
    db_LockedOutUntil: 'Elŝlosita ĝis'
    db_NumVisit: 'Nombro da Vizitoj'
    db_Password: Pasvorto
    db_PasswordExpiry: 'Pasvorta Limdato'
  MemberAuthenticator:
    TITLE: 'Retpoŝto &amp; Pasvorto'
  MemberDatetimeOptionsetField:
    AMORPM: 'ATM (Ante meridiem) or PTM (Post meridiem)'
    Custom: Propra
    DATEFORMATBAD: 'Ne validas la formato de dato'
    DAYNOLEADING: 'Tago de monato sen antaŭira nulo'
    DIGITSDECFRACTIONSECOND: 'Almenaŭ unu cifero indikanta dekuman frakcion de sekundo'
    FOURDIGITYEAR: 'Kvarcifera jaro'
    FULLNAMEMONTH: 'Tuta nomo de monato (ekz. junio)'
    HOURNOLEADING: 'Horo sen antaŭira nulo'
    MINUTENOLEADING: 'Minuto sen antaŭira nulo'
    MONTHNOLEADING: 'Monato sen antaŭira nulo'
    Preview: Antaŭvido
    SHORTMONTH: 'Mallonga nomo de monato (ekz. jun)'
    TWODIGITDAY: 'Ducifera tago de monato'
    TWODIGITHOUR: 'Ducifera horo (00 ĝis 23)'
    TWODIGITMINUTE: 'Ducifera minuto (00 ĝis 59)'
    TWODIGITMONTH: 'Ducifera monato (01=januaro, ktp)'
    TWODIGITSECOND: 'Ducifera sekundo (00 ĝis 59)'
    TWODIGITYEAR: 'Ducifera jaro'
    Toggle: 'Vidigi aranĝa helpo'
  MemberImportForm:
    Help1: '<p>Importi membrojn en <em>CSV-formato</em> (diskomaj valoroj ). <small><a href="#" class="toggle-advanced">Vidigi spertulan uzadon</a></small></p>'
    Help2: '<div class="advanced"><h4>Speciala uzado </h4><ul><li>Eblaj kolumnoj: <em>%s</em></li><li>Ekzistantaj uzantoj kongruiĝas laŭ la valoro de sia unika atributo <em>Code</em>, kaj ĝisdatiĝas per eventualaj novaj valoroj el la importita dosiero. </li><li>Eblas agordi grupojn per la kolumno <em>Groups</em>. Grupoj estas identigeblaj per sia atributo <em>Code</em>, plurobla grupo estu apartigitaj per komo. Ekzistantaj grupaj membrecoj ne vakiĝas.</li></ul></div>'
    ResultCreated: 'Krei {count} membrojn'
    ResultDeleted: 'Forigis %d membrojn'
    ResultNone: 'Neniu ŝanĝo'
    ResultUpdated: 'Aktualigis {count} membrojn'
  MemberPassword:
    PLURALNAME: 'Membraj pasvortoj'
    SINGULARNAME: 'Membra pasvorto'
  MemberTableField:
    APPLY_FILTER: 'Apliki filtrilon'
  ModelAdmin:
    DELETE: Forigi
    DELETEDRECORDS: 'Forigis {count} rikordojn.'
    EMPTYBEFOREIMPORT: 'Anstataŭigi datumojn'
    IMPORT: 'Importi el CSV'
    IMPORTEDRECORDS: 'Importis {count} rikordojn.'
    NOCSVFILE: 'Bonvolu foliumi por CSV-dosiero importota'
    NOIMPORT: 'Nenio importota'
    RESET: Reagordi
    Title: 'Datenaj modeloj'
    UPDATEDRECORDS: 'Aktualigis {count} rikordojn.'
  ModelAdmin_ImportSpec_ss:
    IMPORTSPECFIELDS: 'Datenbazaj kolumnoj'
    IMPORTSPECLINK: 'Vidigi agordaron por %s'
    IMPORTSPECRELATIONS: Rilatoj
    IMPORTSPECTITLE: 'Agordaro por %s'
  ModelAdmin_Tools_ss:
    FILTER: Filtri
    IMPORT: Importi
  ModelSidebar_ss:
    IMPORT_TAB_HEADER: Importi
    SEARCHLISTINGS: Serĉi
  MoneyField:
    FIELDLABELAMOUNT: Kvanto
    FIELDLABELCURRENCY: Kurzo
  MultiSelectField:
    SOURCE_VALIDATION: 'Bonvolu elekti valorojn el la listo donita. {value} ne estas valida agordo'
  NullableField:
    IsNullLabel: 'Estas senvalora'
  NumericField:
    VALIDATION: '''{value}'' ne estas numero, nur numeroj estas akcepteblaj por ĉi tiu kampo'
  Pagination:
    Page: Paĝo
    View: Vido
  PasswordValidator:
    LOWCHARSTRENGTH: 'Bonvole plifortigu la pasvortan aldonante la jenajn signojn: %s'
    PREVPASSWORD: 'Vi jam uzis tiun pasvorton pasintece, do bonvole elektu novan pasvorton'
    TOOSHORT: 'Pasvorto estas tro mallonga; ĝi devas esti almenaŭ %s signojn longa'
  Permission:
    AdminGroup: Administranto
    CMS_ACCESS_CATEGORY: 'CMS-aliro'
    FULLADMINRIGHTS: 'Ĉiuj administraj rajtoj'
    FULLADMINRIGHTS_HELP: 'Implicas kaj superregas ĉiujn aliajn agorditajn permesojn.'
    PLURALNAME: Permesoj
    SINGULARNAME: Permeso
  PermissionCheckboxSetField:
    AssignedTo: 'agordita al "{title}"'
    FromGroup: 'heredita el grupo "{title}"'
    FromRole: 'heredita el rolo "{title}"'
    FromRoleOnGroup: 'heredita el rolo "%s" en grupo "%s"'
  PermissionRole:
    OnlyAdminCanApply: 'Nur administranto povas apliki'
    PLURALNAME: Roloj
    SINGULARNAME: Rolo
    Title: Titolo
  PermissionRoleCode:
    PLURALNAME: 'Permesrolaj kodoj'
    PermsError: 'Ne povas agordi kodon "%s" kun privilegiaj permesoj (bezonas ADMIN-aliron)'
    SINGULARNAME: 'Permesrola kodo'
  Permissions:
    PERMISSIONS_CATEGORY: 'Roloj kaj aliraj permesoj'
    UserPermissionsIntro: 'Atribui grupojn al la uzanto modifos iliajn permesojn. Vidu la grupan sekcion por detaloj de permesoj pri unuopa grupo.'
  PhoneNumberField:
    VALIDATION: 'Bonvolu enigi validan telefonnumeron'
  RememberLoginHash:
    PLURALNAME: 'Memori ensalutajn haketaĵojn'
    SINGULARNAME: 'Memori ensalutan haketaĵon'
  Security:
    ALREADYLOGGEDIN: 'Vi ne rajtas aliri ĉi tiun paĝon. Se vi havas alian konton kiu rajtas aliri tiun paĝon, vi povas ensaluti denove.'
    BUTTONSEND: 'Sendu al mi la ligilon reagordi pasvorton'
    CHANGEPASSWORDBELOW: 'Vi povas ŝanĝi vian pasvorton malsupre.'
    CHANGEPASSWORDHEADER: 'Ŝanĝi vian pasvorton'
    ENTERNEWPASSWORD: 'Bonvolu enigi novan pasvorton.'
    ERRORPASSWORDPERMISSION: 'Vi devas ensaluti por ŝanĝi vian pasvorton!'
    LOGGEDOUT: 'Vi elsalutis. Se vi volas ensaluti denove, enigu viajn legitimaĵon sube.'
    LOGIN: 'Ensaluti'
    LOSTPASSWORDHEADER: 'Perdis pasvorton'
    NOTEPAGESECURED: 'Tiu paĝo estas sekurigita.  Enigu viajn akreditaĵojn sube kaj vi aliros pluen.'
    NOTERESETLINKINVALID: '<p>La pasvorta reagorda ligilo estas malvalida aŭ finiĝis.</p><p>Vi povas peti novan <a href="{link1}">ĉi tie</a> aŭ ŝanĝi vian pasvorton post <a href="{link2}">vi ensalutis</a>.</p>'
    NOTERESETPASSWORD: 'Enigu vian retpoŝtan adreson kaj ni sendos al vi ligilon per kiu vi povas reagordi vian pasvorton'
    PASSWORDSENTHEADER: 'Pasvorta reagorda ligilo sendiĝis al ''{email}'''
    PASSWORDSENTTEXT: 'Dankon! Reagordita ligilo sendiĝis al ''{email}'', kondiĉe ke konto ekzistas por tiu retadreso.'
  SecurityAdmin:
    ACCESS_HELP: 'Permesi vidigi, enmeti kaj redakti uzantojn, aldone al agordi permesojn kaj rolojn al ili.'
    APPLY_ROLES: 'Apliki roloj al grupoj'
    APPLY_ROLES_HELP: 'Eblo redakti la rolojn agorditajn al grupo. Bezonas la permesilon "Aliro al sekcio ''Sekureco''"'
    EDITPERMISSIONS: 'Agordi permesojn kaj IP-adresojn ĉe ĉiu grupo'
    EDITPERMISSIONS_HELP: 'Eblo redakti Permesojn kaj IP-adresojn por grupo. Bezonas la permesilon "Aliro al sekcio ''Sekureco''"'
    GROUPNAME: 'Grupa Nomo'
    IMPORTGROUPS: 'Importi grupojn'
    IMPORTUSERS: 'Importi uzulojn'
    MEMBERS: Membroj
    MENUTITLE: Sekureco
    MemberListCaution: 'Averto: forigi membrojn el ĉi tiu listo forigos ilin el ĉiuj grupoj kaj la datumbazo.'
    NEWGROUP: 'Nova Grupo'
    PERMISSIONS: Permesoj
    ROLES: Roloj
    ROLESDESCRIPTION: 'Ĉi tiu sekcio ebligas aldoni rolojn al ĉi tiu grupo. Roloj estas logikaj grupoj de permesoj, kiuj estas redakteblaj en la langeto Roloj'
    TABROLES: Roloj
    Users: Uzuloj
  SecurityAdmin_MemberImportForm:
    BtnImport: 'Importi'
    FileFieldLabel: 'CSV-dosiero <small>(Permesitaj sufiksoj: *.csv)</small>'
  SilverStripeNavigator:
    Auto: Aŭtomate
    ChangeViewMode: 'Ŝanĝi vidigan reĝimon'
    Desktop: Labortablo
    DualWindowView: 'Duopa fenestro'
    Edit: Redakti
    EditView: 'Redakta reĝimo'
    Mobile: Poŝtelefono
    PreviewState: 'Antaŭvida stato'
    PreviewView: 'Antaŭvida reĝimo'
    Responsive: Reagema
    SplitView: 'Disiga reĝimo'
    Tablet: Tabulkomputilo
    ViewDeviceWidth: 'Agordi antaŭvidan larĝon'
    Width: larĝo
  SiteTree:
    TABMAIN: Ĉefaj
  TableListField:
    CSVEXPORT: 'Eksporti al CSV'
    Print: Presi
  TableListField_PageControls_ss:
    OF: de
  TextField:
    VALIDATEMAXLENGTH: 'La longo de la valoro por {name} devas ne superi {maxLength} signojn'
  TimeField:
    VALIDATEFORMAT: 'Bonvole enigu validan horan formaton ({format})'
  ToggleField:
    LESS: malpli
    MORE: pli
  UploadField:
    ATTACHFILE: 'Alligi dosieron'
    ATTACHFILES: 'Alligi dosierojn'
    AttachFile: 'Alligi dosiero(j)n'
    CHOOSEANOTHERFILE: 'Elekti alian dosieron'
    CHOOSEANOTHERINFO: 'Anstataŭigi ĉi tiun dosieron per iu el la dosiera konservejo'
    DELETE: 'Forigi el dosieroj'
    DELETEINFO: 'Forigi porĉiame ĉi tiun dosieron el la dosiera konservejo'
    DOEDIT: Konservi
    DROPFILE: 'forigi dosieron'
    DROPFILES: 'forigi dosierojn'
    Dimensions: Dimensioj
    EDIT: Redakti
    EDITINFO: 'Redakti ĉi tiun dosieron'
    FIELDNOTSET: 'Ne trovis informon'
    FROMCOMPUTER: 'El via komputilo'
    FROMCOMPUTERINFO: 'Elekti el dosieroj'
    FROMFILES: 'El dosieroj'
    HOTLINKINFO: 'Informo: Ĉi tiu bildo ligiĝos. Bonvole certigu ke vi havas permeson de la origina retejokreinto por fari tion.'
    MAXNUMBEROFFILES: 'Superis la maksimuman nombron {count} da dosieroj.'
    MAXNUMBEROFFILESONE: 'Povas alŝuti nur unu dosieron'
    MAXNUMBEROFFILESSHORT: 'Povas alŝuti ĝis {count} dosierojn'
    OVERWRITEWARNING: 'Jam ekzistas dosiero samnoma'
    REMOVE: Forigi
    REMOVEINFO: 'Forigu ĉi tiun dosieron el ĉi tie, sed ne forigu ĝin al la dosierujo'
    STARTALL: 'Startigi ĉiujn'
    Saved: Konservis
    UPLOADSINTO: 'konservas en /{path}'
  Versioned:
    has_many_Versions: Versioj
  VersionedGridFieldItemRequest:
    ARCHIVE: Arkivo
    Archived: 'Enarkivigis %s %s'
    BUTTONARCHIVEDESC: 'Malpublikigi kaj sendi al arkivo'
    BUTTONPUBLISH: Publikigi
    BUTTONUNPUBLISH: Malpublikigi
    BUTTONUNPUBLISHDESC: 'Forigi ĉi tiun paĝon de la publikigita retejo'
    Published: 'Publikigita {name} {link}'
    Unpublished: 'Malpublikigita %s %s'
  i18n:
    PLURAL: '{number} {form}'<|MERGE_RESOLUTION|>--- conflicted
+++ resolved
@@ -210,21 +210,12 @@
     JsType: 'Ĝavaskripta dosiero'
     Mp3Type: 'MP3-sondosiero'
     MpgType: 'AVI-videa dosiero'
-<<<<<<< HEAD
-    NOFILESIZE: 'Dosiero havas nul bajtojn.'
-=======
->>>>>>> e1352b64
     NOVALIDUPLOAD: 'Dosiero ne estas valida alŝutaĵo.'
     Name: Nomo
     PLURALNAME: Dosieroj
     PdfType: 'Dosiero de Adobe Acrobat PDF'
     PngType: 'PNG-bildo - ĝeneralcela formato'
     SINGULARNAME: Dosiero
-<<<<<<< HEAD
-    TOOLARGE: 'Dosiero estas tro granda. La maksimumo estas {size}'
-    TOOLARGESHORT: 'Grando de dosiero superas {size}'
-=======
->>>>>>> e1352b64
     TiffType: 'Markita bildoformato'
     Title: Titolo
     WavType: 'WAV-sondosiero'
@@ -387,8 +378,6 @@
     FROMWEB: 'El la TTT'
     FindInFolder: 'Serĉi en dosierujo'
     IMAGEALT: 'Alternativa teksto (alt)'
-    IMAGEALTTEXT: 'Alternativa teksto (alt) - vidiĝas se ne eblas vidigi bildon'
-    IMAGEALTTEXTDESC: 'Vidigita al ekranlegiloj aŭ se ne eblas vidigi bildon'
     IMAGEDIMENSIONS: Dimensioj
     IMAGEHEIGHTPX: Alto
     IMAGETITLE: 'Titola teksto (ŝpruchelpilo) - por plua informo pri la bildo'
@@ -423,13 +412,10 @@
     CANCEL: Rezigni
     CANT_REORGANISE: 'Vi ne rajtas ŝanĝi supronivelajn paĝojn. Via ŝanĝo ne konserviĝis.'
     DELETED: Forigita.
-    DropdownBatchActionsDefault: 'Elekti agon...'
     HELP: Helpo
-    PAGETYPE: 'Tipo de paĝo'
     PERMAGAIN: 'Vin adiaŭis la CMS. Se vi volas denove saluti, enigu salutnomon kaj pasvorton malsupre.'
     PERMALREADY: 'Bedaŭrinde vi ne povas aliri tiun parton de la CMS. Se vi volas ensaluti kiel aliulo, faru tion sube.'
     PERMDEFAULT: 'Necesas ensaluti por aliri la administran zonon; bonvolu enigi viajn akreditaĵoj sube.'
-    PLEASESAVE: 'Bonvolu konservi paĝon: Ne eblis ĝisdatigi ĉi tiun paĝon ĉar ĝi ankoraŭ ne estas konservita.'
     PreviewButton: Antaŭvido
     REORGANISATIONSUCCESSFUL: 'Sukcese reorganizis la retejan arbon.'
     SAVEDUP: Konservita.
@@ -485,10 +471,6 @@
     SUBJECTPASSWORDRESET: 'Via pasvorto reagordis ligilon'
     SURNAME: Familia nomo
     TIMEFORMAT: 'Formato de horo'
-<<<<<<< HEAD
-    VALIDATIONMEMBEREXISTS: 'Jam ekzistas membro kun la sama {identifier}'
-=======
->>>>>>> e1352b64
     ValidationIdentifierFailed: 'Ne povas anstataŭigi ekzistantan membron #{id} per sama identigilo ({name} = {value}))'
     WELCOMEBACK: 'Bonvenon denove, {firstname}'
     YOUROLDPASSWORD: 'Vian malnovan pasvorton'
