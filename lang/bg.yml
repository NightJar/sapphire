bg:
  AssetAdmin:
    ALLOWEDEXTS: 'Allowed extensions'
    NEWFOLDER: НоваПапка
  AssetTableField:
    CREATED: Създаден
<<<<<<< HEAD
    DIM: Размери
=======
    DIM: 'Размери'
>>>>>>> eeb1f8ae
    FILENAME: 'Име на файл'
    FOLDER: Папка
    LASTEDIT: 'Последна промяна'
    OWNER: Собственик
    SIZE: 'Големина на файла'
    TITLE: Заглавие
    TYPE: 'Тип на файла'
    URL: URL
  AssetUploadField:
    ChooseFiles: 'Избери файлове'
    DRAGFILESHERE: 'Завлечете файловете тук'
    DROPAREA: 'Зона за пускане'
    EDITALL: 'Редакция на всички'
    EDITANDORGANIZE: 'Редактиране и подреждане'
    EDITINFO: 'Edit files'
    FILES: Файлове
    FROMCOMPUTER: 'Избери файлове от компютъра'
    FROMCOMPUTERINFO: 'Upload from your computer'
    TOTAL: Общо
    TOUPLOAD: 'Choose files to upload...'
    UPLOADINPROGRESS: 'Моля, изчакайте... файловете се качват'
    UPLOADOR: ИЛИ
  BBCodeParser:
    ALIGNEMENT: Подравняване
    ALIGNEMENTEXAMPLE: 'дясно подравнен'
    BOLD: 'Удебелен текст'
    BOLDEXAMPLE: Удебелен
    CODE: 'Блок код'
    CODEDESCRIPTION: 'Неформатиран блок код'
    CODEEXAMPLE: 'Блок код'
    COLORED: 'Оцветен текст'
    COLOREDEXAMPLE: 'син текст'
    EMAILLINK: 'Мейл връзка'
    EMAILLINKDESCRIPTION: 'Създай връзка към мейл адрес'
    IMAGE: Изображение
    IMAGEDESCRIPTION: 'Показва изображение във вашата публикация'
    ITALIC: 'Наклонен текст'
    ITALICEXAMPLE: Наклонено
    LINK: 'Връзка към уебсайт'
    LINKDESCRIPTION: 'Връзка към друг уебсайт или URL'
    STRUCK: 'Задраскан Текст'
    STRUCKEXAMPLE: Задраскай
    UNDERLINE: 'Подчертан текст'
    UNDERLINEEXAMPLE: Подчертано
    UNORDERED: 'Неподреден лист'
    UNORDEREDDESCRIPTION: 'Неподреден лист'
    UNORDEREDEXAMPLE1: 'неподреден елемент 1'
  BackLink_Button.ss:
    Back: Назад
  BasicAuth:
    ENTERINFO: 'Моля, въведете потребителско име и парола.'
    ERRORNOTADMIN: 'Този потребител не е администратор.'
    ERRORNOTREC: 'Това потребителско име / парола не е разпознато'
  Boolean:
    0: 'False'
    ANY: Any
    1: 'True'
  CMSLoadingScreen.ss:
    LOADING: 'Зареждане ...'
    REQUIREJS: 'The CMS requires that you have JavaScript enabled.'
  CMSMain:
    ACCESS: 'Достъп до секция ''{title}'''
    ACCESSALLINTERFACES: 'Достъп до всички секции на CMS'
    ACCESSALLINTERFACESHELP: 'Overrules more specific access settings.'
    SAVE: Запис
  CMSProfileController:
    MENUTITLE: 'Моят профил'
  ChangePasswordEmail.ss:
    CHANGEPASSWORDTEXT1: 'Вие сменихте вашата парола за'
    CHANGEPASSWORDTEXT2: 'Вече можете да ползвате следните данни за вход:'
    EMAIL: Email
    HELLO: Здравей!
    PASSWORD: Парола
  CheckboxField:
    - 'не е чекнато'
    - чекнато
  ComplexTableField:
    CLOSEPOPUP: 'Затвори прозореца'
    SUCCESSADD2: 'Беше добавен {name}'
    SUCCESSEDIT: 'Съхранено %s %s %s'
  ComplexTableField.ss:
    ADDITEM: 'Добави %s'
    NOITEMSFOUND: 'No items found'
<<<<<<< HEAD
    SORTASC: Възходящ
    SORTDESC: Низходящ
=======
    SORTASC: 'Възходящ'
    SORTDESC: 'Низходящ'
>>>>>>> eeb1f8ae
  ComplexTableField_popup.ss:
    NEXT: Следващо
    PREVIOUS: Предишно
  ConfirmedPasswordField:
    ATLEAST: 'Паролата трябва да е дълга мин. {min} символа.'
    BETWEEN: 'Паролата трябва да е дълга от {min} до {max} символа.'
    MAXIMUM: 'Паролата трябва да е дълга макс. {max} символа.'
    SHOWONCLICKTITLE: 'Промяна на парола'
  CreditCardField:
    FIRST: първи
    FOURTH: четвърти
    SECOND: втори
    THIRD: трети
  CurrencyField:
    CURRENCYSYMBOL: $
  DataObject:
    PLURALNAME: 'Обекти с данни'
    SINGULARNAME: 'Обект с данни'
  Date:
    DAY: ден
    DAYS: дни
    HOUR: час
    HOURS: часове
    MIN: минута
    MINS: минути
    MONTH: месец
    MONTHS: месеци
    SEC: секунда
    SECS: секунди
    TIMEDIFFAGO: 'преди {difference}'
    TIMEDIFFIN: 'за {difference}'
    YEAR: година
    YEARS: години
  DateField:
    NOTSET: 'Не нагласено'
    TODAY: днес
    VALIDDATEFORMAT2: 'Моля, въведете валиден формат за дата ({format})'
    VALIDDATEMAXDATE: 'Датата трябва да бъде същата или преди ({date})'
    VALIDDATEMINDATE: 'Датата трябва да бъде същата или след ({date})'
  DatetimeField:
    NOTSET: 'Not set'
  Director:
    INVALID_REQUEST: 'Грешна заявка'
  DropdownField:
    CHOOSE: (Избери)
  EmailField:
    VALIDATION: 'Моля, въведете имейл адрес'
  Email_BounceRecord:
    PLURALNAME: 'Изпращане на отпадналите записи'
    SINGULARNAME: 'Изпращане на отпаднал запис'
  Enum:
    ANY: Някой
  File:
    AviType: 'AVI video file'
    Content: Съдържание
    CssType: 'CSS file'
    DmgType: 'Apple disk image'
    DocType: 'Word document'
    Filename: 'Име на файл'
    GifType: 'GIF image - good for diagrams'
    GzType: 'GZIP compressed file'
    HtlType: 'HTML file'
    HtmlType: 'HTML file'
    INVALIDEXTENSION: 'Това разширение не е разрешено (разрешени са: {extensions})'
    INVALIDEXTENSIONSHORT: 'Това разширение не е разрешено'
    IcoType: 'Icon image'
    JpgType: 'JPEG image - good for photos'
    JsType: 'Javascript file'
    Mp3Type: 'MP3 audio file'
    MpgType: 'MPEG video file'
    NOFILESIZE: 'Размер на файла е нула байта.'
    NOVALIDUPLOAD: 'Невалиден файл за качване'
    Name: Име
    PLURALNAME: Файлове
    PdfType: 'Adobe Acrobat PDF file'
    PngType: 'PNG image - good general-purpose format'
    SINGULARNAME: Файл
    TOOLARGE: 'Много голям файл, разрешено е до {size}'
    TOOLARGESHORT: 'Големината на файла надхвърля {size}'
    TiffType: 'Tagged image format'
    Title: Заглавие
    WavType: 'WAV audo file'
    XlsType: 'Excel spreadsheet'
    ZipType: 'ZIP compressed file'
  FileIFrameField:
    ATTACH: 'Прикачи {type}'
    ATTACHONCESAVED: '{type} може да бъде прикачен след като записът се съхрани за първи път.'
    ATTACHONCESAVED2: 'Файлове могат да бъдат прикачвани след като записът се съхрани за първи път.'
    DELETE: 'Изтрий {type}'
    DISALLOWEDFILETYPE: 'Не може да бъде качен файл от този тип'
    FILE: Файл
    FROMCOMPUTER: 'От компютъра'
    FROMFILESTORE: 'От Файлове и Изображения'
    NOSOURCE: 'Избери файл за прикачване'
    REPLACE: 'Замести {type}'
  FileIFrameField_iframe.ss:
    TITLE: 'Iframe за качване на изображение'
  Filesystem:
    SYNCRESULTS: 'Синхронизацията завърши: бяха създадени {createdcount} елемента, бяха изтрити {deletedcount} елемента'
  Folder:
    PLURALNAME: Folders
    SINGULARNAME: Folder
  ForgotPasswordEmail.ss:
    HELLO: Здравей!
<<<<<<< HEAD
    TEXT1: 'Ето вашият'
=======
    TEXT1: 'Това е Вашият'
>>>>>>> eeb1f8ae
    TEXT2: 'адрес за рестартирване на парола'
    TEXT3: за
  Form:
    FIELDISREQUIRED: 'нужно е %s'
    SubmitBtnLabel: Go
    VALIDATIONCREDITNUMBER: 'Please ensure you have entered the {number} credit card number correctly'
    VALIDATIONNOTUNIQUE: 'Въведената стойност не е уникална'
    VALIDATIONPASSWORDSDONTMATCH: 'Паролите не съвпадат'
    VALIDATIONPASSWORDSNOTEMPTY: 'Паролите не може да бъдат празни'
    VALIDATIONSTRONGPASSWORD: 'Паролите трябва да съдържат поне една цифра и една буква.'
    VALIDATOR: Валидатор
    VALIDCURRENCY: 'Моля, въведете коректна валута.'
  FormField:
    NONE: нищо
  GridAction:
    DELETE_DESCRIPTION: Изтриване
    Delete: Изтрий
    UnlinkRelation: Откачане
  GridField:
    Add: 'Добави {name}'
    Filter: Филтър
    FilterBy: 'Филтриране по'
    Find: Търси
    LEVELUP: 'Ниво нагоре'
    LinkExisting: 'Свържи към съществуващ'
    NewRecord: 'Нов %s'
    NoItemsFound: 'Няма намерени елементи'
    PRINTEDAT: 'Отпечатано на'
    PRINTEDBY: 'Отпечатано от'
    PlaceHolder: 'Намери {type}'
    PlaceHolderWithLabels: 'Намери {type} по {name}'
    RelationSearch: 'Търсене на връзка'
    ResetFilter: Изчистване
  GridFieldAction_Delete:
    DeletePermissionsFailure: 'Изтриването не е разрешено'
  GridFieldDetailForm:
    CancelBtn: Cancel
    Create: Създай
    Delete: Изтрий
    DeletePermissionsFailure: 'Изтриването не е разрешено'
    Deleted: 'Изтрити %s %s'
    Save: Запис
    Saved: 'Съхранени %s %s'
  GridFieldItemEditView.ss: null
  Group:
    AddRole: 'Добавяне на роля към групата'
    Code: 'Код на група'
    DefaultGroupTitleAdministrators: Администратори
    DefaultGroupTitleContentAuthors: 'Редактори на съдържание'
    Description: Описание
    GroupReminder: 'Ако изберете родителска група, тази група ще наследи всички нейни роли'
    Locked: 'Заключена?'
    NoRoles: 'Няма намерени роли'
    PLURALNAME: Groups
    Parent: 'Група източник'
    RolesAddEditLink: 'Управление на ролите'
    SINGULARNAME: Group
    Sort: Сортиране
    has_many_Permissions: 'Разрешения'
    many_many_Members: Потребители
  GroupImportForm:
    Help1: '<p>Внасяне на една или повече групи в <em>CSV формат</em> (comma-separated values). <small><a href="#" class="toggle-advanced">Покажи начин на употреба</a></small></p>'
    Help2: '<div class="advanced">	<h4>Advanced usage</h4>	<ul>	<li>Allowed columns: <em>%s</em></li>	<li>Existing groups are matched by their unique <em>Code</em> value, and updated with any new values from the 	imported file</li>	<li>Group hierarchies can be created by using a <em>ParentCode</em> column.</li>	<li>Permission codes can be assigned by the <em>PermissionCode</em> column. Existing permission codes are not	cleared.</li>	</ul></div>'
    ResultCreated: 'Бяха създадени {count} група/и'
    ResultDeleted: 'Бяха изтрити %d групи'
    ResultUpdated: 'Бяха обновени %d групи'
  Hierarchy:
    InfiniteLoopNotAllowed: 'Infinite loop found within the "{type}" hierarchy. Please change the parent to resolve this'
  HtmlEditorField:
    ADDURL: 'Добави URL'
    ADJUSTDETAILSDIMENSIONS: 'Детайли и размери'
    ANCHORVALUE: Котва
    BUTTONINSERT: Вмъкни
    BUTTONINSERTLINK: 'Вмъкни препратка'
    BUTTONREMOVELINK: 'Премахни препратка'
    BUTTONUpdate: Актуализация
    CAPTIONTEXT: 'Описание (под снимката)'
    CSSCLASS: 'Подравняване / стил'
    CSSCLASSCENTER: Центрирано
    CSSCLASSLEFT: 'В ляво, с текст който да се нанася около него'
    CSSCLASSLEFTALONE: 'В ляво, самостоятелно.'
    CSSCLASSRIGHT: 'В дясно, с текст който да се нанася около него'
    DETAILS: Детайли
    EMAIL: 'email адрес'
    FILE: Файл
    FOLDER: Папка
    FROMCMS: 'От CMS'
    FROMCOMPUTER: 'От компютъра'
    FROMWEB: 'От интернет'
    FindInFolder: 'Прегледай папка'
    IMAGEALT: 'Алтернативен текст (alt)'
    IMAGEALTTEXT: 'Алтернативен текст (alt) - показва се ако изображението не е заредено'
    IMAGEALTTEXTDESC: 'Вижда се на екранните четци или ако картинката не може да бъде показана'
<<<<<<< HEAD
    IMAGEDIMENSIONS: Размери
=======
    IMAGEDIMENSIONS: 'Размери'
>>>>>>> eeb1f8ae
    IMAGEHEIGHTPX: Височина
    IMAGETITLE: 'Описание (tooltip) - за допълнителна информация към изображението'
    IMAGETITLETEXT: 'Описание (tooltip)'
    IMAGETITLETEXTDESC: 'Допълнителна информация към изображението'
    IMAGEWIDTHPX: Широчина
    INSERTMEDIA: 'Вмъкване на медиа'
    LINK: Връзка
    LINKANCHOR: 'Котва на тази страница'
    LINKDESCR: 'Описание на препратка'
    LINKEMAIL: 'email адрес'
    LINKEXTERNAL: 'Друг уебсайт'
    LINKFILE: 'Свали файл'
    LINKINTERNAL: 'Страница в сайта'
    LINKOPENNEWWIN: 'Да се отвори ли препратката в нов прозорец?'
    LINKTO: 'Препратка към'
    PAGE: Страница
    URL: URL
    URLNOTANOEMBEDRESOURCE: 'URL адресът ''{url}'' не може да бъде превърнат в медиен ресурс.'
    UpdateMEDIA: 'Актуализация на медиа'
  Image:
    PLURALNAME: Files
    SINGULARNAME: File
  ImageField:
    IMAGE: Изображение
  Image_Cached:
    PLURALNAME: Files
    SINGULARNAME: File
  Image_iframe.ss:
<<<<<<< HEAD
    TITLE: 'Качване на изображението Iрамка'
=======
    TITLE: 'Iframe за качване на изображение'
>>>>>>> eeb1f8ae
  LeftAndMain:
    CANT_REORGANISE: 'Нямаш права да променяш страници от най-горно ниво. Твоите промени не бяха записани.'
    DELETED: Изтрит
    DropdownBatchActionsDefault: Действия
    HELP: Помощ
    PAGETYPE: 'Тип на страницата'
    PERMAGAIN: 'Вие излязохте от CMS. Ако искате да влезете отново, моля, въведете потребителско име и парола.'
    PERMALREADY: 'Съжалявам, но нямате достъп до тази част от CMS. Ако искате да влезете с друго потребителско име, моля, направете го по-долу'
    PERMDEFAULT: 'Въведете имейл адреса и паролата си, за да влезете в CMS.'
    PLEASESAVE: 'Съхрани страницата: Тази страница не може да бъде обновена, защото още не е записана.'
    PreviewButton: Преглед
    REORGANISATIONSUCCESSFUL: 'Реорганизацията на дървото на сайта беше успешна.'
    SAVEDUP: Записано
    VersionUnknown: непозната
  LeftAndMain_Menu.ss:
    Hello: Здравей
    LOGOUT: Излизане
  LoginAttempt:
    Email: 'Email адрес'
    IP: 'IP адрес'
    PLURALNAME: 'Login Attempts'
    SINGULARNAME: 'Login Attempt'
    Status: Статус
  Member:
    ADDGROUP: 'Добави група'
    BUTTONCHANGEPASSWORD: 'Променете паролата'
    BUTTONLOGIN: Влез
    BUTTONLOGINOTHER: 'Влез като някой друг'
    BUTTONLOSTPASSWORD: 'Загубих си паролата'
    CANTEDIT: 'Нямаш права за това действие'
    CONFIRMNEWPASSWORD: 'Потвърдете новата парола'
    CONFIRMPASSWORD: 'Потвърдете паролата'
    DATEFORMAT: 'Date format'
    DefaultAdminFirstname: 'Default Admin'
    DefaultDateTime: 'по подразбиране'
    EMAIL: Еmail
    EMPTYNEWPASSWORD: 'Не е въведена нова парола'
    ENTEREMAIL: 'Въведете email, на който ще изпратим връзка за анулиране на парола.'
<<<<<<< HEAD
    ERRORLOCKEDOUT: 'Вашата сметка бе изключена временно защото имаше много неуспешни опити за влизане. Моля опитайте отново след 20 минути.'
=======
    ERRORLOCKEDOUT: 'Вашият акаунт беше временно забранен, защото имаше много неуспешни опити за влизане. Моля, опитайте отново след 20 минути.'
>>>>>>> eeb1f8ae
    ERRORNEWPASSWORD: 'Въвели сте новата парола различно, моля опитайте пак'
    ERRORPASSWORDNOTMATCH: 'Вашата текуща парола не съвпада, моля опитайте пак'
    ERRORWRONGCRED: 'Това не изглежда да е правилен email адрес или парола. Моля опитайте отново.'
    FIRSTNAME: Име
    INTERFACELANG: Език
    INVALIDNEWPASSWORD: 'Не може да бъде приета паролата: {password}'
    LOGGEDINAS: 'Вие сте влезли като {name}.'
    NEWPASSWORD: 'Нова парола'
    PASSWORD: Парола
<<<<<<< HEAD
    PLURALNAME: Членове
=======
    PLURALNAME: Потребители
>>>>>>> eeb1f8ae
    REMEMBERME: 'Запомни ме за следващия път?'
    SINGULARNAME: Потребител
    SUBJECTPASSWORDCHANGED: 'Вашата парола беше променена'
    SUBJECTPASSWORDRESET: 'Връзка за анулиране на паролата'
    SURNAME: Фамилия
    TIMEFORMAT: 'Time format'
    VALIDATIONMEMBEREXISTS: 'Вече съществува потребител с този email'
    ValidationIdentifierFailed: 'Can''t overwrite existing member #{id} with identical identifier ({name} = {value}))'
    WELCOMEBACK: 'Добре дошли отново, {firstname}'
    YOUROLDPASSWORD: 'Вашата стара парола'
    belongs_many_many_Groups: Групи
    db_LastVisited: 'Дата на последно посещение'
    db_Locale: 'Език на интерфейса'
    db_LockedOutUntil: 'Заключен до'
    db_NumVisit: 'Брой посещения'
    db_Password: Парола
    db_PasswordExpiry: 'Дата на изтичане валидността на паролата'
  MemberAuthenticator:
    TITLE: 'email и парола'
  MemberDatetimeOptionsetField:
    AMORPM: 'АМ (преди обед) или РМ (следобед)'
    'APPLY FILTER': 'Приложи филтър'
    Custom: Произволно
    DATEFORMATBAD: 'Невалиден формат на датата'
    DAYNOLEADING: 'Ден от месеца без водеща нула'
    DIGITSDECFRACTIONSECOND: 'Една или повече цифри, представляващи десетичната част на секундата'
    FOURDIGITYEAR: 'Четирицифрена година'
    FULLNAMEMONTH: 'Пълно наименование на месец (напр. Януари)'
    HOURNOLEADING: 'Час без водеща нула'
    MINUTENOLEADING: 'Минути без водеща нула'
    MONTHNOLEADING: 'Месец без водеща нула'
    Preview: Преглед
    SHORTMONTH: 'Кратко изписване на месеца (напр. Яну)'
    TOGGLEHELP: 'Помощ за форматирането'
    TWODIGITDAY: 'Двуцифрен ден от месеца'
    TWODIGITHOUR: 'Час с водеща нула (00 до 23)'
    TWODIGITMINUTE: 'Минути с водеща нула (00 до 59)'
    TWODIGITMONTH: 'Месец с водеща нула (01=Януари, и т.н.)'
    TWODIGITSECOND: 'Секунди с водеща нула (00 до 59)'
    TWODIGITYEAR: 'Двуцифрена година'
  MemberImportForm:
    Help1: '<p>Внасяне на потебители в <em>CSV формат</em> (comma-separated values). <small><a href="#" class="toggle-advanced">Покажи начин на употреба</a></small></p>'
    Help2: '<div class="advanced">	<h4>Advanced usage</h4>	<ul>	<li>Allowed columns: <em>%s</em></li>	<li>Existing users are matched by their unique <em>Code</em> property, and updated with any new values from	the imported file.</li>	<li>Groups can be assigned by the <em>Groups</em> column. Groups are identified by their <em>Code</em> property,	multiple groups can be separated by comma. Existing group memberships are not cleared.</li>	</ul></div>'
    ResultCreated: 'Бяха добавени {count} потребители'
    ResultDeleted: 'Бяха изтрити %d членове'
    ResultNone: 'Нямаше промени'
    ResultUpdated: 'Бяха актуализирани {count} потребители'
  MemberPassword:
    PLURALNAME: 'Member Passwords'
    SINGULARNAME: 'Member Password'
  MemberTableField: null
  ModelAdmin:
    DELETE: Изтрий
    DELETEDRECORDS: 'Бяха изтрити {count} записа.'
    EMPTYBEFOREIMPORT: 'Clear Database before import'
    IMPORT: 'Внасяне от CSV'
    IMPORTEDRECORDS: 'Бяха внесени {count} записа.'
    NOCSVFILE: 'Преглед на CSV файл за внасяне'
    NOIMPORT: 'Нищо за внасяне'
    RESET: Нулиране
    Title: 'Data Models'
    UPDATEDRECORDS: 'Бяха обновени {count} записа.'
  ModelAdmin_ImportSpec.ss:
    IMPORTSPECFIELDS: 'Database columns'
    IMPORTSPECLINK: 'Show Specification for %s'
    IMPORTSPECRELATIONS: Relations
    IMPORTSPECTITLE: 'Specification for %s'
  ModelAdmin_Tools.ss:
    FILTER: Филтър
    IMPORT: Внасяне
  ModelSidebar.ss:
    IMPORT_TAB_HEADER: Внасяне
    SEARCHLISTINGS: Търсене
  MoneyField:
    FIELDLABELAMOUNT: Сума
    FIELDLABELCURRENCY: Валута
  NullableField:
    IsNullLabel: 'Is Null'
  NumericField:
    VALIDATION: '''{value}'' не е число, само числа могат да се въвеждат в това поле'
  Pagination:
    Page: Page
    View: View
  Permission:
    AdminGroup: Администратор
    CMS_ACCESS_CATEGORY: 'Достъп до CMS'
    FULLADMINRIGHTS: 'Пълни административни права'
    FULLADMINRIGHTS_HELP: 'Implies and overrules all other assigned permissions.'
    PLURALNAME: Permissions
    SINGULARNAME: Permission
  PermissionCheckboxSetField:
    AssignedTo: 'приписана на "{title}"'
    FromGroup: 'унаследена от група "{title}"'
    FromRole: 'унаследена от роля "{title}"'
    FromRoleOnGroup: 'унаследено от роля "%s" на група "%s"'
  PermissionRole:
    OnlyAdminCanApply: 'Only admin can apply'
    PLURALNAME: Roles
    SINGULARNAME: Role
    Title: Title
  PermissionRoleCode:
    PLURALNAME: 'Permission Role Cods'
    SINGULARNAME: 'Permission Role Code'
  Permissions:
    PERMISSIONS_CATEGORY: 'Роли и разрешения за достъп'
    UserPermissionsIntro: 'Assigning groups to this user will adjust the permissions they have. See the groups section for details of permissions on individual groups.'
  PhoneNumberField:
    VALIDATION: 'Моля, въведете валиден телефонен номер'
  RelationComplexTableField.ss:
    ADD: Добави
    CSVEXPORT: 'Export to CSV'
    NOTFOUND: 'No items found'
  Security:
    ALREADYLOGGEDIN: 'Вие нямате достъп до тази страница. Ако имате друг акаунт, с който може да влезете в тази страница, въведете го по-долу.'
    BUTTONSEND: 'Пратете ми линка за промяна на паролата'
    CHANGEPASSWORDBELOW: 'Можете да смените вашата парола по-долу.'
    CHANGEPASSWORDHEADER: 'Сменете вашата парола'
    ENTERNEWPASSWORD: 'Моля, въведете нова парола.'
    ERRORPASSWORDPERMISSION: 'Трябва да сте влезли, за да можете да промените вашата парола!'
    LOGGEDOUT: 'Вие излязохте. Ако искате да влезете отново, въведете вашите данни по-долу.'
    LOGIN: 'Влезте в системата'
<<<<<<< HEAD
    NOTEPAGESECURED: 'Тази страница е защитена. Вкарайте вашите данни по-долу и ще ви препратим по-нататък.'
    NOTERESETLINKINVALID: '<p>Връзката за нулиране на парола не е вярна или е просрочена.</p><p>Можете да заявите нова <a href="{link1}">тук</a> или да промените паролата си след като <a href="{link2}">влезете</a>.</p>'
    NOTERESETPASSWORD: 'Въведете вашият email адрес и ще ви изпратим линк с който ще можете да смените паролата си'
=======
    NOTEPAGESECURED: 'Тази страница е защитена. Въведете вашите данни по-долу, за да продължите.'
    NOTERESETLINKINVALID: '<p>Връзката за нулиране на парола не е вярна или е просрочена.</p><p>Можете да заявите нова <a href="{link1}">тук</a> или да промените паролата си след като <a href="{link2}">влезете</a>.</p>'
    NOTERESETPASSWORD: 'Въведете вашият email адрес и ще ви изпратим линк, с който ще можете да смените паролата си'
>>>>>>> eeb1f8ae
    PASSWORDSENTHEADER: 'Връзка за нулиране на парола беше изпратена на ''{email}'''
    PASSWORDSENTTEXT: 'Благодарим ви! Връзка за нулиране на паролата беше изпратен на ''{email}'', ако съществува акаунт с този имейл адрес.'
  SecurityAdmin:
    ACCESS_HELP: 'Позволява преглед, добавяне и редактиране на потребители, както и задаване на разрешения и роли за тях.'
    APPLY_ROLES: 'Задаване роли на групи'
    APPLY_ROLES_HELP: 'Възможност за редактиране на ролите, възложени на група. Необходим е достъп до раздел "Потребители".'
    EDITPERMISSIONS: 'Управление на разрешенията на групите'
    EDITPERMISSIONS_HELP: 'Възможност за редактиране на Разрешенията и IP адресите за група. Необходим е достъп до раздел "Сигурност".'
    GROUPNAME: 'Име на група'
    IMPORTGROUPS: 'Внасяне на файл с групи'
    IMPORTUSERS: 'Внасяне на файл с потребители'
    MEMBERS: Потребители
    MENUTITLE: Сигурност
    MemberListCaution: 'Внимание: изтривайки потребители от този списък, ще ги премахне от всички групи и от базата данни.'
    NEWGROUP: 'Нова група'
<<<<<<< HEAD
    PERMISSIONS: Разрешения
    ROLES: Роли
    ROLESDESCRIPTION: 'Ролите са предварително зададени сетове от разрешения и могат да бъдат присвоявани на групи.<br />Ако е нужно, те се наследяват от родителските групи.'
    TABROLES: Роли
=======
    PERMISSIONS: 'Разрешения'
    ROLES: 'Роли'
    ROLESDESCRIPTION: 'Ролите са предварително зададени сетове от разрешения и могат да бъдат присвоявани на групи.<br />Ако е нужно, те се наследяват от родителските групи.'
    TABROLES: 'Роли'
>>>>>>> eeb1f8ae
    Users: Потребители
  SecurityAdmin_MemberImportForm:
    BtnImport: 'Внасяне от CSV'
    FileFieldLabel: 'CSV файл <small>(разширение: *.csv)</small>'
  SilverStripeNavigator:
<<<<<<< HEAD
    Edit: Редакция
=======
    Edit: 'Редакция'
>>>>>>> eeb1f8ae
  SimpleImageField:
    NOUPLOAD: 'Няма качени изображения'
  SiteTree:
    TABMAIN: Главно
  TableField:
    ISREQUIRED: 'В %s е необходимо ''%s'''
  TableField.ss:
    ADD: 'Добави нов ред'
    ADDITEM: 'Add %s'
  TableListField:
    CSVEXPORT: 'Експортирай на CSV'
    PRINT: Принтирай
    Print: Print
    SELECT: 'Избери:'
  TableListField.ss:
    NOITEMSFOUND: 'No items found'
    SORTASC: 'Сортирай възходящо'
    SORTDESC: 'Сортирай низходящо'
  TableListField_PageControls.ss:
    DISPLAYING: Displaying
    OF: of
    TO: to
    VIEWFIRST: 'Преглед на първото'
    VIEWLAST: 'Преглед на последното'
    VIEWNEXT: 'Преглед на следващото'
    VIEWPREVIOUS: 'Преглед на предишното'
  TimeField:
    VALIDATEFORMAT: 'Моля, въведете валиден формат за дата ({format})'
  ToggleField:
    LESS: по-малко
    MORE: повече
  UploadField:
    ATTACHFILE: 'Прикачване на файл'
    ATTACHFILES: 'Прикачване на файлове'
    AttachFile: 'Прикачване на файл(ове)'
    DELETE: 'Delete from files'
    DELETEINFO: 'Изтрий файла от сървъра'
    DOEDIT: Запис
    DROPFILE: 'пуснете файл'
    DROPFILES: 'пускане на файлове'
<<<<<<< HEAD
    Dimensions: Размери
=======
    Dimensions: 'Размери'
>>>>>>> eeb1f8ae
    EDIT: Edit
    EDITINFO: 'Редактирай този файл'
    FIELDNOTSET: 'Информация за файла не беше намерена'
    FROMCOMPUTER: 'От компютъра'
    FROMCOMPUTERINFO: 'Select from files'
    FROMFILES: 'От файлове'
    HOTLINKINFO: 'Info: This image will be hotlinked. Please ensure you have permissions from the original site creator to do so.'
    MAXNUMBEROFFILES: 'Максималния брой файлове ({count}) е надхвърлен.'
    MAXNUMBEROFFILESSHORT: 'Максималният брой файлове за качване е {count}'
<<<<<<< HEAD
    REMOVE: Премахни
=======
    REMOVE: 'Премахни'
>>>>>>> eeb1f8ae
    REMOVEERROR: 'Грешка при премахване на файл'
    REMOVEINFO: 'Премахни файла без да го изтриваш'
    STARTALL: 'Старт на всички'
    STARTALLINFO: 'Start all uploads'
    Saved: Записано
  Versioned:
    has_many_Versions: Версии<|MERGE_RESOLUTION|>--- conflicted
+++ resolved
@@ -4,11 +4,7 @@
     NEWFOLDER: НоваПапка
   AssetTableField:
     CREATED: Създаден
-<<<<<<< HEAD
-    DIM: Размери
-=======
     DIM: 'Размери'
->>>>>>> eeb1f8ae
     FILENAME: 'Име на файл'
     FOLDER: Папка
     LASTEDIT: 'Последна промяна'
@@ -92,13 +88,8 @@
   ComplexTableField.ss:
     ADDITEM: 'Добави %s'
     NOITEMSFOUND: 'No items found'
-<<<<<<< HEAD
-    SORTASC: Възходящ
-    SORTDESC: Низходящ
-=======
     SORTASC: 'Възходящ'
     SORTDESC: 'Низходящ'
->>>>>>> eeb1f8ae
   ComplexTableField_popup.ss:
     NEXT: Следващо
     PREVIOUS: Предишно
@@ -203,11 +194,7 @@
     SINGULARNAME: Folder
   ForgotPasswordEmail.ss:
     HELLO: Здравей!
-<<<<<<< HEAD
-    TEXT1: 'Ето вашият'
-=======
     TEXT1: 'Това е Вашият'
->>>>>>> eeb1f8ae
     TEXT2: 'адрес за рестартирване на парола'
     TEXT3: за
   Form:
@@ -301,11 +288,7 @@
     IMAGEALT: 'Алтернативен текст (alt)'
     IMAGEALTTEXT: 'Алтернативен текст (alt) - показва се ако изображението не е заредено'
     IMAGEALTTEXTDESC: 'Вижда се на екранните четци или ако картинката не може да бъде показана'
-<<<<<<< HEAD
-    IMAGEDIMENSIONS: Размери
-=======
     IMAGEDIMENSIONS: 'Размери'
->>>>>>> eeb1f8ae
     IMAGEHEIGHTPX: Височина
     IMAGETITLE: 'Описание (tooltip) - за допълнителна информация към изображението'
     IMAGETITLETEXT: 'Описание (tooltip)'
@@ -334,11 +317,7 @@
     PLURALNAME: Files
     SINGULARNAME: File
   Image_iframe.ss:
-<<<<<<< HEAD
-    TITLE: 'Качване на изображението Iрамка'
-=======
     TITLE: 'Iframe за качване на изображение'
->>>>>>> eeb1f8ae
   LeftAndMain:
     CANT_REORGANISE: 'Нямаш права да променяш страници от най-горно ниво. Твоите промени не бяха записани.'
     DELETED: Изтрит
@@ -377,11 +356,7 @@
     EMAIL: Еmail
     EMPTYNEWPASSWORD: 'Не е въведена нова парола'
     ENTEREMAIL: 'Въведете email, на който ще изпратим връзка за анулиране на парола.'
-<<<<<<< HEAD
-    ERRORLOCKEDOUT: 'Вашата сметка бе изключена временно защото имаше много неуспешни опити за влизане. Моля опитайте отново след 20 минути.'
-=======
     ERRORLOCKEDOUT: 'Вашият акаунт беше временно забранен, защото имаше много неуспешни опити за влизане. Моля, опитайте отново след 20 минути.'
->>>>>>> eeb1f8ae
     ERRORNEWPASSWORD: 'Въвели сте новата парола различно, моля опитайте пак'
     ERRORPASSWORDNOTMATCH: 'Вашата текуща парола не съвпада, моля опитайте пак'
     ERRORWRONGCRED: 'Това не изглежда да е правилен email адрес или парола. Моля опитайте отново.'
@@ -391,11 +366,7 @@
     LOGGEDINAS: 'Вие сте влезли като {name}.'
     NEWPASSWORD: 'Нова парола'
     PASSWORD: Парола
-<<<<<<< HEAD
-    PLURALNAME: Членове
-=======
     PLURALNAME: Потребители
->>>>>>> eeb1f8ae
     REMEMBERME: 'Запомни ме за следващия път?'
     SINGULARNAME: Потребител
     SUBJECTPASSWORDCHANGED: 'Вашата парола беше променена'
@@ -517,15 +488,9 @@
     ERRORPASSWORDPERMISSION: 'Трябва да сте влезли, за да можете да промените вашата парола!'
     LOGGEDOUT: 'Вие излязохте. Ако искате да влезете отново, въведете вашите данни по-долу.'
     LOGIN: 'Влезте в системата'
-<<<<<<< HEAD
-    NOTEPAGESECURED: 'Тази страница е защитена. Вкарайте вашите данни по-долу и ще ви препратим по-нататък.'
-    NOTERESETLINKINVALID: '<p>Връзката за нулиране на парола не е вярна или е просрочена.</p><p>Можете да заявите нова <a href="{link1}">тук</a> или да промените паролата си след като <a href="{link2}">влезете</a>.</p>'
-    NOTERESETPASSWORD: 'Въведете вашият email адрес и ще ви изпратим линк с който ще можете да смените паролата си'
-=======
     NOTEPAGESECURED: 'Тази страница е защитена. Въведете вашите данни по-долу, за да продължите.'
     NOTERESETLINKINVALID: '<p>Връзката за нулиране на парола не е вярна или е просрочена.</p><p>Можете да заявите нова <a href="{link1}">тук</a> или да промените паролата си след като <a href="{link2}">влезете</a>.</p>'
     NOTERESETPASSWORD: 'Въведете вашият email адрес и ще ви изпратим линк, с който ще можете да смените паролата си'
->>>>>>> eeb1f8ae
     PASSWORDSENTHEADER: 'Връзка за нулиране на парола беше изпратена на ''{email}'''
     PASSWORDSENTTEXT: 'Благодарим ви! Връзка за нулиране на паролата беше изпратен на ''{email}'', ако съществува акаунт с този имейл адрес.'
   SecurityAdmin:
@@ -541,27 +506,16 @@
     MENUTITLE: Сигурност
     MemberListCaution: 'Внимание: изтривайки потребители от този списък, ще ги премахне от всички групи и от базата данни.'
     NEWGROUP: 'Нова група'
-<<<<<<< HEAD
-    PERMISSIONS: Разрешения
-    ROLES: Роли
-    ROLESDESCRIPTION: 'Ролите са предварително зададени сетове от разрешения и могат да бъдат присвоявани на групи.<br />Ако е нужно, те се наследяват от родителските групи.'
-    TABROLES: Роли
-=======
     PERMISSIONS: 'Разрешения'
     ROLES: 'Роли'
     ROLESDESCRIPTION: 'Ролите са предварително зададени сетове от разрешения и могат да бъдат присвоявани на групи.<br />Ако е нужно, те се наследяват от родителските групи.'
     TABROLES: 'Роли'
->>>>>>> eeb1f8ae
     Users: Потребители
   SecurityAdmin_MemberImportForm:
     BtnImport: 'Внасяне от CSV'
     FileFieldLabel: 'CSV файл <small>(разширение: *.csv)</small>'
   SilverStripeNavigator:
-<<<<<<< HEAD
-    Edit: Редакция
-=======
     Edit: 'Редакция'
->>>>>>> eeb1f8ae
   SimpleImageField:
     NOUPLOAD: 'Няма качени изображения'
   SiteTree:
@@ -602,11 +556,7 @@
     DOEDIT: Запис
     DROPFILE: 'пуснете файл'
     DROPFILES: 'пускане на файлове'
-<<<<<<< HEAD
-    Dimensions: Размери
-=======
     Dimensions: 'Размери'
->>>>>>> eeb1f8ae
     EDIT: Edit
     EDITINFO: 'Редактирай този файл'
     FIELDNOTSET: 'Информация за файла не беше намерена'
@@ -616,11 +566,7 @@
     HOTLINKINFO: 'Info: This image will be hotlinked. Please ensure you have permissions from the original site creator to do so.'
     MAXNUMBEROFFILES: 'Максималния брой файлове ({count}) е надхвърлен.'
     MAXNUMBEROFFILESSHORT: 'Максималният брой файлове за качване е {count}'
-<<<<<<< HEAD
-    REMOVE: Премахни
-=======
     REMOVE: 'Премахни'
->>>>>>> eeb1f8ae
     REMOVEERROR: 'Грешка при премахване на файл'
     REMOVEINFO: 'Премахни файла без да го изтриваш'
     STARTALL: 'Старт на всички'
