bs:
  AssetAdmin:
    NEWFOLDER: NoviDirektorij
  AssetTableField:
    CREATED: 'Prvo postavljeno'
    DIM: Dimenzije
    FILENAME: 'Ime datoteke'
    FOLDER: Folder
    LASTEDIT: 'Zadnja promjena'
    OWNER: Vlasnik
    SIZE: Veličina
    TITLE: Naslov
    TYPE: Tip
    URL: URL
  AssetUploadField:
    ChooseFiles: 'Choose files'
    DRAGFILESHERE: 'Drag files here'
    DROPAREA: 'Drop Area'
    EDITALL: 'Edit all'
    EDITANDORGANIZE: 'Edit & organize'
    EDITINFO: 'Edit files'
    FILES: Files
    FROMCOMPUTER: 'Choose files from your computer'
    FROMCOMPUTERINFO: 'Upload from your computer'
    TOTAL: Total
    UPLOADINPROGRESS: 'Please wait… upload in progress'
    UPLOADOR: OR
  BBCodeParser:
    ALIGNEMENT: Poravnanje
    ALIGNEMENTEXAMPLE: 'desno poravnanje'
    BOLD: 'Podebljani tekst'
    BOLDEXAMPLE: Podebljano
    CODE: 'Blok koda'
    CODEDESCRIPTION: 'Neoblikovani blok koda'
    CODEEXAMPLE: 'Blok koda'
    COLORED: 'Obojeni tekst'
    COLOREDEXAMPLE: 'plavi tekst'
    EMAILLINK: 'E-mail link'
    EMAILLINKDESCRIPTION: 'Kreiraj link za e-mail adresu'
    IMAGE: Slika
    IMAGEDESCRIPTION: 'Prikažite sliku u Vašoj poruci'
    ITALIC: 'Ukošeni tekst'
    ITALICEXAMPLE: Ukošeno
    LINK: 'Link web stranice'
    LINKDESCRIPTION: 'Link neke druge web stranice ili URL'
    STRUCK: 'Precrtani tekst'
    STRUCKEXAMPLE: Precrtano
    UNDERLINE: 'Podvučeni tekst'
    UNDERLINEEXAMPLE: Podvučeno
    UNORDERED: 'Neuređena lista'
    UNORDEREDDESCRIPTION: 'Neuređena lista'
    UNORDEREDEXAMPLE1: 'neuređena stavka 1'
  BackLink_Button.ss:
    Back: Back
  BasicAuth:
    ENTERINFO: 'Molimo, unesite korisničko ime i šifru.'
    ERRORNOTADMIN: 'Ovaj korisnik nije administrator.'
    ERRORNOTREC: 'Korisničko ime / šifra nije prepoznata'
  Boolean:
    0: 'False'
    ANY: Any
    1: 'True'
  CMSLoadingScreen.ss:
    LOADING: Loading...
    REQUIREJS: 'The CMS requires that you have JavaScript enabled.'
  CMSMain:
    ACCESS: 'Access to ''{title}'' section'
    ACCESSALLINTERFACES: 'Access to all CMS sections'
    ACCESSALLINTERFACESHELP: 'Overrules more specific access settings.'
    SAVE: Snimi
  CMSProfileController:
    MENUTITLE: CMSProfileController
  ChangePasswordEmail.ss:
<<<<<<< HEAD
    CHANGEPASSWORDTEXT1: 'Promijenili ste svoju šifru za'
    CHANGEPASSWORDTEXT2: 'Možete koristiti slijedeće podatke za prijavu:'
    EMAIL: Email
    HELLO: Pozdrav
=======
    CHANGEPASSWORDTEXT1: 'You changed your password for'
    CHANGEPASSWORDTEXT2: 'You can now use the following credentials to log in:'
    EMAIL: Email
    HELLO: Hi
>>>>>>> d6c2ffe7
    PASSWORD: Password
  CheckboxField:
    - 'False'
    - 'True'
  ComplexTableField:
    CLOSEPOPUP: 'Close Popup'
    SUCCESSADD2: 'Added {name}'
    SUCCESSEDIT: 'Saved %s %s %s'
  ComplexTableField.ss:
    ADDITEM: 'Add %s'
    NOITEMSFOUND: 'No items found'
<<<<<<< HEAD
    SORTASC: 'Uzlazno raszvrstavanje'
    SORTDESC: 'Silazno razvrstavanje'
  ComplexTableField_popup.ss:
    NEXT: Slijedeći
    PREVIOUS: Prethodni
=======
    SORTASC: 'Sort ascending'
    SORTDESC: 'Sort descending'
  ComplexTableField_popup.ss:
    NEXT: Next
    PREVIOUS: Previous
>>>>>>> d6c2ffe7
  ConfirmedPasswordField:
    ATLEAST: 'Passwords must be at least {min} characters long.'
    BETWEEN: 'Passwords must be {min} to {max} characters long.'
    MAXIMUM: 'Passwords must be at most {max} characters long.'
    SHOWONCLICKTITLE: 'Change Password'
  CreditCardField:
    FIRST: prvo
    FOURTH: četvrto
    SECOND: drugo
    THIRD: treće
  CurrencyField:
    CURRENCYSYMBOL: KM
  DataObject:
    PLURALNAME: 'Data Objects'
    SINGULARNAME: 'Data Object'
  Date:
    DAY: dan
    DAYS: dani
    HOUR: sat
    HOURS: sati
    MIN: minuta
    MINS: minute
    MONTH: mjesec
    MONTHS: mjeseci
    SEC: sekunda
    SECS: sekundi
    TIMEDIFFAGO: '{difference} ago'
    TIMEDIFFIN: 'in {difference}'
    YEAR: godina
    YEARS: godine
  DateField:
    NOTSET: 'nije postavljeno'
    TODAY: danas
    VALIDDATEFORMAT2: 'Please enter a valid date format ({format})'
    VALIDDATEMAXDATE: 'Your date has to be older or matching the maximum allowed date ({date})'
    VALIDDATEMINDATE: 'Your date has to be newer or matching the minimum allowed date ({date})'
  Director:
    INVALID_REQUEST: 'Invalid request'
  DropdownField:
    CHOOSE: (Izaberite)
  EmailField:
    VALIDATION: 'Please enter an email address'
  Email_BounceRecord:
    PLURALNAME: 'Email Bounce Records'
    SINGULARNAME: 'Email Bounce Record'
  Enum:
    ANY: Any
  File:
    Content: Content
    Filename: Filename
    INVALIDEXTENSION: 'Extension is not allowed (valid: {extensions})'
    INVALIDEXTENSIONSHORT: 'Extension is not allowed'
    NOFILESIZE: 'Veličina datoteke je nula bajta.'
    NOVALIDUPLOAD: 'File is not a valid upload'
    Name: Name
    PLURALNAME: Files
    SINGULARNAME: File
    TOOLARGE: 'Filesize is too large, maximum {size} allowed'
    TOOLARGESHORT: 'Filesize exceeds {size}'
    Title: Title
  FileIFrameField:
    ATTACH: 'Attach {type}'
    ATTACHONCESAVED: '{type}s can be attached once you have saved the record for the first time.'
    ATTACHONCESAVED2: 'Files can be attached once you have saved the record for the first time.'
    DELETE: 'Delete {type}'
    DISALLOWEDFILETYPE: 'This filetype is not allowed to be uploaded'
    FILE: Datoteka
    FROMCOMPUTER: 'From your Computer'
    FROMFILESTORE: 'From the File Store'
    NOSOURCE: 'Please select a source file to attach'
    REPLACE: 'Replace {type}'
  FileIFrameField_iframe.ss:
    TITLE: 'Image Uploading Iframe'
  Filesystem:
    SYNCRESULTS: 'Sync complete: {createdcount} items created, {deletedcount} items deleted'
  ForgotPasswordEmail.ss:
<<<<<<< HEAD
    HELLO: Pozdrav
    TEXT1: 'Ovo je Vaš'
    TEXT2: 'link za ponovno podešavanje šifre'
    TEXT3: za
=======
    HELLO: Hi
    TEXT1: 'Here is your'
    TEXT2: 'password reset link'
    TEXT3: for
>>>>>>> d6c2ffe7
  Form:
    FIELDISREQUIRED: '%s je obavezno'
    VALIDATIONCREDITNUMBER: 'Please ensure you have entered the {number} credit card number correctly'
    VALIDATIONNOTUNIQUE: 'Unesena vrijednost nije jedinstvena'
    VALIDATIONPASSWORDSDONTMATCH: 'Šifre se ne slažu'
    VALIDATIONPASSWORDSNOTEMPTY: 'Polja za unos šifre ne smiju ostati prazna'
    VALIDATIONSTRONGPASSWORD: 'Passwords must have at least one digit and one alphanumeric character'
    VALIDATOR: 'Provjera ispravnosti'
    VALIDCURRENCY: 'Please enter a valid currency'
  FormField:
    NONE: ništa
  GridAction:
    DELETE_DESCRIPTION: Delete
    Delete: Delete
    UnlinkRelation: Unlink
  GridField:
    Add: 'Add {name}'
    Filter: Filter
    FilterBy: 'Filter by '
    Find: Find
    LEVELUP: 'Level up'
    LinkExisting: 'Link Existing'
    NewRecord: 'New %s'
    NoItemsFound: 'No items found'
    PRINTEDAT: 'Printed at'
    PRINTEDBY: 'Printed by'
    PlaceHolder: 'Find {type}'
    PlaceHolderWithLabels: 'Find {type} by {name}'
    RelationSearch: 'Relation search'
    ResetFilter: Reset
  GridFieldAction_Delete:
    DeletePermissionsFailure: 'No delete permissions'
  GridFieldDetailForm:
    Create: Create
    Delete: Delete
    DeletePermissionsFailure: 'No delete permissions'
    Deleted: 'Deleted %s %s'
    Save: Save
    Saved: 'Saved %s %s'
  GridFieldItemEditView.ss: null
  Group:
    AddRole: 'Add a role for this group'
    Code: 'Group Code'
    DefaultGroupTitleAdministrators: Administrators
    DefaultGroupTitleContentAuthors: 'Content Authors'
    Description: Description
    GroupReminder: 'If you choose a parent group, this group will take all it''s roles'
    Locked: 'Locked?'
    NoRoles: 'No roles found'
    Parent: 'Parent Group'
    RolesAddEditLink: 'Manage roles'
    Sort: 'Sort Order'
    has_many_Permissions: Permissions
    many_many_Members: Members
  GroupImportForm:
    Help1: '<p>Import one or more groups in <em>CSV</em> format (comma-separated values). <small><a href="#" class="toggle-advanced">Show advanced usage</a></small></p>'
    Help2: '<div class="advanced">	<h4>Advanced usage</h4>	<ul>	<li>Allowed columns: <em>%s</em></li>	<li>Existing groups are matched by their unique <em>Code</em> value, and updated with any new values from the imported file</li>	<li>Group hierarchies can be created by using a <em>ParentCode</em> column.</li>	<li>Permission codes can be assigned by the <em>PermissionCode</em> column. Existing permission codes are not cleared.</li>	</ul></div>'
    ResultCreated: 'Created {count} groups'
    ResultDeleted: 'Deleted %d groups'
    ResultUpdated: 'Updated %d groups'
  Hierarchy:
    InfiniteLoopNotAllowed: 'Infinite loop found within the "{type}" hierarchy. Please change the parent to resolve this'
  HtmlEditorField:
    ADDURL: 'Add URL'
    ADJUSTDETAILSDIMENSIONS: 'Details &amp; dimensions'
    ANCHORVALUE: Sidro
    BUTTONINSERT: Insert
    BUTTONINSERTLINK: 'Ubaci link'
    BUTTONREMOVELINK: 'Ukloni link'
    BUTTONUpdate: Update
    CAPTIONTEXT: 'Caption text'
    CSSCLASS: 'Poravnanje / stil'
    CSSCLASSCENTER: Središnje
    CSSCLASSLEFT: 'Lijevo, sa okruženim tekstom.'
    CSSCLASSLEFTALONE: 'Na lijevoj strani, samo od sebe.'
    CSSCLASSRIGHT: 'Desno, sa okruženim tekstom.'
    DETAILS: Details
    EMAIL: 'E-mail adresa'
    FILE: Datoteka
    FOLDER: Direktorij
    FROMCMS: 'From the CMS'
    FROMCOMPUTER: 'From your computer'
    FROMWEB: 'From the web'
    FindInFolder: 'Find in Folder'
    IMAGEALT: 'Alternative text (alt)'
    IMAGEALTTEXT: 'Alternative text (alt) - shown if image cannot be displayed'
    IMAGEALTTEXTDESC: 'Shown to screen readers or if image can not be displayed'
    IMAGEDIMENSIONS: Dimenzije
    IMAGEHEIGHTPX: Visina
    IMAGETITLE: 'Title text (tooltip) - for additional information about the image'
    IMAGETITLETEXT: 'Title text (tooltip)'
    IMAGETITLETEXTDESC: 'For additional information about the image'
    IMAGEWIDTHPX: 'Širina'
    INSERTMEDIA: 'Insert Media'
    LINK: Link
    LINKANCHOR: 'Sidro na ovoj stranici'
    LINKDESCR: 'Opis linka'
    LINKEMAIL: 'E-mail adresa'
    LINKEXTERNAL: 'Druga web stranica'
    LINKFILE: 'Preuzmi datoteku'
    LINKINTERNAL: 'Stavka na stranici'
    LINKOPENNEWWIN: 'Otvori link u novom prozoru?'
    LINKTO: 'Poveži sa'
    PAGE: Stranica
    URL: URL
    URLNOTANOEMBEDRESOURCE: 'The URL ''{url}'' could not be turned into a media resource.'
    UpdateMEDIA: 'Update Media'
  ImageField:
    IMAGE: Image
  Image_iframe.ss:
<<<<<<< HEAD
    TITLE: 'Iframe za postavljanje slika'
=======
    TITLE: 'Image Uploading Iframe'
>>>>>>> d6c2ffe7
  LeftAndMain:
    CANT_REORGANISE: 'You do not have permission to alter Top level pages. Your change was not saved.'
    DELETED: Deleted.
    DropdownBatchActionsDefault: Actions
    HELP: Pomoć
    PAGETYPE: 'Tip stranice:'
    PERMAGAIN: 'Odjavljeni ste sa CMS-a. Ukoliko se želite ponovo prijaviti, unesite korisničko ime i šifru ispod.'
    PERMALREADY: 'Žao nam je ali ne možete pristupiti ovom dijelu CMS-a. Ako se želite prijaviti sa drugim korisnikom uradite to ispod'
    PERMDEFAULT: 'Unesite vašu e-mail adresu i šifru kako biste pristupili CMS-u.'
    PLEASESAVE: 'Molimo snimite stranicu: Ova stranica ne može biti ažurirana ako nije prethodno snimljena.'
    PreviewButton: Preview
    REORGANISATIONSUCCESSFUL: 'Reorganised the site tree successfully.'
    SAVEDUP: Saved.
    VersionUnknown: unknown
  LeftAndMain_Menu.ss:
    Hello: Hi
    LOGOUT: 'Log out'
  LoginAttempt:
    Email: 'Email Address'
    IP: 'IP Address'
    Status: Status
  Member:
    ADDGROUP: 'Add group'
    BUTTONCHANGEPASSWORD: 'Promijeni šifru'
    BUTTONLOGIN: Prijava
    BUTTONLOGINOTHER: 'Prijavite se sa drugim korisnikom'
    BUTTONLOSTPASSWORD: 'Zaboravio sam šifru'
    CONFIRMNEWPASSWORD: 'Potvrdite novu šifru'
    CONFIRMPASSWORD: 'Potvrdite šifru'
    DefaultAdminFirstname: 'Default Admin'
    DefaultDateTime: default
    EMAIL: E-mail
    EMPTYNEWPASSWORD: 'The new password can''t be empty, please try again'
    ENTEREMAIL: 'Please enter an email address to get a password reset link.'
    ERRORLOCKEDOUT: 'Vaš korisnički račun je trenutno isključen zbog velikog broja grešaka prilikom prijave na stranicu. Molimo, pokušajte ponovo za 20 minuta.'
    ERRORNEWPASSWORD: 'Pogrešno ste upisali novu šifru, pokušajte ponovo'
    ERRORPASSWORDNOTMATCH: 'Vaša trenutna šifra se ne slaže, molimo pokušajte ponovo'
    ERRORWRONGCRED: 'Pogrešna e-mail adresa ili šifra. Molimo, pokušajte ponovo.'
    FIRSTNAME: Ime
    INTERFACELANG: 'Jezik sučelja'
    INVALIDNEWPASSWORD: 'We couldn''t accept that password: {password}'
    LOGGEDINAS: 'You''re logged in as {name}.'
    NEWPASSWORD: 'Nova šifra'
    PASSWORD: 'Šifra'
    PLURALNAME: Members
    PROFILESAVESUCCESS: 'Successfully saved.'
    REMEMBERME: 'Zapamti me slijedeći put'
    SINGULARNAME: Member
    SUBJECTPASSWORDCHANGED: 'Vaša šifra je promijenjena'
    SUBJECTPASSWORDRESET: 'Link za ponovno podešavanje Vaše šifre'
    SURNAME: Prezime
    VALIDATIONMEMBEREXISTS: 'Već postoji korisnik sa ovom e-mail adresom'
    ValidationIdentifierFailed: 'Can''t overwrite existing member #{id} with identical identifier ({name} = {value}))'
    WELCOMEBACK: 'Welcome Back, {firstname}'
    YOUROLDPASSWORD: 'Vaša stara šifra'
    belongs_many_many_Groups: Groups
    db_LastVisited: 'Last Visited Date'
    db_Locale: 'Interface Locale'
    db_LockedOutUntil: 'Locked out until'
    db_NumVisit: 'Number of Visits'
    db_Password: Password
    db_PasswordExpiry: 'Password Expiry Date'
  MemberAuthenticator:
    TITLE: 'E-mail i šifra'
  MemberDatetimeOptionsetField:
    AMORPM: 'AM (Ante meridiem) or PM (Post meridiem)'
    Custom: Custom
    DATEFORMATBAD: 'Date format is invalid'
    DAYNOLEADING: 'Day of month without leading zero'
    DIGITSDECFRACTIONSECOND: 'One or more digits representing a decimal fraction of a second'
    FOURDIGITYEAR: 'Four-digit year'
    FULLNAMEMONTH: 'Full name of month (e.g. June)'
    HOURNOLEADING: 'Hour without leading zero'
    MINUTENOLEADING: 'Minute without leading zero'
    MONTHNOLEADING: 'Month digit without leading zero'
    Preview: Preview
    SHORTMONTH: 'Short name of month (e.g. Jun)'
    TOGGLEHELP: 'Toggle formatting help'
    TWODIGITDAY: 'Two-digit day of month'
    TWODIGITHOUR: 'Two digits of hour (00 through 23)'
    TWODIGITMINUTE: 'Two digits of minute (00 through 59)'
    TWODIGITMONTH: 'Two-digit month (01=January, etc.)'
    TWODIGITSECOND: 'Two digits of second (00 through 59)'
    TWODIGITYEAR: 'Two-digit year'
  MemberImportForm:
    Help1: '<p>Import users in <em>CSV format</em> (comma-separated values). <small><a href="#" class="toggle-advanced">Show advanced usage</a></small></p>'
    Help2: '<div class="advanced">	<h4>Advanced usage</h4>	<ul>	<li>Allowed columns: <em>%s</em></li>	<li>Existing users are matched by their unique <em>Code</em> property, and updated with any new values from the imported file.</li>	<li>Groups can be assigned by the <em>Groups</em> column. Groups are identified by their <em>Code</em> property, multiple groups can be separated by comma. Existing group memberships are not cleared.</li>	</ul></div>'
    ResultCreated: 'Created {count} members'
    ResultDeleted: 'Deleted %d members'
    ResultNone: 'No changes'
    ResultUpdated: 'Updated {count} members'
  MemberTableField: null
  ModelAdmin:
    'APPLY FILTER': 'Apply Filter'
    DELETE: Delete
    DELETEDRECORDS: 'Deleted {count} records.'
    IMPORT: 'Import from CSV'
    IMPORTEDRECORDS: 'Imported {count} records.'
    NOCSVFILE: 'Please browse for a CSV file to import'
    NOIMPORT: 'Nothing to import'
    RESET: Reset
    Title: 'Data Models'
    UPDATEDRECORDS: 'Updated {count} records.'
  ModelAdmin_ImportSpec.ss:
    IMPORTSPECFIELDS: 'Database columns'
    IMPORTSPECLINK: 'Show Specification for %s'
    IMPORTSPECRELATIONS: Relations
    IMPORTSPECTITLE: 'Specification for %s'
  ModelAdmin_Tools.ss:
    FILTER: Filter
    IMPORT: Import
  ModelSidebar.ss:
    IMPORT_TAB_HEADER: Import
    SEARCHLISTINGS: Search
  MoneyField:
    FIELDLABELAMOUNT: Amount
    FIELDLABELCURRENCY: Currency
  NullableField:
    IsNullLabel: 'Is Null'
  NumericField:
    VALIDATION: '''{value}'' is not a number, only numbers can be accepted for this field'
  Permission:
    AdminGroup: Administrator
    CMS_ACCESS_CATEGORY: 'CMS Access'
    FULLADMINRIGHTS: 'Puna administrativna ovlaštenja'
    FULLADMINRIGHTS_HELP: 'Implies and overrules all other assigned permissions.'
  PermissionCheckboxSetField:
    AssignedTo: 'assigned to "{title}"'
    FromGroup: 'inherited from group "{title}"'
    FromRole: 'inherited from role "{title}"'
    FromRoleOnGroup: 'inherited from role "%s" on group "%s"'
  Permissions:
    PERMISSIONS_CATEGORY: 'Roles and access permissions'
  PhoneNumberField:
    VALIDATION: 'Molimo, unesite ispravan broj telefona'
  RelationComplexTableField.ss:
<<<<<<< HEAD
    ADD: Dodaj
=======
    ADD: Add
>>>>>>> d6c2ffe7
    CSVEXPORT: 'Export to CSV'
    NOTFOUND: 'No items found'
  Security:
    ALREADYLOGGEDIN: 'Ne možete pristupiti ovoj stranici. Ukoliko imate drugi korisnički račun koji može pristupiti ovoj stranici, prijavite si ispod.'
    BUTTONSEND: 'Pošalji mi link za ponovno podešavanje šifre'
    CHANGEPASSWORDBELOW: 'Vašu šifru možete promijeniti ispod.'
    CHANGEPASSWORDHEADER: 'Promijenite Vašu šifru'
    ENTERNEWPASSWORD: 'Molimo, unesite novu šifru.'
    ERRORPASSWORDPERMISSION: 'Morate se prijaviti kako bi promijenili Vašu šifru.'
    LOGGEDOUT: 'Odjavljeni ste. Ukoliko se želite ponovo prijaviti, unesite Vaše podatke ispod.'
    LOGIN: Prijava
    NOTEPAGESECURED: 'Ova stranica je osigurana. Unesite Vaše podatke i poslat ćemo Vam sadržaj.'
    NOTERESETLINKINVALID: '<p>The password reset link is invalid or expired.</p><p>You can request a new one <a href="{link1}">here</a> or change your password after you <a href="{link2}">logged in</a>.</p>'
    NOTERESETPASSWORD: 'Unesite Vašu e-mail adresu na koju ćemo Vam poslati link za ponovno podešavanje Vaše šifre.'
    PASSWORDSENTHEADER: 'Password reset link sent to ''{email}'''
    PASSWORDSENTTEXT: 'Thank you! A reset link has been sent to ''{email}'', provided an account exists for this email address.'
  SecurityAdmin:
    ACCESS_HELP: 'Allow viewing, adding and editing users, as well as assigning permissions and roles to them.'
    APPLY_ROLES: 'Apply roles to groups'
    APPLY_ROLES_HELP: 'Ability to edit the roles assigned to a group. Requires the "Access to ''Users'' section" permission.'
    EDITPERMISSIONS: 'Izmijeni ovlaštenja i IP adrese na svakoj grupi'
    EDITPERMISSIONS_HELP: 'Ability to edit Permissions and IP Addresses for a group. Requires the "Access to ''Security'' section" permission.'
    GROUPNAME: 'Ime grupe'
    IMPORTGROUPS: 'Import groups'
    IMPORTUSERS: 'Import users'
    MEMBERS: Članovi
    MENUTITLE: Security
    MemberListCaution: 'Caution: Removing members from this list will remove them from all groups and the database'
    NEWGROUP: 'Nova grupa'
    PERMISSIONS: Ovlaštenja
    ROLES: Roles
    ROLESDESCRIPTION: 'Roles are predefined sets of permissions, and can be assigned to groups.<br />They are inherited from parent groups if required.'
    TABROLES: Roles
    Users: Users
  SecurityAdmin_MemberImportForm:
    BtnImport: 'Import from CSV'
    FileFieldLabel: 'CSV File <small>(Allowed extensions: *.csv)</small>'
  SilverStripeNavigator:
    Edit: Edit
  SimpleImageField:
    NOUPLOAD: 'Nijedna slika nije postavljena'
  SiteTree:
    TABMAIN: Glavno
  TableField:
    ISREQUIRED: 'In %s ''%s'' is required'
  TableField.ss:
<<<<<<< HEAD
    ADD: 'Dodaj novi red'
=======
    ADD: 'Add a new row'
>>>>>>> d6c2ffe7
    ADDITEM: 'Add %s'
  TableListField:
    CSVEXPORT: 'Izvezi u CSV'
    PRINT: 'Štampaj'
    Print: Print
    SELECT: 'Select:'
  TableListField.ss:
    NOITEMSFOUND: 'No items found'
    SORTASC: 'Sort in ascending order'
    SORTDESC: 'Sort in descending order'
  TableListField_PageControls.ss:
    DISPLAYING: Displaying
    OF: of
    TO: to
    VIEWFIRST: 'View first'
    VIEWLAST: 'View last'
    VIEWNEXT: 'View next'
    VIEWPREVIOUS: 'View previous'
  TimeField:
    VALIDATEFORMAT: 'Please enter a valid time format ({format})'
  ToggleField:
    LESS: manje
    MORE: više
  UploadField:
    ATTACHFILE: 'Attach a file'
    ATTACHFILES: 'Attach files'
<<<<<<< HEAD
    AttachFile: 'Attach file(s)'
=======
    AttachFile: 'Attach a file'
>>>>>>> d6c2ffe7
    DELETE: 'Delete from files'
    DELETEINFO: 'Permanently delete this file from the file store'
    DOEDIT: Save
    DROPFILE: 'drop a file'
    DROPFILES: 'drop files'
    Dimensions: Dimensions
    EDIT: Edit
    EDITINFO: 'Edit this file'
    FIELDNOTSET: 'File information not found'
    FROMCOMPUTER: 'From your computer'
    FROMCOMPUTERINFO: 'Select from files'
    FROMFILES: 'From files'
    MAXNUMBEROFFILES: 'Max number of {count} file(s) exceeded.'
    MAXNUMBEROFFILESSHORT: 'Can only upload {count} files'
    REMOVE: Remove
    REMOVEERROR: 'Error removing file'
    REMOVEINFO: 'Remove this file from here, but do not delete it from the file store'
    STARTALL: 'Start all'
    STARTALLINFO: 'Start all uploads'
    Saved: Saved
  Versioned:
    has_many_Versions: Versions<|MERGE_RESOLUTION|>--- conflicted
+++ resolved
@@ -71,17 +71,10 @@
   CMSProfileController:
     MENUTITLE: CMSProfileController
   ChangePasswordEmail.ss:
-<<<<<<< HEAD
-    CHANGEPASSWORDTEXT1: 'Promijenili ste svoju šifru za'
-    CHANGEPASSWORDTEXT2: 'Možete koristiti slijedeće podatke za prijavu:'
-    EMAIL: Email
-    HELLO: Pozdrav
-=======
     CHANGEPASSWORDTEXT1: 'You changed your password for'
     CHANGEPASSWORDTEXT2: 'You can now use the following credentials to log in:'
     EMAIL: Email
     HELLO: Hi
->>>>>>> d6c2ffe7
     PASSWORD: Password
   CheckboxField:
     - 'False'
@@ -93,19 +86,11 @@
   ComplexTableField.ss:
     ADDITEM: 'Add %s'
     NOITEMSFOUND: 'No items found'
-<<<<<<< HEAD
-    SORTASC: 'Uzlazno raszvrstavanje'
-    SORTDESC: 'Silazno razvrstavanje'
-  ComplexTableField_popup.ss:
-    NEXT: Slijedeći
-    PREVIOUS: Prethodni
-=======
     SORTASC: 'Sort ascending'
     SORTDESC: 'Sort descending'
   ComplexTableField_popup.ss:
     NEXT: Next
     PREVIOUS: Previous
->>>>>>> d6c2ffe7
   ConfirmedPasswordField:
     ATLEAST: 'Passwords must be at least {min} characters long.'
     BETWEEN: 'Passwords must be {min} to {max} characters long.'
@@ -182,17 +167,10 @@
   Filesystem:
     SYNCRESULTS: 'Sync complete: {createdcount} items created, {deletedcount} items deleted'
   ForgotPasswordEmail.ss:
-<<<<<<< HEAD
-    HELLO: Pozdrav
-    TEXT1: 'Ovo je Vaš'
-    TEXT2: 'link za ponovno podešavanje šifre'
-    TEXT3: za
-=======
     HELLO: Hi
     TEXT1: 'Here is your'
     TEXT2: 'password reset link'
     TEXT3: for
->>>>>>> d6c2ffe7
   Form:
     FIELDISREQUIRED: '%s je obavezno'
     VALIDATIONCREDITNUMBER: 'Please ensure you have entered the {number} credit card number correctly'
@@ -303,11 +281,7 @@
   ImageField:
     IMAGE: Image
   Image_iframe.ss:
-<<<<<<< HEAD
-    TITLE: 'Iframe za postavljanje slika'
-=======
     TITLE: 'Image Uploading Iframe'
->>>>>>> d6c2ffe7
   LeftAndMain:
     CANT_REORGANISE: 'You do not have permission to alter Top level pages. Your change was not saved.'
     DELETED: Deleted.
@@ -444,11 +418,7 @@
   PhoneNumberField:
     VALIDATION: 'Molimo, unesite ispravan broj telefona'
   RelationComplexTableField.ss:
-<<<<<<< HEAD
-    ADD: Dodaj
-=======
     ADD: Add
->>>>>>> d6c2ffe7
     CSVEXPORT: 'Export to CSV'
     NOTFOUND: 'No items found'
   Security:
@@ -495,11 +465,7 @@
   TableField:
     ISREQUIRED: 'In %s ''%s'' is required'
   TableField.ss:
-<<<<<<< HEAD
-    ADD: 'Dodaj novi red'
-=======
     ADD: 'Add a new row'
->>>>>>> d6c2ffe7
     ADDITEM: 'Add %s'
   TableListField:
     CSVEXPORT: 'Izvezi u CSV'
@@ -526,11 +492,7 @@
   UploadField:
     ATTACHFILE: 'Attach a file'
     ATTACHFILES: 'Attach files'
-<<<<<<< HEAD
-    AttachFile: 'Attach file(s)'
-=======
     AttachFile: 'Attach a file'
->>>>>>> d6c2ffe7
     DELETE: 'Delete from files'
     DELETEINFO: 'Permanently delete this file from the file store'
     DOEDIT: Save
