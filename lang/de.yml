--- conflicted
+++ resolved
@@ -60,13 +60,8 @@
     ERRORNOTREC: 'Der  Nutzername oder das Passwort wurden nicht erkannt'
   Boolean:
     ANY: alle
-<<<<<<< HEAD
-    NOANSWER: "Nein"
-    YESANSWER: "Ja"
-=======
     NOANSWER: 'Nein'
     YESANSWER: 'Ja'
->>>>>>> 0f3e62f6
   CMSLoadingScreen_ss:
     LOADING: Lade Daten ...
     REQUIREJS: 'Für die Benutzung des CMS wird JavaScript benötigt.'
