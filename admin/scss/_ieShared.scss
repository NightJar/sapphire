//Mixin to adjust text in collapsed side panel and display vertically
@mixin IEVerticalPanelText{
	.cms-panel-content-collapsed {
		position:relative;
		width: 40px;		
		h2, h3 {
			&.cms-panel-header {
				zoom: 1;
				position:absolute;
				top:10px;
				right:10px;
				writing-mode: tb-rl;  
				float:right;
				z-index:5000;
			}
		}	
	}
}


//fix for background colors on buttons
.cms .ss-ui-button {
	background-color: $color-button-generic;
	&.ui-state-hover {
		background-color:lighten($color-button-generic, 5%);
	}
	&.ss-ui-action-constructive {
		background-color:$color-button-constructive;
		&.ui-state-hover {
			background-color:lighten($color-button-constructive, 5%);
		}
	}
	&.ss-gridfield-button-filter{
		$bgImage: url(../../images/icons/filter-icons.png) no-repeat;
		background:lighten($color-menu-button,10%) $bgImage -14px 4px;			
	}
}

.cms-content-toolbar{
	//add border below the content toolbar
	border-bottom:1px solid rgb(201, 205, 206);
}

//fix for background color on default tabs
.ui-state-default, 
.ui-widget-content .ui-state-default, 
.ui-widget-header .ui-state-default {
	background-image:none;
}

//fix for filter and reset icons on datagrid
.ss-gridfield-button-filter.ss-ui-button {
	background: $color-button-generic url(../images/filter-icons.png) no-repeat -40px 6px; 
	filter:none;
	&.hover-alike:active {
		background-color: darken(#338DC1, 5%);
		background-position: -15px 7px; 
		filter:none;
	}
	&.hover-alike {
		background-color:  #338DC1;
		background-position: -16px 6px; 
		filter:none;
	}
}

.ss-gridfield-button-reset.ss-ui-button {
	background: $color-button-generic url(../images/filter-icons.png) no-repeat 8px 5px; 
	filter:none;
	&.filtered:hover {
		background: $color-button-destructive url(../images/filter-icons.png) no-repeat 8px -17px; 
		filter:none;
	}
	&.filtered:active {
		background: darken($color-button-destructive, 5%) url(../images/filter-icons.png) no-repeat 9px -16px; 
		filter:none;
	}
}

//fix for borders on gridfield table
.cms table.ss-gridfield-table {
	tr {
		td {
			border-right: 1px solid lighten($color-medium-separator, 10%);
		}
		th {
			border-right: 1px solid lighten($color-medium-separator, 10%);
			&.main {
				border-top: 1px solid lighten($color-medium-separator, 10%);
				border-bottom: none;
			}
			&.extra {
				border-top: 1px solid lighten($color-medium-separator, 10%);
				padding-right:12px;
			}
		}
	}
	td:first-child, th:first-child {
		border-left: 1px solid lighten($color-medium-separator, 10%);
	}
}

//fix for edit and delete icons - border appears on click.
.cms .ss-gridfield table.ss-gridfield-table tbody {
	td {
		button {
			border:0;
			background:none;
		}
	}
}

//fix for wrong alignment of label on parent groups field in users groups
.cms .cms-content .cms-content-fields {
	.aligned_right_label {
		margin-left:0;
	}
}

<<<<<<< HEAD
=======
.cms-menu-list li a .icon{
 filter:none;
}


>>>>>>> c55627ee
//fix for model admin filter styling 
.ModelAdmin .cms-content-fields .cms-content-tools .cms-panel-content {
	#Form_ImportForm {
		div.file {
			margin:0px;
			input.file {
				margin-left: -132px; //hides unnecessary text input field 
			}
		}	
		div.checkbox {
			padding:0px; //stops clear database text from overflowing onto two lines.
		}
	}
}<|MERGE_RESOLUTION|>--- conflicted
+++ resolved
@@ -117,14 +117,11 @@
 	}
 }
 
-<<<<<<< HEAD
-=======
 .cms-menu-list li a .icon{
  filter:none;
 }
 
 
->>>>>>> c55627ee
 //fix for model admin filter styling 
 .ModelAdmin .cms-content-fields .cms-content-tools .cms-panel-content {
 	#Form_ImportForm {
