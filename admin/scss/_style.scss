 /**
 * This file defines most styles of the CMS: Colors, fonts, backgrounds, 
 * alignments, dimensions.
 * 
 * Use SCSS variable definitions in screen.css to avoid repeating styles 
 * like background colours or padding dimensions. See themes/_default.scss 
 * to get started.
 * 
 * To avoid this file getting too large and complicated, it is encouraged to 
 * create new SCSS files for larger components like the CMS menu or tree 
 * (see _tree.scss and _menu.scss).
 */
@import "compass";
@import "compass/css3";
@import "compass/utilities";

/** ----------------------------------------------------
 * Core Styles.
 * ---------------------------------------------------- */

html,body {
	width: 100%;
	height: 100%;
	/* Removes RHS whitespace on iPad */
	overflow-x: hidden;
}

body.cms {
	overflow: hidden;
}

.cms {
	a {
		color: $color-text-blue-link;
		text-decoration: none;
	
		&:hover,
		&:focus {
			text-decoration: underline;
		}
	}
	
	body .ui-widget {
		font-family: $font-family;
		font-size: $font-base-size;
	}
	
	strong {
		font-weight: bold;
	}
}

/** --------------------------------------------
 * Helpers
 * -------------------------------------------- */

.cms-helper-hide-actions {
	.Actions {
		display: none;
	}
}

.hide {
	display: none;
}

/** --------------------------------------------
 * Panels Styles
 * -------------------------------------------- */
.cms-container {
	height: 100%;
	background: $tab-panel-texture-background;
}

.cms-preview,
.cms-menu,
.cms-content,
.cms-content-header,
.cms-content-tools,
.cms-content-fields,
.cms-edit-form,
.cms-preview,
.cms-preview iframe,
.cms-preview-controls
 {
	@include inline-block;
}

.cms-content-header {
	padding: ($grid-y - 8) $grid-x $grid-y;	
	height: $grid-y * 4;
	z-index: 60;
	@include box-shadow($color-shadow-dark 0 0 ($grid-x / 2) inset);
	background: {
		image:url(../images/textures/cms_content_header.png);
		repeat:repeat;
	}
	overflow:hidden;

	a {
		color: $color-text-blue-link;
	}
	
	.backlink {
		span.btn-icon-back {
			height:16px;
		}
	}

	h2 {
		padding: $grid-y $grid-x 0 $grid-x;
		font-size: $font-base-size + 2;
		line-height: $grid-x * 3;
		font-weight: bold;
		text-shadow: darken($color-widget-bg, 15%) 1px 1px 0;
		margin: 0;
		display:table-cell;
		vertical-align:top;
		width:60%;
		.breadcrumbs-wrapper {
			// display:table;
			.crumb {
				// display:table-cell;
				display: inline;
				line-height:26px;
				padding:0 5px;
			}
			.crumb:first-child {
				padding-left:0px;
			}
			.crumb:last-child {
				padding-right:0px;
			}
		}
	}

	& > div {
		display:table;
		width: 100%;
		.cms_backlink {
			display:table-cell;
			vertical-align:middle;
			width:auto;
		}
	}
	
	.cms-content-header-tabs {
		display:table-cell;
		white-space:nowrap;
		width:40%;
		.ui-tabs-nav {
			float:right;
			margin-right:$grid-x*4;
			li {
				a {
					font-weight: bold;
					line-height: $grid-y * 2;
					padding: $grid-y*1.5 $grid-x*2.5 $grid-y*1.5;
				}
			}
			
			.ui-state-default, 
			.ui-widget-content .ui-state-default, 
			.ui-widget-header .ui-state-default {
				border: {
					top:none;
				}
			}
			
			.ui-state-active, 
			.ui-widget-content .ui-state-active, 
			.ui-widget-header .ui-state-active {
				border: {
					top:none;
				}
				padding-bottom:0px;
			}
			.ui-corner-all, .ui-corner-top, .ui-corner-right, .ui-corner-tr {
				border-radius:0;
			}

			.ui-corner-all, .ui-corner-top, .ui-corner-left, .ui-corner-tl {
				border-radius:0;
			}
		}
	}
}

.cms-edit-form {
	.cms-content-header-tabs {
		.ui-tabs-nav {
			li {
				a {
					text-indent:0;
				}
			}
		}
	}		
}

/** --------------------------------------------
 * Tabs
 * -------------------------------------------- */
.cms-content-header .ui-tabs-nav, .cms-dialog .ui-tabs-nav {
	li {
		margin:0;
		a {
			font-weight: bold;
			line-height: $grid-y * 2;
			padding: ($grid-y * 2 - 4) ($grid-x * 2 + 4) $grid-y + 3;
		}
	}
	
	.ui-state-default, 
	.ui-widget-content .ui-state-default, 
	.ui-widget-header .ui-state-default {
		background-color: $color-base;
		@include background-image(
			linear-gradient($color-base, darken($color-base, 12%))
			);
		
		border: {
			right-color: darken($color-tab, 20%);
			left-color: $color-tab;
			bottom:none;
		}

		text-shadow: lighten($color-tab, 5%) 0 1px 0;
	}
	
	.ui-state-active, 
	.ui-widget-content .ui-state-active, 
	.ui-widget-header .ui-state-active {
		background: $color-widget-bg;
		border: {
			right-color: darken($color-tab, 20%);
			left-color: darken($color-tab, 20%);
		}
		margin-right:-1px;
		margin-left:-1px;
		z-index:2;
		
		a {
			border-bottom:none;
		}
	}
}

.CMSPagesController {
	.cms-content-header-tabs {
		.ui-tabs-nav {
			li {
				a {
					font-weight: bold;
					line-height: $grid-y * 2;
					padding: ($grid-y * 2 - 4) ($grid-x * 2 + 4) $grid-y + 3;
					text-indent:-9999em;

					&.content-treeview {
						background:url(../images/content-header-tabs-sprite.png) no-repeat 2px 0px;
					}
					&.content-galleryview {
						background:url(../images/content-header-tabs-sprite.png) no-repeat -87px 0px;
					}
					&.content-listview {
						background:url(../images/content-header-tabs-sprite.png) no-repeat -38px 0px;
					}
				}
			}
			
			.ui-state-active, 
			.ui-widget-content .ui-state-active, 
			.ui-widget-header .ui-state-active {
				border: {
					top:none;
				}
				padding-bottom:1px;
		
				a {
					&.content-treeview {
						background:url(../images/content-header-tabs-sprite.png) no-repeat 2px -40px;
					}
					&.content-galleryview {
						background:url(../images/content-header-tabs-sprite.png) no-repeat -87px -40px;
					}
					&.content-listview {
						background:url(../images/content-header-tabs-sprite.png) no-repeat -38px -40px;
					}
				}
			}
		}
	}
}

/** -------------------------------------------------------
 * Loading Interface
 * ------------------------------------------------------- */

.cms-content-loading-overlay {
	position: absolute; // z-index doesn't apply properly without that
	top: 0;
	left: 0;
	width: 100%;
	height: 100%;
	z-index: 9998;
	// Further styling by .ui-widget-overlay-light which is usually applied at the same time
}

.cms-content-loading-spinner {
	position: absolute; // z-index doesn't apply properly without that
	top: 0;
	left: 0;
	width: 100%;
	height: 100%;
	z-index: 9999;
	background: url(../images/spinner.gif) no-repeat 50% 50%;
}

/** -----------------------------------------------
 * Loading Screen
 * ------------------------------------------------ */
.ss-loading-screen {
	width: 100%;
	height: 100%;
	overflow: hidden;
	position: absolute;
	z-index: 100000;
	// TODO Convert to compass gradient include
	background: #fff;
	background: -moz-radial-gradient(50% 50% 180deg, circle cover, #FFFFFF, #EFEFEF, #C7C7C7 100%);
	background: -webkit-gradient(radial, 50% 50%, 350, 50% 50%, 0, from(#E3E3E3), to(white));

	.loading-logo {
		width: 100%;
		height: 100%;
		overflow: hidden;
		position: absolute;
		background: transparent url(../images/logo.gif) no-repeat 50% 50%;
	}

	p {
		width: 100%;
		text-align: center;
		position: absolute;
		bottom: 80px;
		z-index: 100001;
		
		span.notice {
			width: 300px;
			font-size: 14px;
			padding: 10px 20px;
			color: #dc7f00;
			border: none;
			background: none;
			@include border-radius(5px);
			display: inline-block;
			zoom: 1;
      *display: inline;
		}
	}
	
	.loading-animation {
		display: none;
		position: absolute;
		left: 49%;
		top: 75%;
	}
}

/** --------------------------------------------
 * Actions
 * -------------------------------------------- */

.cms-content-actions {
	margin: $grid-y $grid-x*2 $grid-y*2 0;
	padding-left:$grid-x*2;
	height: $grid-y*4;
	z-index: 0;
	@include box-shadow(darken($color-widget-bg, 2%) 0 $grid-y*-2 $grid-y*2);
	.root-form &{
		@include box-shadow(rgba($tab-panel-texture-color, 0.8) 0 $grid-y*-2 $grid-y*2);
	}
}

/** --------------------------------------------
 * Messages
 * -------------------------------------------- */

.message {
	margin: 0 0 $grid-y 0;
	padding: $grid-y - 1 $grid-x - 1;
	font-weight: bold;
	
	border: 1px black solid;
	
	&.notice {
		background-color: lighten($color-notice, 20%);
		border-color: $color-notice;
		
		a {
			color: #999;
		}
	}
	
	&.warning {
		background-color: lighten($color-warning, 20%);
		border-color: $color-warning;
	}
	&.error, &.bad, &.required {
		background-color: lighten($color-error, 20%);
		border-color: $color-error;
	}
	
	&.good {
		background-color: lighten($color-good, 20%);
		border-color: $color-good;
	}
	
	p {
		margin: 0;
	}
}

/** --------------------------------------------
 * "Add page" dialog
 * -------------------------------------------- */

.cms-page-add-form-dialog {

	display: none;
}

.cms-add-form {
	.step-label {
		.flyout {
			height:17px; //centres number within the grey arrow 
			padding-top:5px;
		}
		.title {
			padding-top:5px; //aligns label with point of arrow
			font-weight:bold; //to match pagetype label
			@include text-shadow(1px 1px 0 $color-text-shadow);
		}
	}
	ul.SelectionGroup {
		padding-left:28px;
	}
	.parent-mode {
		padding: $grid-x;
		overflow: auto;
	}

	#PageType li {
		float: none;
		width: 100%;
		padding: 9px 0 9px 15px;
		overflow: hidden;
		border-bottom-width: 2px;
		border-bottom: 2px groove lighten($color-shadow-light, 95%);
		-webkit-border-image: url(../images/textures/bg_fieldset_elements_border.png) 2 stretch stretch;
		border-image: url(../images/textures/bg_fieldset_elements_border.png) 2 stretch stretch;

		&:last-child {
			border-bottom: none;
		}
				
		&:hover, &.selected {
			background-color: $color-highlight-opacity;
		}

		&.disabled {
			color: $color-text-disabled;
			&:hover {
				background: none;
			}
		}

		input {
			margin: inherit;
		}

		label {
			padding-left: 0;
			padding-bottom: 0;
		}
		
		input, label, .icon, .title {
			float: left;
			line-height: 1.3em;
		}
		
		.icon {
			width: 20px;
			display: block;
			width:  16px;
			height:  16px;
			margin: 0 4px;
			background-color: transparent;
			background-image: url(../images/sitetree_ss_pageclass_icons_default.png);
			background-repeat: no-repeat;
		}
			
		.class-HomePage {
			background-position: 0 -48px;
		}
		
		.class-RedirectorPage {
			background-position: 0 -16px;
		}
		
		.class-VirtualPage {
			background-position: 0 -32px;
		}
		
		.class-ErrorPage {
			background-position: 0 -112px;
		}
			
		.title {
			width: 120px;
			font-weight: bold;
			padding-right: 10px;
		}
		
		.description {
			font-style: italic;
		}
		
	}	
}

/** --------------------------------------------
 * Content toolbar
 * -------------------------------------------- */

.cms-content-toolbar {

	display: block;
	margin: 0 0 15px 0;
	
	@include doubleborder(bottom, $color-light-separator, lighten($color-light-separator, 50%));
	@include legacy-pie-clearfix();
	
	.cms-tree-view-modes {
		float:right;
		padding-top:$grid-y - 3;
		* {
			display: inline-block;
			label {
				color:$color-text-blue-link;
			}
		}
	}

/* smaller treedropdown */
	.chzn-container-single .chzn-single  {
		height: 26px;
		line-height: 26px;
		padding-left:25px;
		color: darken($color-dark-grey, 15%);
		@include background-image(
			linear-gradient($color-button-generic, darken($color-button-generic, 10%))
		);
		font: {
			size:13px;
			weight:bold;
		}
		text-shadow:darken($color-text-shadow, 10%) 0 -1px 1px;
		box-shadow:none;
		&:hover {
			@include box-shadow(0 0 5px darken($color-button-generic, 20%));
			@include background-image(
				linear-gradient(lighten($color-button-generic, 2%), darken($color-button-generic, 8%))
			);
		}

		&:active {
			@include box-shadow(inset 0 1px 3px darken($color-button-generic, 60%));
		}
 		
 		span {
 			padding-top:1px;
 		}

		div {
			background:url(../images/btn-icon/settings.png) 5px 4px no-repeat;
			border-left:none;
			width:100%;
		}

		div b {
			background: url(../images/sprites-32x32/menu-arrow-deselected-down.png) no-repeat 9px 11px;
			float:right;
			width:24px;
		}	
	}
}


/* --------------------------------------------------------
 * Content Tools is the sidebar on the left of the main content
 * panel
 */
.cms-content-tools {
	background-color: $color-panel-background;
	width: $grid-x * 24;
	border-right: 1px solid darken($color-widget-bg, 15%);
	overflow-y: auto;	
	overflow-x: hidden;
	z-index: 70;
	@include box-shadow($color-shadow-dark 0 0 ($grid-x / 2));
	float: left;
	position: relative;
	
	.cms-panel-header {
		clear: both;
		margin: 0 0 $grid-y - 1;
		line-height: $grid-y * 3;
		
		@include doubleborder(bottom, $color-light-separator, lighten($color-shadow-light, 95%));
	}
	
	.cms-panel-content {
		width: ($grid-x * 22);
		padding: 0 $grid-x;
		overflow: auto;
		height:100%;
		.dropdown select {
			width:$grid-x * 20;
		}
		#LastEditedFrom {
			@include box-shadow(none);
			input {
				width:$grid-x * 20;
				&.hasDatepicker {
					max-width:$grid-x * 20;
				}
			}
		}
		#LastEditedTo {
			@include box-shadow(none);
			input {
				width:$grid-x * 20;
				&.hasDatepicker {
					max-width:$grid-x * 20;
				}
			}
		}
		.Actions .ss-ui-action-constructive {
			margin-right:5px; //accounts for the scrollbar in the filter - keeps the actions on one line instead of wrapping onto two.
		}
	}
	
	.cms-content-header {
		background-color: darken($color-widget-bg, 40%);	
		@include background-image(
			linear-gradient(darken($color-widget-bg, 20%), darken($color-widget-bg, 40%))
		);

		h2 {
			text-shadow: darken($color-widget-bg, 50%) -1px -1px 0;
			width: $grid-x * 22 /* 24 - (padding on each side + margin) */;
			color: lighten($color-widget-bg, 60%);
			
			@include hide-text-overflow();
		}
	}

	h3,h4,h5 {
		font-weight: bold;
		line-height: $grid-y * 2;
	}
	h3 {
		font-size: $font-base-size + 1;
	}

	h4 {
		font-size: $font-base-size;
		margin:5px 0;
	}
	
	.ui-widget-content {
		background: none;
	}
	
	.field {
		/* 
		 * Fields are more compressed in the sidebar compared to the
		 * main content editing window so the below alters the internal
		 * spacing of the fields so we can move that spacing to between
		 * the form fields rather than padding
		 */
		label {
			float: none;
			width: auto;
			font-size: 11px;
			padding: 0 $grid-x 4px 0;
		}
		
		.middleColumn {
			margin: 0;
		}
		
		input.text,
		select,
		textarea {
			padding: 5px;
			font-size: 11px;
		}
		
		&.checkbox {
			padding: 0 8px 0;
			
			input { 
				margin: 2px 0; 
			}
		}
	}

	.fieldgroup {
		.fieldgroup-field {
			width: auto;
			padding: 0;
			
			.field {
				margin: 0;
				padding: 0;
			}
		}
	}
	
	table {
		margin: 8px -4px;
		thead {
			th {
				color: $color-text-dark;
				font-weight: bold;
				line-height: 16px;
				font-size: 11px;
				padding: 4px;
			}
		}
		
		tr {
			&.active {
				background-color: $color-menu-button;
				color: $color-text-light;

				td.first-column {
					@include border-radius(6px 0 0 6px);
				}
				td.last-column {
					@include border-radius(0 6px 6px 0);
				}
			}
		}
		
		td {
			padding: 4px;
			line-height: 16px;
			vertical-align: top;
		}
	}
	
	td {
		border-bottom: 1px solid darken($color-widget-bg, 10%);
		padding: $grid-y - 1 2px;
		font-size: 11px;
	}
}

/** 
 * CMS Batch actions
 */

.cms-content-batchactions {
	float: left;
	position:  relative;
	display: block;
	margin-left: 8px;
	
	form > * {
		display: block;
		float: left;
	}
	
	form.cms-batch-actions {
		float:  left;
	}
}

#Form_BatchActionsForm select {
	width: 200px;
}

/** --------------------------------------------
 * Preview
 * -------------------------------------------- */
.cms-switch-view {
	a {
		padding-right: 1em;
	}
}
.cms-preview {
	width: 1px; // collapsed by default
	z-index: 100;
		
	.cms-preview-toggle {
		width: 10px;
		cursor: pointer;
		
		a {
			display: block;
			padding: 2px 12px 2px 6px;
			height: 16px;
			position: relative;
			top: 48%;
			background-color: $color-base;
			color: $color-text-light;
			font-weight: bold;
			text-decoration: none;
			z-index: 2000;
			line-height: 16px;
			
			@include border-bottom-right-radius(4px);
			@include border-top-right-radius(4px);
			
			@include box-shadow(0 0 10px rgba(180, 180,180,0.4));
		}
	}
	
	&.is-collapsed {
		.cms-preview-toggle {
			a {
				left: -15px; // point left
			}
		}
	}
	
	iframe {
		width: 100%;
		height: 100%;
	}
	
	.cms-preview-controls {
		z-index: 99;
		background: $color-widget-bg;
		padding: 10px;
		min-height: 30px;
		
		.cms-navigator {
			width: 100%;
			
			* {
				display: inline-block;
			}
		} 
		
		.cms-preview-states {
			margin-right: 10px;
		}

		.cms-preview-popup-link {
			display: inline-block;
		}

		.cms-preview-toggle-link {
			float: right;
		}
	}
	
}

.cms-preview-toggle-link {
	display: block;
	float: right;
	font-size: 12px;
	text-decoration: none;
}

.cms-preview-header {
	background-color: #FFBE66;
	padding: 10px;
	font-weight: bold;
}

/** --------------------------------------------
 * Member Profile
 * -------------------------------------------- */

form.member-profile-form {
	padding: 0 $grid-x*2 0 0;
	.ui-tabs-nav {
		margin-right:40px !important; //adds a 40px gap to the right of the tabs to match designs on main CMS
		float:right;
		.ui-state-active, 
		.ui-widget-content .ui-state-active, 
		.ui-widget-header .ui-state-active {
			padding-bottom: 1px;
			margin-bottom:-1px;
		}
		.ui-state-default,
		.ui-widget-content .ui-state-default,
		.ui-widget-header .ui-state-default {
			border: {
				top:none;
			}
			a {
				padding:12px 20px 11px;
			}
		}
	}

	#Root_Permissions {
		clear:both;
		border-top: 1px solid darken($color-tab, 20%);
	}

	#Root_Main {
		clear:both;
		border-top: 1px solid darken($color-tab, 20%);
		padding-top:$grid-y*2;
		.cms-help-toggle {
			text-indent: -9999em;
			display: inline-block;
			width: 20px;
			background:url(../images/question.png) no-repeat 0px 0px; 
		}
	}

	#FavouritePageID {
		margin-top:$grid-y;
	}

	#CsvFile .middleColumn {
		background: none !important;
	}
	
	.advanced h4 {
		margin-bottom: .5em;
	}
	
	.Actions {
		text-align: left;
		border: 0;
	}
	
	input.customFormat {
		width: $grid-x * 10;
		border: 1px solid #ccc !important;
		padding: 3px;
		display: inline-block;
		margin-left: 1em;
	}
	.formattingHelpToggle {
		display: block;
		font-size: 11px;
	}
	.formattingHelpText {
		margin: 5px 0 0 -5px;
		color: #333;
		padding: 5px 10px;
		background: #fff;
		border: 1px solid #ccc;
	}
	.formattingHelpText ul {
		padding: 0;
	}
	.formattingHelpText li {
		font-size: 11px;
		color: #333;
		margin-bottom: 2px;
		padding-bottom: 0;
		float: none;
		width: auto;
	}
	#Groups .middleColumn {
		margin-left: 0;
		width: 100%;
		.TreeDropdownField {
			width: 90%;
			max-width: 90%;
		}
	}

	// Same rules in .SecurityAdmin
	#Permissions {
		.optionset {
			li {
				float: none;
				width: auto;
			}	
		}
	}

	.ui-tabs-nav {
		li {
			margin:0 0 -1px 0;
		}
		.ui-corner-all, .ui-corner-top, .ui-corner-right, .ui-corner-tr {
			border-radius:0;
		}

		.ui-corner-all, .ui-corner-top, .ui-corner-left, .ui-corner-tl {
			border-radius:0;
		}
	}
}

.cms {
	.cms-content {
		border-right: 1px solid $color-light-separator;
		
		@include box-shadow(3px 0 4px rgba(0,0,0,0.15));
		@include border-radius(0);
	}

	form.cms-content {
		padding:$grid-y $grid-x*2 $grid-y*2 $grid-x*2; 
	}
	
	.cms-content-fields {
		// always show a y scroll bar as popups like TreeDropdowns 
		// can trigger longer pages and the extra scroll bar doesn't fire our sizing bar
		overflow-y: auto;
		overflow-x: auto;
		background: none;
		width:100%;
		#Root_Main {
			.confirmedpassword {
				border-bottom:none;
				box-shadow:none;
			}
			.customFormat {
				max-width:80px;
			}
			.cms-help-toggle {
				text-indent: -9999em;
				display: inline-block;
				width: 20px;
				background:url(../images/question.png) no-repeat 0px 0px;
			}
		}
		#Root_Permissions{
			ul.optionset li {
				float:none;
			}
		}	
	}
}

/** --------------------------------------------
 * "Settings" Form
 * -------------------------------------------- */
#CanViewType, #CanEditType, #CanCreateTopLevelType {
	.optionset li {
		// All options on their own line
		float: none;
		width: auto;
		white-space: nowrap;
	}
}
#ViewerGroups, #EditorGroups, #CreateTopLevelGroups {
	select {
		// Fix for chosen.js width detection on hidden elements.
		// TODO Remove once .field styling in _form.scss is refactored to allow flexible field widths
		width: $grid-x * 64;
	}
}

/** --------------------------------------------
 * Panels
 * -------------------------------------------- */

.cms-panel {
	overflow: hidden;

	.cms-panel-toggle {
		@include box-shadow(0 0 5px rgba(107, 120, 123, 0.5));
		
		a { 
			display: block;
			text-align: right;
			padding: $grid-y/2 0;
			width: 100%;
		
			@include background-image(
				linear-gradient(darken($color-widget-bg, 20%), darken($color-widget-bg, 30%))
			);

			text-decoration: none;
		
			span {
				display: inline-block;
				margin: 0 5px;
				color: $color-text-dark;
				font-size: 16px;
			}
			
			&.toggle-expand {
				width: 40px; // will set the collapsed width
			}
		}
	}
	
	&.collapsed {

		cursor: pointer;

		.cms-panel-header * {
			display: none;
		}
		
		.cms-panel-content {
			display: none;
		}
		
		//.cms-panel-header {
		//	@include rotate(-90deg);
		//	position: relative;
		//	top: $grid-y * 10;
		//	border: none;
		//	padding: 0;
		//}

	}

	.cms-panel-header {
		width: 100%;
	}

	&#cms-content-tools-CMSPageEditController {
		.cms-panel-content-collapsed {
			width: 40px;
			display: none; // Avoids FOUC

			h2, h3 {
				border-bottom: 0;
				margin-left: $grid-y;
				@include transform-origin(bottom, right);
				@include rotate(270deg);
			}
			.cms-panel-header {
			width: 600px;
			position:relative;
			top:24px;
			right:577px;
			text-align:right;
			}
		}
	}

	.cms-panel-content-collapsed {
		width: 40px;
		display: none; // Avoids FOUC

		h2, h3 {
			border-bottom: 0;
			margin-left: $grid-y;
			@include transform-origin(bottom, right);
			@include rotate(270deg);
		}
		.cms-panel-header {
			width: 600px;
			position:relative;
			right:577px;
			text-align:right;
			border-bottom:none;
			box-shadow:none;
		}
	}

	.child-flyout-indicator {
		width:0;
		height:0;
		border-right:3px dashed $color-text-dark;
		border-top:3px solid transparent;
		border-left:3px solid transparent;
		border-bottom:3px dashed $color-text-dark;
		position: absolute;
		right: 1px;
		margin-top: -8px;
		display: none;  /* To be shown by javascript, see LeftAndMain.Panel.js */
	}

	.collapsed-flyout {
		display: block !important;
		left: 41px;
		margin-top: -40px;
		position: fixed;
		width: 191px;

		li a span {
		   display: block !important;
		}
	}

}

.cms {
	.cms-panel-padded {
		padding: $grid-y*2 $grid-x*2;
	}
}

/** ------------------------------------------------------------------
* Dialog
* 
* Contained in a jQuery UI dialog ('.ui-dialog'), with either inline
* markup (for the "insert" dialogs), or an iframe (for member profile).
* ----------------------------------------------------------------- */

// overlay for switching between CMS panes 
.cms .ui-widget-overlay-light {
	background: #aaaaaa url(../../thirdparty/jquery-ui-themes/smoothness/images/ui-bg_flat_0_aaaaaa_40x100.png) 50% 50% repeat-x;
	opacity: 0.3;
}

// Adjusting the color of the background overlay to be darker for pop-up dialogs (created by jQuery-UI)
.cms .ui-widget-overlay {
	background-color: #000;
	background-image: none;
}

.cms .ui-dialog .ss-ui-dialog.ui-dialog-content {
	padding-top: 0px; //removes padding so that tabs are flush with header
}

// Elements with this class can either frame inline markup or an iframe,
// most styles should be applied to .cms-dialog instead (which declares the content in the frame)
.ui-dialog {
  background: url("../images/textures/bg_cms_main_content.png") repeat left top #F0F3F4;
  border: 3px solid #000 !important;
	border-radius: $grid-y;
  overflow: visible;
  padding: 0;
 
  // Titlebar for pop-up dialog.
	.ui-dialog-titlebar.ui-widget-header {
	  	font-size: $font-base-size+2;
		padding: 0;
		border:none;
		background: {
			color:transparent;
			image:url(../images/textures/cms_content_header.png);
			repeat:repeat;	
		}
		@include box-shadow($color-shadow-dark 0 0 ($grid-x / 2) inset);
		.ui-dialog-title {
			position:absolute;
		}
	}

	.cms-dialog-content {
		background: url("../images/textures/bg_cms_main_content.png") repeat left top #F0F3F4;
		padding-bottom: $grid-y;
		padding-top:0px;

		.Actions {
			overflow: auto;
			margin: $grid-y 0;
			padding-bottom: $grid-y;
			float: right;
		}

		.cms-tabset {	
			@include border-radius(none);

			.tab {
				background: none;
				overflow-y: auto;
			}

			&.ui-tabs {
				background: none;

				.ui-tabs-nav {
					border: none;
					padding: 0 $grid-x*5 0 0; //allows for 40px gap to the right of tabs to match the tabs on main CMS
					float:right;

					li {	
						margin:0;
						&.ui-tabs-selected {
							margin-bottom: -1px;
							padding-bottom:11px;
						}

						&:first-child {
							margin-left: 15px;
						}
						font-weight: bold;
						line-height: 16px;
						padding: 12px 12px 10px;
						border-bottom: 2px solid #B3B3B3;
					}

					.ui-state-focus a {
						outline:none;
					}

					.ui-state-default, 
					.ui-widget-content .ui-state-default, 
					.ui-widget-header .ui-state-default {
						background-color: $color-base;
						@include background-image(
							linear-gradient($color-base, darken($color-base, 12%))
							);
						
						border: {
							right-color: darken($color-tab, 20%);
							left-color: $color-tab;
							bottom:none;
							top:none;
						}

						text-shadow: lighten($color-tab, 60%) 0 1px 0;
					}
					
					.ui-state-active, 
					.ui-widget-content .ui-state-active, 
					.ui-widget-header .ui-state-active {
						background: $color-widget-bg;
						border: {
							right-color: darken($color-tab, 20%);
							left-color: darken($color-tab, 20%);
						}
						margin-right:-1px;
						margin-left:-3px;
						z-index:2;
						
						a {
							border: {
								bottom:none;
								top:none;
							}

						}
					}
					.ui-corner-all, .ui-corner-top, .ui-corner-right, .ui-corner-tr {
					border-radius:0;
					}

					.ui-corner-all, .ui-corner-top, .ui-corner-left, .ui-corner-tl {
						border-radius:0;
					}
				}
				

				.ui-tabs-panel {
					background: url("../images/textures/bg_cms_main_content.png") repeat left top #F0F3F4;
					overflow-x:hidden;
					clear:both;
					border-top: 1px solid darken($color-tab, 20%);
				}
			}
		}
		.clear {
			clear: both;
		}
		
	}

	&.loading {
		background-image: url(../images/spinner.gif);
		background-position: 50% 50%;
		background-repeat: no-repeat;
	}
}

body.cms-dialog {
	overflow: auto;
	background: url("../images/textures/bg_cms_main_content.png") repeat left top #F0F3F4;
	position:relative;
}

/** --------------------------------------------
 * "Insert X" forms
 * -------------------------------------------- */
.htmleditorfield-linkform {
	.step2 {
		margin-bottom: $grid-x*2;
	}
}

.htmleditorfield-mediaform {
	.ss-gridfield {
		// Set thumbnail size 
		tbody td:first-child img {
			max-height: 30px;
		}
	}

	.ss-uploadfield-editandorganize {
		display: none;
	}

	// TODO Consolidate with .assetuploadfield and .ss-uploadfield styles
	.ss-htmleditorfield-file {
		border: 1px solid lighten($color-medium-separator, 20%);
		@include border-radius(5px);
		@include background-clip(padding-box);
		background: #E2E2E2;
		margin-bottom: $grid-x*2;

		&.loading {
			width: 100%;
			height: 100px;
			background-image: url(../images/spinner.gif);
			background-position: 50% 50%;
			background-repeat: no-repeat;
		}

		.overview {
			background-color: #5db4df;
			@include background-image(linear-gradient(top,  #5db4df 0%,#5db1dd 8%,#439bcb 50%,#3f99cd 54%,#207db6 96%,#1e7cba 100%));

			.thumbnail {
				display: inline-block;
				vertical-align: middle;
				padding: $grid-x/2;

				img {
					max-height: $grid-x*3;
				}
			}

			.title {
				display: inline-block;
				vertical-align: middle;
				background: #fff;
				border: 1px solid lighten($color-medium-separator, 20%);
				@include border-radius(5px);
				margin-left: $grid-x*2;
				padding: $grid-x/2;
			}

			.action-delete {
				float:right;
				padding:$grid-x;
				background:none;
				border:none;
			}
		}

		.details {
			padding: $grid-x*2;
		}
	}
	
}

/** --------------------------------------------
 * Search forms (used in AssetAdmin, ModelAdmin, etc)
 * -------------------------------------------- */
.cms-search-form {
	overflow: auto;
	margin-bottom: $grid-y*2;
}

/** --------------------------------------------
 * Step labels
 * -------------------------------------------- */
.step-label {

	& > * {
		display: inline-block;
		vertical-align: top;
	}

	.flyout {
		height: 26px - 2*4px; // minus padding
		font-size: $font-base-size+2;
		font-weight: bold;
		@include border-top-left-radius(3px);
		@include border-bottom-left-radius(3px);
		background-color: #667980; // hardcoding colour since its tied to the sprite
		padding: 4px 3px 4px 6px;
		text-align: center;
		text-shadow: none;
		color: #fff;
	}

	.arrow {
		height: 26px;
		width: 10px;
		background: sprite($sprites32, numeric-label) no-repeat;
		margin-right: 4px;
	}

	.title {
		height: 26px - 2*4px; // minus padding
		padding: 4px;
	}
	
}

/** --------------------------------------------
 * Item Edit Form
 * -------------------------------------------- */

.cms-file-info {
	overflow: auto;
	// Emulate .field bottom border styling without applying .field class,
	// as it messes up the nested .field element styling (blocklevel labels)
	border-bottom: 1px solid $color-shadow-light;
  @include box-shadow(0 1px 0 lighten($color-shadow-light, 95%));
  margin-bottom: $grid-x;

	// Preview might not always be available
	.cms-file-info-preview {
		float: left;
		width: $grid-x * 22; // Same as ".field label"
		margin-right: $grid-x;

		img {
			max-width: $grid-x * 22; // Same as ".field label"
		}
	}
	.cms-file-info-data {
		float: left;

		.field {
			// Unsetting styles from .field, make it more compact visually
			margin-bottom: 0;
			padding-bottom: $grid-x;
			border: none;
			box-shadow: none;
			label, span {
				padding: 0;
			}
		}
	}
}

form.small {
	.cms-file-info-preview {
		width: $grid-x*14;

		img {
			max-width: $grid-x*14;
		}
	}

	.cms-file-info-data {
		// Ensure it fits beside the image preview
		max-width: 350px;

		// Reduced label widths to fit everything in smaller space
		.field {
			padding-bottom: 0;

			label {
				width: $grid-x*14;
			}
			.middleColumn {
				margin-left: $grid-x*15;
			}
		}
	}
}

/** --------------------------------------------
 * Users Members Admin
 * -------------------------------------------- */

 .members_grid {
 	span button#action_gridfield_relationfind {
 		display:none; //hides find button - redundant functionality
 	}
 	p button#action_export {
		margin-top:$grid-y*2;
		span.btn-icon-download-csv {
			height:17px; //exact height of icon
		}
		span.ui-button-text {
			padding-left:26px; //to accomodate wider export icon
		} 
 	}
}

/**
 * Import forms
 */
form.import-form {
	ul {
		list-style: disc;
		li {
			margin-left: 20px;
		}
	}
	p {
		margin-bottom: 5px;
	}
	label.left {
		width: 250px;
	}

}

/** --------------------------------------------
 * Page Edit Controller
 * -------------------------------------------- */

<<<<<<< HEAD
.cms-container {
	.CMSMain.CMSPageEditController {
		// Fix pixel gap between nav tree and main page header
	 	margin-left:-1px;
	 	//Styling of tabs on page edit
	 	.cms-edit-form {
	 		background:darken($color-widget-bg, 2%);
	 		.ui-tabs-nav {
				float:right;
				margin:$grid-x $grid-x*3 -1px 0;
				li {
					a {
						font-weight: bold;
						line-height: $grid-y * 2;
						padding: $grid-y $grid-x*2.5 $grid-y;
					}
				}
				.ui-state-default,
				.ui-widget-content .ui-state-default,
				.ui-widget-header .ui-state-default {
					border:1px solid $color-button-generic-border;
				}
				.ui-state-active,
				.ui-widget-content .ui-state-active,
				.ui-widget-header .ui-state-active {
					padding-bottom:1px;
					background:darken($color-widget-bg, 2%);
					border:1px solid $color-button-generic-border;
				}
			}
		}
	 	.ss-tabset .ui-tabs-panel {
	 		background:darken($color-widget-bg, 2%);
	 		clear:both;
	 		border-top:1px solid $color-button-generic-border;
	 		.ss-tabset {
	 			border-top:none;
	 			.ui-tabs-nav {
	 				margin-top:0px;
	 				margin-right:8px;
	 			}
	 		}
	 	}
	}
	//Styling of tabs on page settings
	.CMSPageSettingsController {
	 	.cms-edit-form {
	 		background:darken($color-widget-bg, 2%);
	 		.ui-tabs-nav {
				float:right;
				margin:$grid-x $grid-x*5 -1px 0;
				li {
					a {
						font-weight: bold;
						line-height: $grid-y * 2;
						padding: $grid-y $grid-x*2.5 $grid-y;
					}
				}
				.ui-state-default,
				.ui-widget-content .ui-state-default,
				.ui-widget-header .ui-state-default {
					border:1px solid $color-button-generic-border;
				}
				.ui-state-active,
				.ui-widget-content .ui-state-active,
				.ui-widget-header .ui-state-active {
					padding-bottom:1px;
					background:darken($color-widget-bg, 2%);
					border:1px solid $color-button-generic-border;
				}
			}
		}
	 	.ss-tabset .ui-tabs-panel {
	 		background:darken($color-widget-bg, 2%);
	 		clear:both;
	 		border-top:1px solid $color-button-generic-border;
	 	}
	}
	//Styling of tabs on page History
	.CMSPageHistoryController {
		.cms-edit-form {
	 		background:darken($color-widget-bg, 2%);
	 		.ui-tabs-nav {
				float:right;
				margin:$grid-x $grid-x*3 -1px 0;
				li {
					a {
						font-weight: bold;
						line-height: $grid-y * 2;
						padding: $grid-y $grid-x*2.5 $grid-y;
					}
				}
				.ui-state-default,
				.ui-widget-content .ui-state-default,
				.ui-widget-header .ui-state-default {
					border:1px solid $color-button-generic-border;
				}
				.ui-state-active,
				.ui-widget-content .ui-state-active,
				.ui-widget-header .ui-state-active {
					padding-bottom:1px;
					background:darken($color-widget-bg, 2%);
					border:1px solid $color-button-generic-border;
				}
			}
		}
	 	.ss-tabset .ui-tabs-panel {
	 		background:darken($color-widget-bg, 2%);
	 		clear:both;
	 		border-top:1px solid $color-button-generic-border;
	 	}
	}
}

=======
.cms-container .CMSMain.CMSPageEditController {
	// Fix pixel gap between nav tree and main page header
 	margin-left:-1px;
}

/** --------------------------------------------
 * Page Settings Controller
 * -------------------------------------------- */

.cms-container .CMSMain.CMSPageSettingsController {
	.tab#Root_Settings {
		.optionset li {
			white-space:nowrap;
			padding-top:$grid-y;
			label {
				padding-left:2px;
			}
		}
		.fieldgroup .fieldgroup-field {
			width:$grid-x*27;
			padding-left:0;
		}
		.TreeDropdownField .treedropdownfield-toggle-panel-link {
			border-left:none;
			background:none;
			background-image:none;
		}
	}
}
>>>>>>> db9806a8
<|MERGE_RESOLUTION|>--- conflicted
+++ resolved
@@ -1602,7 +1602,6 @@
  * Page Edit Controller
  * -------------------------------------------- */
 
-<<<<<<< HEAD
 .cms-container {
 	.CMSMain.CMSPageEditController {
 		// Fix pixel gap between nav tree and main page header
@@ -1717,12 +1716,6 @@
 	}
 }
 
-=======
-.cms-container .CMSMain.CMSPageEditController {
-	// Fix pixel gap between nav tree and main page header
- 	margin-left:-1px;
-}
-
 /** --------------------------------------------
  * Page Settings Controller
  * -------------------------------------------- */
@@ -1746,5 +1739,4 @@
 			background-image:none;
 		}
 	}
-}
->>>>>>> db9806a8
+}