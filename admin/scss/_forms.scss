/**
 * This file defines common styles for form elements used throughout the CMS interface.
 * It is an addition to the base styles defined in framework/css/Form.css.
 *
 * @package framework
 * @subpackage admin
 */

/** ----------------------------------------------------
 * Basic form fields
 * ---------------------------------------------------- */

form.nostyle {
	@include clear-form-field-styles();
}

.field {
	display: block;
	@include doubleborder(bottom, $color-light-separator, $box-shadow-shine-minimal);
	//overflow: hidden;

	// bottom padding accounts for the border and we have a negative
	// margin with a postive padding to ensure the bottom border extends over the edges
	padding: 0 0 $grid-y - 1 0;
	margin: $grid-y 0;

	&.noborder, &:last-child {
		padding-bottom: 0;
		border-bottom: none;
		@include box-shadow(none);
	}

	// using the legacy version as some of the more complex form fields
	// need to use relative positioning and overflow hidden will not expand
	// the containing boxes
	@include legacy-pie-clearfix();

	&.nolabel {
		.middleColumn {
			margin-left: 0;
		}
		.description {
			margin-left: 0;
		}
	}

	&.checkbox label.right {
		margin: $grid-y/2 0 0 0;
		display:inline;
		font-style: normal;
		color: $color-text;
		clear:none;
	}
	label {
		&.left {
			float: left;
			display: block;
			width: $grid-x * 22;
			padding: $grid-y $grid-x $grid-y 0;
			line-height: $grid-y * 2;
		}
		&.right {
			cursor: pointer;
			clear: both;
			color: lighten($color-text, 20%);
			display: block;
			font-style: italic;
			margin: $grid-y/2 0 0 $grid-x*23;
		}
	}

	.middleColumn {
		margin-left: $grid-x * 23;
	}

	span.readonly {
		padding-top: $grid-y;
		line-height: $grid-y * 2;
		display: block;
	}

	.fieldgroup .fieldgroup-field.last {  /* This is used on page/settings/visibility */
    	padding-bottom: 8px; /* replicates li item spacing */
    }

	// Additional help text to clarify the field intent,
	// displayed alongside the field (rather than in a tooltip)
	.description {
		clear: both;
		color: lighten($color-text, 8.5%); //8.5% is the minimum required to meet contrast standards while still retaining visual difference from normal text
		display: block;
		font-style: italic;
		line-height: $grid-y * 2;
		margin: $grid-y/2 0 0 $grid-x*23; // left align with .middleColumn
	}

	&.checkbox .description, &.ss-gridfield .description {
		margin-left: 0;
	}

	input.text,
	textarea,
	select,
	.TreeDropdownField {
		margin-left: 10px;
		width: 100%;
		max-width: $grid-x * 64;
		@include box-sizing(border-box);
		&.description {
			margin:0; //overrides help class adding left margin to the textarea input.
		}
		.description {
			max-width: $grid-x * 64;
		}
	}

	input.text,
	textarea,
	.TreeDropdownField {
		background: #fff;
		border: 1px solid lighten($color-medium-separator, 20%);
		padding: ($grid-y - 1) ($grid-x - 1);
		line-height: $grid-y * 2;
		margin: 0;
		outline: none;
		@include transition(0.2s box-shadow ease-in);
		@include transition(0.2s border ease-in);
		@include border-radius(4px);
		@include background-image(linear-gradient(#EAEAEA, #fff 10%));

		&:focus {
			border: 1px solid lighten($color-medium-separator, 10%);
			border-top-color: $color-medium-separator;
			@include box-shadow(0 1px 3px rgba(0,0,0,0.2) inset);
		}
	}

	input[disabled], input.disabled,
	textarea[disabled], textarea.disabled,
	select[disabled], select.disabled {
		color: lighten($color-text, 20%);
		background: #efefef;
		@include background-image(linear-gradient(darken(#efefef, 20%), #efefef 10%, #fff 90%, darken(#efefef, 20%)));
		border: 1px solid lighten($color-medium-separator, 20%);
	}
	&#Action {
    	box-shadow: none;
	}

	// When a field's description is toggleable, it's given an icon (right title) which is used as
	// a click target for toggling the visibility of the description. See LeftAndMain.FieldDescriptionToggle.js
	&.cms-description-toggle {

		> .middleColumn { // The field wrapper
			display: inline-block;
			vertical-align: middle;
			margin-left: 0;
			width: 36%;
			min-width: 300px;
		}

		.right { // The column the trigger is inside.
			display: inline-block;
			vertical-align: middle;
			height: 15px;
			margin: 0 0 0 7px;
		}

		.btn-icon-information { // The default icon.
			display: inline-block;
			width: 15px;
			height: 15px;
		}

		.description {
			padding: 12px 0;
			width: 36%;
		}

		// Overrides of the above default styles, for specific field types.
		&.textarea,
		&.htmleditor,
		&.optionset,
		&.listbox,
		&.upload {
			.right {
				vertical-align: top;
				margin-top: 4px;
			}
		}

		&.htmleditor {
			.middleColumn,
			.description {
				width: 95%;
			}
		}

		&.optionset {
			.right {
				margin-top: 8px;
			}

			li {
				width: 170px;
			}
		}

		&.listbox {
			select {
				margin-left: 0;
			}
		}

		&.upload {
			.description {
				margin-left: 184px;
			}
		}

		.cms-file-info-data & {
			> .middleColumn {
				margin-left: 8px !important;
				width: auto;
				min-width: 0;
			}

			.description {
				margin-left: 104px;
				width: auto;
			}
		}
	}
}

form.stacked .field, .field.stacked {
	@include form-field-stacked;
}

form.small .field, .field.small {
	label {
		&.left {
			width: $grid-x * 14;
		}
	}

	.middleColumn {
		margin-left: $grid-x * 15;
	}

	input.text,
	textarea,
	select,
	.TreeDropdownField {
		width: auto;
	}
}

.field {
	/* TreeDropdowns */
	.TreeDropdownField {
		padding: 0;

		.treedropdownfield-panel {
			border: 1px solid lighten($color-medium-separator, 20%);
			border-top: none;

			@include border-bottom-left-radius(4px);
			@include border-bottom-right-radius(4px);
		}

		&.treedropdownfield-open-tree {
			@include border-bottom-left-radius(0);
			@include border-bottom-right-radius(0);
		}

		&.treedropdownfield-with-rise {
			-webkit-border-radius: 0 0 4px 4px;
			-moz-border-radius: 0 0 4px 4px;
			border-radius: 0 0 4px 4px;

			.treedropdownfield-panel {
				border: 1px solid lighten($color-medium-separator, 20%);
				border-bottom: none;

				-webkit-border-radius: 4px 4px 0 0;
			-moz-border-radius: 4px 4px 0 0;
			border-radius: 4px 4px 0 0;
			}
		}

		// Hide badges, as they cost too much horizontal space,
		// and mess up rendering for selected node title
		.badge {
			display: none;
		}
	}

	/* dropdowns */
	.dropdown {
		select {
			margin-top: $grid-y;
		}
	}

	/* chzn override */
	.chzn-container {
		max-width: 512px;
		vertical-align: bottom;

		.chzn-results {

			li {
				font-size: 11px;
				line-height: $grid-y * 2;
				padding: $grid-y / 2 $grid-x / 2;
			}
		}
	}
	.chzn-container-active {
		.chzn-single {
	  		border: 1px solid lighten($color-medium-separator, 10%);
		}
	}

	.chzn-container-single .chzn-single  {
		height: 30px;
		line-height: 30px; /* not relative, as then we'd had to redo most of chzn */
		font-size: $font-base-size;

		@include background-image(linear-gradient(#efefef, #fff 10%, #fff 90%, #efefef));


		&:hover, &:focus, &:active {
			text-decoration: none;
		}

		div {
			width: 24px;

			b {
				background-position: 4px 3px;
			}
		}
	}
	.chzn-choices {
		@include border-radius(3px);

		.search-choice {
			line-height: 16px;
			.search-choice-close {
				top: 5px;
			}
		}
		.search-field input {
			height: 18px;
		}
	}

	/* Date Fields */
	input.month, input.day, input.year {
		width: ($grid-x * 7);
	}

	input.time {
		width: ($grid-x * 11); // smaller time field, since input is restricted
	}

	/* Hides borders in settings/access. Activated from JS */
	&.remove-splitter {
		border-bottom: none;
		box-shadow: none;
	}
}

/** ----------------------------------------------------
 * Buttons
 * ---------------------------------------------------- */

.cms {
	.button-no-style{
		button{
			@include border-radius(0);
			background: none;
			border: none;
			color: $color-text-blue-link;
			display: block;
			font-weight:normal;
			margin:0;
			outline:none;
			padding-left:10px;
			padding-right:10px;
			text-align: left;
			text-shadow: none;
			white-space:normal;
			&.ss-ui-action-destructive{
				color: darken($color-error,25%);
			}
			span{
				padding-left:0;
				padding-right:0;
			}
			&:hover, &:focus, &:active{
				@include box-shadow(none);
				outline:none;
				background:none;
				border:none;
			}
			&.loading {
				background: transparent url(../../images/network-save.gif) no-repeat $grid-x center;
				.ui-button-text {
					padding-left: 16px /* icon */ + ($grid-x/2);
				}


			}
		}
	}

	.Actions, .cms-actions-row {
		> * {
			display: block;
			float: left;
			margin-right: $grid-x;
		}

		> *:last-child {
			margin-right: 0;
		}
	}

	.Actions {
		min-height: 30px;
		overflow: auto;
		padding: $grid-x $grid-y * 1.5;
	}
	.south .Actions, .ui-tabs-panel .Actions,  .ui-tabs-panel iframe .Actions {
		padding: 0;
	}

	input.loading, button.loading,
	input.ui-state-default.loading, .ui-widget-content input.ui-state-default.loading,
	.ui-widget-header input.ui-state-default.loading {
		.ui-icon {
			background: transparent url(../../images/network-save.gif) no-repeat 0 0;
		}

		color: lighten($color-text-dark, 20%);
		border-color: darken($color-button-disabled, 10%);
		cursor: default;
	}

	input.loading, button.loading {
		&.ss-ui-action-constructive {
			.ui-icon {
				background: transparent url(../../images/network-save-constructive.gif) no-repeat 0 0;
			}
		}
	}

	.ss-ui-button {
		margin-top:0px;
		font-weight: bold;
		text-decoration: none;
		line-height: $grid-y * 2;
		color: lighten($color-text-dark, 10%);
		border: 1px solid $color-button-generic-border;
		border-bottom: 1px solid darken($color-button-generic-border, 10%);
		cursor: pointer;
		background-color: $color-button-generic;
		white-space: nowrap;

		@include background(
			linear-gradient(color-stops(
				lighten($color-button-generic, 10%),
				darken($color-button-generic, 5%)
			))
		);

		@include text-shadow(lighten($color-button-generic, 20%) 0 1px 1px);

		&.ui-state-hover, &:hover {
			text-decoration: none;
			background-color: lighten($color-button-generic, 10%);
			@include background(
				linear-gradient(color-stops(
					lighten($color-button-generic, 20%),
					$color-button-generic
				))
			);
			@include box-shadow(0 0 5px darken($color-button-generic, 20%));
		}

		&:active, &:focus, &.ui-state-active, &.ui-state-focus {
			border: 1px solid darken($color-button-generic, 20%);
			background-color: lighten($color-button-generic, 10%);
			@include background(
				linear-gradient(color-stops(
					lighten($color-button-generic, 20%),
					$color-button-generic
				))
			);
			@include box-shadow(0 0 5px darken($color-button-generic, 20%) inset);
		}

		&.ss-ui-action-minor {
			span {
				padding-left: 0;
				padding-right: 0;
			}
		}

		/* constructive */
		&.ss-ui-action-constructive {
			text-shadow:none;
			font-weight: bold;
			color: $color-text-light;
			border-color: $color-button-constructive-border;
			border-bottom-color: darken($color-button-constructive-border, 10%);
			background-color: $color-button-constructive;
			@include background(
				linear-gradient(color-stops(
					scale-color(lighten($color-button-constructive, 10%), $red:50%),
					$color-button-constructive
				))
			);
			@include text-shadow(darken($color-button-constructive, 3%) 0 -1px -1px);

			&.ui-state-hover, &:hover {
				border-color: darken($color-button-constructive-border, 10%);
				background-color: $color-button-constructive;
				@include background(
					linear-gradient(color-stops(
						scale-color(saturate(lighten($color-button-constructive, 10%), 10%), $red:60%),
						lighten($color-button-constructive, 5%)
					))
				);
			}
			&:active, &:focus, &.ui-state-active, &.ui-state-focus {
				background-color: darken($color-button-constructive, 2%);
				@include box-shadow(inset 0 1px 3px rgb(23, 24, 26), 0 1px 0 rgba(255, 255, 255, .6));
			}
		}

		/* destructive */
		&.ss-ui-action-destructive {
			color: $color-button-destructive;
			background-color: $color-button-generic;
		}

		&.ss-ui-button-small {
			.ui-button-text {
				font-size: $font-base-size - 2;
			}
		}

		&.ui-state-highlight {
			background-color: $color-button-highlight;
			border: 1px solid $color-button-highlight-border;
		}

		&.ss-ui-action-minor {
			background: none;
			border: 0;
			color: lighten($color-text-dark, 10%);
			text-decoration: underline;

			@include box-shadow(none);

			&:hover {
				text-decoration: none;
				color: $color-text-dark;
			}
			&:focus,
			&:active {
				text-decoration: none;
				color: lighten($color-text-dark, 20%);
			}
		}

		&.ss-ui-button-loading {
			opacity: 0.8;
		}

		/* font-icon buttons */
		&[class*="font-icon-"],
		&[class^="font-icon-"],
		&.ss-ui-button-constructive[class*="font-icon-"] {
			padding: 5px 8px;
			margin-bottom: $grid-y*1.5;
			vertical-align: middle;
			box-shadow: none;
			border: 0;
			background: none;
			text-shadow: none;
			text-decoration: none;
			font-weight: normal;
			color: $color-text;

			&:hover {
				@include box-shadow(none);
				background: #dee3e8;
				color: darken($color-text, 10%);
				border: 0;
			}

			&:focus {
				@include box-shadow(none);
				background: #dee3e8;
				color: darken($color-text, 10%);
				border: 0;
			}

			&:before {
				font-size: 16px;
				margin-right: 5px;
				margin-top: 0;
				vertical-align: middle;
			}

			&.ui-state-focus {
				@include box-shadow(none);
			}

			&.active,
			&:active {
				@include box-shadow(0 0 3px rgba(191, 194, 196, .9) inset);
				background: #dee3e8;
				color: darken($color-text, 10%);
				border: 0;
			}

			&.font-icon-search {
				padding: 4px 5px;
				margin-right: 6px;
				
				&::before {
					font-size: 20px;
				}
			}

			.ui-button-text {
				@include inline-block;
				padding: 0;
			}

			.ui-icon {
				display: none;
			}
			
			&.no-text {
<<<<<<< HEAD
				&:hover,
				&:active,
				&:focus,
				&.active {
					@include box-shadow(none);
					background: none;
					color: darken($color-text, 10%);
				}
				
				&::before {
					margin: 0;
				}
=======
				padding: 5px 6px;
				color: lighten($color-text, 10%);
				
				&.active,
				&:active,
				&:focus,
				&:hover {
					background: none;
					box-shadow: none;
					color: darken($color-text, 10%);
				}
>>>>>>> cfd81024
			}
		}
	}

	.ss-ui-buttonset {
		.ui-button {
			margin-left: -1px;
		}
	}

	.ss-ui-buttonset {
		margin: 0 $grid-x 0 0;
	}

	.ss-ui-loading-icon {
		background: url(../../images/network-save.gif) no-repeat;
		display: block;
		width: 16px;
		height: 16px;
	}
}

/** ----------------------------------------------------
 * Grouped form fields
 * ---------------------------------------------------- */
.fieldgroup {
	.fieldgroup-field {
		float: left;
		display: block;
		padding: $grid-y $grid-x 0 0;

		.field {
			border: none;
			padding-bottom: 0;
		}

		.fieldholder-small {
			padding: 0 0 $grid-y 0;
		}

		.fieldgroup input.text, .fieldgroup textarea, .fieldgroup select, .fieldgroup .TreeDropdownField {
			margin-left: 0;
		}

		// Style specific label with display block, otherwise
		// checkbox falls under the text
		.fieldholder-small-label {
			display: block;
		}

		label {
			padding: $grid-y $grid-x $grid-y 0;
			margin-left: 0;
			margin-right: 1em;
			width: auto;
		}
	}

	&.stacked {
		.fieldgroup-field {
			float: none;
		}
	}
}

.ss-toggle {
	margin: $grid-y 0;

	.ui-accordion-header {
		font-weight: bold;
		font-size: 12px;

		&.ui-state-default {
			@include background-image(
				linear-gradient(lighten($color-shadow-light, 15%), $color-shadow-light)
			);
			text-shadow: 0 1px 0 rgba(255, 255, 255, .5);
		}
		.ui-accordion-header-icon {
			margin-top: -9px;
		}
	}

	.ui-accordion-content {
		padding: $grid-y 0 $grid-y*1.5;

		.field {
			@include box-shadow(none);
			padding-left: $grid-x*1.5;
			padding-right: $grid-x*1.5;

			&:last-child {
				margin-bottom: 0;
			}
			.middleColumn {
				margin-left: 0;
			}
			label {
				float: none;
				margin-left: 0;

				&.ss-ui-button {
					float: left;
				}
			}
			.description {
				margin-left: 0;
			}
		}
	}
}
/** ----------------------------------------------------
 * Checkbox Field
 * ---------------------------------------------------- */
.field.checkbox {
	padding-left: $grid-x * 23;
	margin-bottom: $grid-y;

	input {
		margin-left: 0;
	}
}
input.checkbox {
	margin-left: 0
}

/** ----------------------------------------------------
 * Radiobutton Field
 * ---------------------------------------------------- */
.field.radio {
	padding-left: $grid-x * 23;
	margin-bottom: $grid-y;

	input {
		margin-left: 0;
	}
}
input.radio {
	margin-left: 0
}

/** ----------------------------------------------------
 * Optionsets and Checkboxsets
 * ---------------------------------------------------- */
.optionset {
	padding-bottom: 8px;
	padding-top: 8px;

	li {
		float: left;
		display: block;
		width: $grid-x * 27;
		padding-bottom: $grid-x;
		padding-top: 0;
		line-height: $grid-y * 2;
		list-style: none;

		input {
			display: inline-block;
			padding-right: 0;
			margin-right: 0;
		}

		label {
			display: inline;
			cursor: pointer;
			padding-left: $grid-y;
		}

	}
	&.field {
		padding-top: 0;
	}

}


/** ----------------------------------------------------
 * HTML Text
 * ---------------------------------------------------- */

.htmleditor {

	@include form-field-stacked;

	textarea {
		visibility: hidden; // enabled by JS
	}

	.mceEditor {
		input, select {
			width: auto;
		}
	}
	label.left {
		padding-bottom: $grid-y/2;
	}
}


.action-hidden {
	display:  none;
}


/***************************************************************
* On/Off Switch.
* Supports switching between up to 5 values (used for Draft/Published)
* Example html set-up:
*	<fieldset class="switch-states size_2">
*		<div class="switch">
*			<input id="Draft" class="first" name="view" type="radio" checked>
*			<label for="Draft">Draft</label>
*			<input id="Published" class="last" name="view" type="radio">
*			<label for="Published">Published</label>
*			<span class="slide-button"></span>
*		</div>
*	</fieldset>
****************************************************************/
fieldset.switch-states{
	margin-right: 8px;

	.switch{
		border: 2px solid lighten(#2d3035,65%);
		@include border-radius(3px);
		-webkit-animation: bugfix infinite 1s; //Bugfix for older Webkit, including mobile Webkit.
		background:lighten(#2d3035,69%);
		display: block;
		height: 24px;
		position: relative;
		width:100%;
		z-index:5;

		label{
			@include hide-text-overflow;
			color:lighten($color-text-dark,40%);
			color:rgba($color-text-dark,0.5);
			cursor: pointer;
			float:left;
			font-weight:bold;
			height: 100%;
			line-height: 25px;
			position:relative;
			z-index:2;
			min-width: 80px;
			/* Make text unselectable in browsers that support that */
			-webkit-touch-callout: none;
			-webkit-user-select: none;
			-khtml-user-select: none;
			-moz-user-select: none;
			-ms-user-select: none;
			user-select: none;
			&:hover{
				color:lighten($color-text-dark, 30%);
				color:rgba($color-text-dark,0.7);
			}
			span{
				@include box-sizing('border-box');
				@include hide-text-overflow;
				display:inline-block;
				width: 100%;
				text-align: center;
			}
		}
		input {
			opacity: 0;
			filter: alpha(opacity = 0);
			visibility:none;
			position: absolute;
			&:checked + label {
				@include transition(all 0.3s ease-out 0s);
				color: #fff;
			}
		}
		.slide-button{
			@include border-radius(3px);
			@include transition(all 0.3s ease-out 0s);
			background-color: #2b9c32;
			display:block;
			height: 24px;
			left: 0;
			padding: 0;
			position: absolute;
			top: 0;
			z-index: 1;
		}
	}

	/*
		Produce css for up to 5 states.

		Note: with a little adjustment the switch can take more than 5 items,
		but a dropdown would probably be more appropriate
	*/
	@for $i from 1 through 5 {
		&.size_#{$i} {
			label, .slide-button {
				width:  100% / $i;
			}
			@if $i == 1{
				label span{
					padding-right:0; //even up the padding for a single item
				}
			}
			input:checked:nth-of-type(2) ~ .slide-button {
				left: 100% / $i;
			}
			input:checked:nth-of-type(3) ~ .slide-button {
				left: (100% / $i) * 2;
			}
			input:checked:nth-of-type(4) ~ .slide-button {
				left: (100% / $i) * 3;
			}
			input:checked:nth-of-type(5) ~ .slide-button {
				left: (100% / $i) * 4;
			}
		}
	}
}
//old web-kit browser fix
@-webkit-keyframes bugfix { from { position: relative; } to { position: relative; } }

//Styling for filter/search dropdown
.cms-content-filters {
	fieldset {
		margin-left: -16px;
		margin-right: -16px;
	}

	.fieldgroup {
		width: 50%;
		display: inline-block;
		max-width: 440px;
		padding-right: 16px;
		padding-left: 16px;
		margin-bottom: 16px;
		box-sizing: border-box;
		margin-right: -2px;
		vertical-align: top;

		.first {
			label, h1, h2, h3, h4, h5 {
				display: block;
				width: 176px;
				padding: 8px 8px 6px 0;
				line-height: 16px;
				font-weight: bold;
				margin: 0;
				font-size: 100%;
			}
		}

		.field {
			width: 100%;
			padding-right: 0;
			padding-left: 0;
		}

		.fieldgroup-field {
			position: relative;
			margin-right: 0;
			width: 48%;
			display: inline-block;
			padding: 0;

			.description {
				margin-top: 24px;
			}

			label {
				position: absolute;
				top: 28px;
				font-style: italic;
				color: #777;
				font-weight: normal;
			}

			&.first {
				width: 100%;
				float: left;
			}

			&.last {
				padding-right: 0;
				float: right;
			}
		}

		.fieldgroup {
			margin: 0;
			padding: 0;
		}
	}

	.field {
		border: none;
		box-shadow: none;
		width: 50%;
		max-width: 440px;
		display: inline-block;
		margin: 0 0 8px 0;
		padding-right: 16px;
		padding-left: 16px;
		padding-bottom: 0;
		box-sizing: border-box;
		margin-right: -2px;
		vertical-align: top;

		label.left {
			text-shadow: none;
			padding-bottom: 6px;
		}

		&.dropdown {
			float: none;
			display: inline-block;
		}

		.chzn-container {
			width: 100% !important;
			max-width: 100%;
		}

		input.text {
			max-width: 100%;
		}

		&.checkbox {
			display: block;
		}

		&.datetime {
			> label.left {
				float: none;
			}

			input.fieldgroup-field {
				width: 96%;
				padding: 7px;
			}
		}
	}

	.importSpec {
		margin-bottom: 8px;
		padding-left: 16px;
	}

	.description {
		margin-left: 0;
	}

	.middleColumn {
		width: 100%;
		margin-left: 0;
		max-width: 100%;
	}

	.Actions {
		margin: $grid-y 0;
	}

	@media screen and (max-width:767px) {
		fieldset {
			.field,
			.fieldgroup {
				width: 100%;
				max-width: 100%;
			}
		}
	}

	// Context specific rules for when the filters are in a panel
	.cms-panel & {
		.field,
		.fieldgroup {
			width: 100%;
			margin-bottom: 16px;
		}

		.fieldgroup-field {
			h4 {
				padding-top: 0;
			}

			label {
				position: static;
			}
		}

		.Actions {
			margin-bottom: 0;
		}
	}
}<|MERGE_RESOLUTION|>--- conflicted
+++ resolved
@@ -633,7 +633,7 @@
 			&.font-icon-search {
 				padding: 4px 5px;
 				margin-right: 6px;
-				
+
 				&::before {
 					font-size: 20px;
 				}
@@ -647,34 +647,23 @@
 			.ui-icon {
 				display: none;
 			}
-			
+
 			&.no-text {
-<<<<<<< HEAD
-				&:hover,
+				padding: 5px 6px;
+				color: lighten($color-text, 10%);
+
+				&.active,
 				&:active,
 				&:focus,
-				&.active {
+				&:hover {
 					@include box-shadow(none);
 					background: none;
 					color: darken($color-text, 10%);
 				}
-				
+
 				&::before {
 					margin: 0;
 				}
-=======
-				padding: 5px 6px;
-				color: lighten($color-text, 10%);
-				
-				&.active,
-				&:active,
-				&:focus,
-				&:hover {
-					background: none;
-					box-shadow: none;
-					color: darken($color-text, 10%);
-				}
->>>>>>> cfd81024
 			}
 		}
 	}
