--- conflicted
+++ resolved
@@ -31,20 +31,11 @@
 		</div>
 	</div>
 
-<<<<<<< HEAD
 	<% control Controller %>
 		$EditFormTools	
 	<% end_control %>
 	
-	<div class="cms-content-fields center cms-panel-padded">
-=======
 	<div class="cms-content-fields center <% if not Fields.hasTabset %>cms-panel-padded<% end_if %>">
-
-		<!-- <div class="cms-content-tools west">
-			$Left
-		</div> -->
-
->>>>>>> f1775b5f
 		<% if Message %>
 		<p id="{$FormName}_error" class="message $MessageType">$Message</p>
 		<% else %>
