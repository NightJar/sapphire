--- conflicted
+++ resolved
@@ -209,20 +209,17 @@
 
 	public function getList() {
 		$context = $this->getSearchContext();
-<<<<<<< HEAD
 		$params = $this->getRequest()->requestVar('q');
 
 		if(is_array($params)) {
 			$params = ArrayLib::array_map_recursive('trim', $params);
-=======
-		$params = $this->request->requestVar('q');
+		}
 
 		// Parse all DateFields to handle user input non ISO 8601 dates
-		foreach(singleton($this->modelClass)->getDefaultSearchContext()->getFields() as $field) {
-			if($field->Type() == "date text") {
+		foreach($context->getFields() as $field) {
+			if($field instanceof DatetimeField) {
 				$params[$field->getName()] = date('Y-m-d', strtotime($params[$field->getName()]));
 			}
->>>>>>> 729e8ea3
 		}
 
 		$list = $context->getResults($params);
