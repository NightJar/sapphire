jQuery.noConflict();

/**
 * File: LeftAndMain.js
 */
(function($) {

	var windowWidth, windowHeight;
	$(window).bind('resize.leftandmain', function(e) {
		// Entwine's 'fromWindow::onresize' does not trigger on IE8. Use synthetic event.
		var cb = function() {$('.cms-container').trigger('windowresize');};

		// Workaround to avoid IE8 infinite loops when elements are resized as a result of this event
		if($.browser.msie && parseInt($.browser.version, 10) < 9) {
			var newWindowWidth = $(window).width(), newWindowHeight = $(window).height();
			if(newWindowWidth != windowWidth || newWindowHeight != windowHeight) {
				windowWidth = newWindowWidth;
				windowHeight = newWindowHeight;
				cb();
			}
		} else {
			cb();
		}
	});

	// setup jquery.entwine
	$.entwine.warningLevel = $.entwine.WARN_LEVEL_BESTPRACTISE;
	$.entwine('ss', function($) {

		/*
		 * Handle messages sent via nested iframes
		 * Messages should be raised via postMessage with an object with the 'type' parameter given.
		 * An optional 'target' and 'data' parameter can also be specified. If no target is specified
		 * events will be sent to the window instead.
		 * type should be one of:
		 *  - 'event' - Will trigger the given event (specified by 'event') on the target
		 *  - 'callback' - Will call the given method (specified by 'callback') on the target
		 */
		$(window).on("message", function(e) {
			var target,
				event = e.originalEvent,
				data = JSON.parse(event.data);

			// Reject messages outside of the same origin
			if($.path.parseUrl(window.location.href).domain !== $.path.parseUrl(event.origin).domain) return;

			// Get target of this action
			target = typeof(data.target) === 'undefined'
				? $(window)
				: $(data.target);

			// Determine action
			switch(data.type) {
				case 'event':
					target.trigger(data.event, data.data);
					break;
				case 'callback':
					target[data.callback].call(target, data.data);
					break;
			}
		});

		/**
		 * Position the loading spinner animation below the ss logo
		 */
		var positionLoadingSpinner = function() {
			var offset = 120; // offset from the ss logo
			var spinner = $('.ss-loading-screen .loading-animation');
			var top = ($(window).height() - spinner.height()) / 2;
			spinner.css('top', top + offset);
			spinner.show();
		};

		// apply an select element only when it is ready, ie. when it is rendered into a template
		// with css applied and got a width value.
		var applyChosen = function(el) {
			if(el.is(':visible')) {
				el.addClass('has-chzn').chosen({
					allow_single_deselect: true,
					disable_search_threshold: 20
				});

				var title = el.prop('title');

				if(title) {
					el.siblings('.chzn-container').prop('title', title);
				}
			} else {
				setTimeout(function() {
					// Make sure it's visible before applying the ui
					el.show();
					applyChosen(el); },
				500);
			}
		};

		/**
		 * Compare URLs, but normalize trailing slashes in
		 * URL to work around routing weirdnesses in SS_HTTPRequest.
		 * Also normalizes relative URLs by prefixing them with the <base>.
		 */
		var isSameUrl = function(url1, url2) {
			var baseUrl = $('base').attr('href');
			url1 = $.path.isAbsoluteUrl(url1) ? url1 : $.path.makeUrlAbsolute(url1, baseUrl),
			url2 = $.path.isAbsoluteUrl(url2) ? url2 : $.path.makeUrlAbsolute(url2, baseUrl);
			var url1parts = $.path.parseUrl(url1), url2parts = $.path.parseUrl(url2);
			return (
				url1parts.pathname.replace(/\/*$/, '') == url2parts.pathname.replace(/\/*$/, '') &&
				url1parts.search == url2parts.search
			);
		};

		/**
		 * @func debounce
		 * @param func {function} - The callback to invoke after `wait` milliseconds.
		 * @param wait {number} - Milliseconds to wait.
		 * @param immediate {boolean} - If true the callback will be invoked at the start rather than the end.
		 * @return {function}
		 * @desc Returns a function that will not be called until it hasn't been invoked for `wait` seconds.
		 */
		var debounce = function (func, wait, immediate) {
			var timeout, context, args;

			var later = function() {
				timeout = null;
				if (!immediate) func.apply(context, args);
			};

			return function() {
				var callNow = immediate && !timeout;

				context = this;
				args = arguments;

				clearTimeout(timeout);
				timeout = setTimeout(later, wait);

				if (callNow) {
					func.apply(context, args);
				}
			};
		};

		var ajaxCompleteEvent = debounce(function (context) {
			$(window).trigger('ajaxComplete');
		}, 1000, true);

		$(window).bind('resize', positionLoadingSpinner).trigger('resize');

		// global ajax handlers
		$(document).ajaxComplete(function(e, xhr, settings) {
			// Simulates a redirect on an ajax response.
			if(window.History.enabled) {
				var url = xhr.getResponseHeader('X-ControllerURL'),
					// TODO Replaces trailing slashes added by History after locale (e.g. admin/?locale=en/)
					origUrl = History.getPageUrl().replace(/\/$/, ''),
					destUrl = settings.url,
					opts;

				// Only redirect if controller url differs to the requested or current one
				if(url !== null &&
					(!isSameUrl(origUrl, url) || !isSameUrl(destUrl, url))
				) {
					opts = {
						// Ensure that redirections are followed through by history API by handing it a unique ID
						id: (new Date()).getTime() + String(Math.random()).replace(/\D/g,''),
						pjax: xhr.getResponseHeader('X-Pjax')
							? xhr.getResponseHeader('X-Pjax')
							: settings.headers['X-Pjax']
					};
					window.History.pushState(opts, '', url);
				}
			}

			// Handle custom status message headers
			var msg = (xhr.getResponseHeader('X-Status')) ? xhr.getResponseHeader('X-Status') : xhr.statusText,
				reathenticate = xhr.getResponseHeader('X-Reauthenticate'),
				msgType = (xhr.status < 200 || xhr.status > 399) ? 'bad' : 'good',
				ignoredMessages = ['OK', 'success'];

			// Enable reauthenticate dialog if requested
			if(reathenticate) {
				$('.cms-container').showLoginDialog();
				return;
			}

			// Show message (but ignore aborted requests)
			if(xhr.status !== 0 && msg && $.inArray(msg, ignoredMessages)) {
				// Decode into UTF-8, HTTP headers don't allow multibyte
				statusMessage(decodeURIComponent(msg), msgType);
			}

			ajaxCompleteEvent(this);
		});

		/**
		 * Main LeftAndMain interface with some control panel and an edit form.
		 *
		 * Events:
		 *  ajaxsubmit - ...
		 *  validate - ...
		 *  aftersubmitform - ...
		 */
		$('.cms-container').entwine({

			/**
			 * Tracks current panel request.
			 */
			StateChangeXHR: null,

			/**
			 * Tracks current fragment-only parallel PJAX requests.
			 */
			FragmentXHR: {},

			StateChangeCount: 0,

			/**
			 * Options for the threeColumnCompressor layout algorithm.
			 *
			 * See LeftAndMain.Layout.js for description of these options.
			 */
			LayoutOptions: {
				minContentWidth: 940,
				minPreviewWidth: 400,
				mode: 'content'
			},

			/**
			 * Constructor: onmatch
			 */
			onadd: function() {
				var self = this;

				// Browser detection
				if($.browser.msie && parseInt($.browser.version, 10) < 8) {
					$('.ss-loading-screen').append(
						'<p class="ss-loading-incompat-warning"><span class="notice">' +
						'Your browser is not compatible with the CMS interface. Please use Internet Explorer 8+, Google Chrome or Mozilla Firefox.' +
						'</span></p>'
					).css('z-index', $('.ss-loading-screen').css('z-index')+1);
					$('.loading-animation').remove();

					this._super();
					return;
				}

				// Initialize layouts
				this.redraw();

				// Remove loading screen
				$('.ss-loading-screen').hide();
				$('body').removeClass('loading');
				$(window).unbind('resize', positionLoadingSpinner);
				this.restoreTabState();
				this._super();
			},

			fromWindow: {
				onstatechange: function(e){
					this.handleStateChange(e); 
				}
			},

			'onwindowresize': function() {
				this.redraw();
			},

			'from .cms-panel': {
				ontoggle: function(){ this.redraw(); }
			},

			'from .cms-container': {
				onaftersubmitform: function(){ this.redraw(); }
			},

			/**
			 * Ensure the user can see the requested section - restore the default view.
			 */
			'from .cms-menu-list li a': {
				onclick: function(e) {
					var href = $(e.target).attr('href');
					if(e.which > 1 || href == this._tabStateUrl()) return;
					this.splitViewMode();
				}
			},

			/**
			 * Change the options of the threeColumnCompressor layout, and trigger layouting if needed.
			 * You can provide any or all options. The remaining options will not be changed.
			 */
			updateLayoutOptions: function(newSpec) {
				var spec = this.getLayoutOptions();

				var dirty = false;

				for (var k in newSpec) {
					if (spec[k] !== newSpec[k]) {
						spec[k] = newSpec[k];
						dirty = true;
					}
				}

				if (dirty) this.redraw();
			},

			/**
			 * Enable the split view - with content on the left and preview on the right.
			 */
			splitViewMode: function() {
				this.updateLayoutOptions({
					mode: 'split'
				});
			},

			/**
			 * Content only.
			 */
			contentViewMode: function() {
				this.updateLayoutOptions({
					mode: 'content'
				});
			},

			/**
			 * Preview only.
			 */
			previewMode: function() {
				this.updateLayoutOptions({
					mode: 'preview'
				});
			},

			RedrawSuppression: false,

			redraw: function() {
				if (this.getRedrawSuppression()) return;

				if(window.debug) console.log('redraw', this.attr('class'), this.get(0));

				// Reset the algorithm.
				this.data('jlayout', jLayout.threeColumnCompressor(
					{
						menu: this.children('.cms-menu'),
						content: this.children('.cms-content'),
						preview: this.children('.cms-preview')
					},
					this.getLayoutOptions()
				));

				// Trigger layout algorithm once at the top. This also lays out children - we move from outside to
				// inside, resizing to fit the parent.
				this.layout();

				// Redraw on all the children that need it
				this.find('.cms-panel-layout').redraw();
				this.find('.cms-content-fields[data-layout-type]').redraw();
				this.find('.cms-edit-form[data-layout-type]').redraw();
				this.find('.cms-preview').redraw();
				this.find('.cms-content').redraw();
			},
			
			/**
			 * Confirm whether the current user can navigate away from this page
			 * 
			 * @param {array} selectors Optional list of selectors
			 * @returns {boolean} True if the navigation can proceed
			 */
			checkCanNavigate: function(selectors) {
				// Check change tracking (can't use events as we need a way to cancel the current state change)
				var contentEls = this._findFragments(selectors || ['Content']),
					trackedEls = contentEls
						.find(':data(changetracker)')
						.add(contentEls.filter(':data(changetracker)')),
					safe = true;

				if(!trackedEls.length) {
					return true;
				}

				trackedEls.each(function() {
					// See LeftAndMain.EditForm.js
					if(!$(this).confirmUnsavedChanges()) {
						safe = false;
					}
				});

				return safe;
			},

			/**
			 * Proxy around History.pushState() which handles non-HTML5 fallbacks,
			 * as well as global change tracking. Change tracking needs to be synchronous rather than event/callback
			 * based because the user needs to be able to abort the action completely.
			 *
			 * See handleStateChange() for more details.
			 *
			 * Parameters:
			 *  - {String} url
			 *  - {String} title New window title
			 *  - {Object} data Any additional data passed through to History.pushState()
			 *  - {boolean} forceReload Forces the replacement of the current history state, even if the URL is the same, i.e. allows reloading.
			 */
			loadPanel: function(url, title, data, forceReload, forceReferer) {
				if(!data) data = {};
				if(!title) title = "";
				if (!forceReferer) forceReferer = History.getState().url;

				// Check for unsaved changes
				if(!this.checkCanNavigate(data.pjax ? data.pjax.split(',') : ['Content'])) {
					return;
				}

				// Save tab selections so we can restore them later
				this.saveTabState();

				if(window.History.enabled) {
					$.extend(data, {__forceReferer: forceReferer});
					// Active menu item is set based on X-Controller ajax header,
					// which matches one class on the menu
					if(forceReload) {
						// Add a parameter to make sure the page gets reloaded even if the URL is the same.
						$.extend(data, {__forceReload: Math.random()});
						window.History.replaceState(data, title, url);
					} else {
						window.History.pushState(data, title, url);
					}
				} else {
					window.location = $.path.makeUrlAbsolute(url, $('base').attr('href'));
				}
			},

			/**
			 * Nice wrapper for reloading current history state.
			 */
			reloadCurrentPanel: function() {
				this.loadPanel(window.History.getState().url, null, null, true);
			},

			/**
			 * Function: submitForm
			 *
			 * Parameters:
			 *  {DOMElement} form - The form to be submitted. Needs to be passed
			 *   in to avoid entwine methods/context being removed through replacing the node itself.
			 *  {DOMElement} button - The pressed button (optional)
			 *  {Function} callback - Called in complete() handler of jQuery.ajax()
			 *  {Object} ajaxOptions - Object literal to merge into $.ajax() call
			 *
			 * Returns:
			 *  (boolean)
			 */
			submitForm: function(form, button, callback, ajaxOptions) {
				var self = this;

				// look for save button
				if(!button) button = this.find('.Actions :submit[name=action_save]');
				// default to first button if none given - simulates browser behaviour
				if(!button) button = this.find('.Actions :submit:first');

				form.trigger('beforesubmitform');
				this.trigger('submitform', {form: form, button: button});

				// set button to "submitting" state
				$(button).addClass('loading');

				// validate if required
				var validationResult = form.validate();
				if(typeof validationResult!=='undefined' && !validationResult) {
					// TODO Automatically switch to the tab/position of the first error
					statusMessage("Validation failed.", "bad");

					$(button).removeClass('loading');

					return false;
				}

				// get all data from the form
				var formData = form.serializeArray();
				// add button action
				formData.push({name: $(button).attr('name'), value:'1'});
				// Artificial HTTP referer, IE doesn't submit them via ajax.
				// Also rewrites anchors to their page counterparts, which is important
				// as automatic browser ajax response redirects seem to discard the hash/fragment.
				// TODO Replaces trailing slashes added by History after locale (e.g. admin/?locale=en/)
				formData.push({name: 'BackURL', value:History.getPageUrl().replace(/\/$/, '')});

				// Save tab selections so we can restore them later
				this.saveTabState();

				// Standard Pjax behaviour is to replace the submitted form with new content.
				// The returned view isn't always decided upon when the request
				// is fired, so the server might decide to change it based on its own logic,
				// sending back different `X-Pjax` headers and content
				jQuery.ajax(jQuery.extend({
					headers: {"X-Pjax" : "CurrentForm,Breadcrumbs"},
					url: form.attr('action'),
					data: formData,
					type: 'POST',
					complete: function() {
						$(button).removeClass('loading');
					},
					success: function(data, status, xhr) {
						form.removeClass('changed'); // TODO This should be using the plugin API
						if(callback) callback(data, status, xhr);

						var newContentEls = self.handleAjaxResponse(data, status, xhr);
						if(!newContentEls) return;

						newContentEls.filter('form').trigger('aftersubmitform', {status: status, xhr: xhr, formData: formData});
					}
				}, ajaxOptions));

				return false;
			},
			
			/**
			 * Last html5 history state
			 */
			LastState: null,
			
			/**
			 * Flag to pause handleStateChange
			 */
			PauseState: false,

			/**
			 * Handles ajax loading of new panels through the window.History object.
			 * To trigger loading, pass a new URL to window.History.pushState().
			 * Use loadPanel() as a pushState() wrapper as it provides some additional functionality
			 * like global changetracking and user aborts.
			 *
			 * Due to the nature of history management, no callbacks are allowed.
			 * Use the 'beforestatechange' and 'afterstatechange' events instead,
			 * or overwrite the beforeLoad() and afterLoad() methods on the
			 * DOM element you're loading the new content into.
			 * Although you can pass data into pushState(), it shouldn't contain
			 * DOM elements or callback closures.
			 *
			 * The passed URL should allow reconstructing important interface state
			 * without additional parameters, in the following use cases:
			 * - Explicit loading through History.pushState()
			 * - Implicit loading through browser navigation event triggered by the user (forward or back)
			 * - Full window refresh without ajax
			 * For example, a ModelAdmin search event should contain the search terms
			 * as URL parameters, and the result display should automatically appear
			 * if the URL is loaded without ajax.
			 */
			handleStateChange: function() {
				if(this.getPauseState()) {
					return;
				}
				
				// Don't allow parallel loading to avoid edge cases
				if(this.getStateChangeXHR()) this.getStateChangeXHR().abort();

				var self = this, h = window.History, state = h.getState(),
					fragments = state.data.pjax || 'Content', headers = {},
					fragmentsArr = fragments.split(','),
					contentEls = this._findFragments(fragmentsArr);

				// For legacy IE versions (IE7 and IE8), reload without ajax
				// as a crude way to fix memory leaks through whole window refreshes.
				this.setStateChangeCount(this.getStateChangeCount() + 1);
				var isLegacyIE = ($.browser.msie && parseInt($.browser.version, 10) < 9);
				if(isLegacyIE && this.getStateChangeCount() > 20) {
					document.location.href = state.url;
					return;
				}

				if(!this.checkCanNavigate()) {
					// If history is emulated (ie8 or below) disable attempting to restore
					if(h.emulated.pushState) {
						return;
					}
					
					var lastState = this.getLastState();
					
					// Suppress panel loading while resetting state
					this.setPauseState(true);
					
					// Restore best last state
					if(lastState) {
						h.pushState(lastState.id, lastState.title, lastState.url);
					} else {
						h.back();
					}
					this.setPauseState(false);
					
					// Abort loading of this panel
					return;
				}
				this.setLastState(state);

				// If any of the requested Pjax fragments don't exist in the current view,
				// fetch the "Content" view instead, which is the "outermost" fragment
				// that can be reloaded without reloading the whole window.
				if(contentEls.length < fragmentsArr.length) {
					fragments = 'Content', fragmentsArr = ['Content'];
					contentEls = this._findFragments(fragmentsArr);
				}

				this.trigger('beforestatechange', {state: state, element: contentEls});

				// Set Pjax headers, which can declare a preference for the returned view.
				// The actually returned view isn't always decided upon when the request
				// is fired, so the server might decide to change it based on its own logic.
				headers['X-Pjax'] = fragments;

				// Set 'fake' referer - we call pushState() before making the AJAX request, so we have to
				// set our own referer here
				if (typeof state.data.__forceReferer !== 'undefined') {
					// Ensure query string is properly encoded if present
					var url = state.data.__forceReferer;

					try {
						// Prevent double-encoding by attempting to decode
						url = decodeURI(url);
					} catch(e) {
						// URL not encoded, or was encoded incorrectly, so do nothing
					} finally {
						// Set our referer header to the encoded URL
						headers['X-Backurl'] = encodeURI(url);
					}
				}

				contentEls.addClass('loading');
				var xhr = $.ajax({
					headers: headers,
					url: state.url,
					complete: function() {
						self.setStateChangeXHR(null);
						// Remove loading indication from old content els (regardless of which are replaced)
						contentEls.removeClass('loading');
					},
					success: function(data, status, xhr) {
						var els = self.handleAjaxResponse(data, status, xhr, state);
						self.trigger('afterstatechange', {data: data, status: status, xhr: xhr, element: els, state: state});
					}
				});

				this.setStateChangeXHR(xhr);
			},

			/**
			 * ALternative to loadPanel/submitForm.
			 *
			 * Triggers a parallel-fetch of a PJAX fragment, which is a separate request to the
			 * state change requests. There could be any amount of these fetches going on in the background,
			 * and they don't register as a HTML5 history states.
			 *
			 * This is meant for updating a PJAX areas that are not complete panel/form reloads. These you'd
			 * normally do via submitForm or loadPanel which have a lot of automation built in.
			 *
			 * On receiving successful response, the framework will update the element tagged with appropriate
			 * data-pjax-fragment attribute (e.g. data-pjax-fragment="<pjax-fragment-name>"). Make sure this element
			 * is available.
			 *
			 * Example usage:
			 * $('.cms-container').loadFragment('admin/foobar/', 'FragmentName');
			 *
			 * @param url string Relative or absolute url of the controller.
			 * @param pjaxFragments string PJAX fragment(s), comma separated.
			 */
			loadFragment: function(url, pjaxFragments) {

				var self = this,
					xhr,
					headers = {},
					baseUrl = $('base').attr('href'),
					fragmentXHR = this.getFragmentXHR();

				// Make sure only one XHR for a specific fragment is currently in progress.
				if(
					typeof fragmentXHR[pjaxFragments]!=='undefined' &&
					fragmentXHR[pjaxFragments]!==null
				) {
					fragmentXHR[pjaxFragments].abort();
					fragmentXHR[pjaxFragments] = null;
				}

				url = $.path.isAbsoluteUrl(url) ? url : $.path.makeUrlAbsolute(url, baseUrl);
				headers['X-Pjax'] = pjaxFragments;

				xhr = $.ajax({
					headers: headers,
					url: url,
					success: function(data, status, xhr) {
						var elements = self.handleAjaxResponse(data, status, xhr, null);

						// We are fully done now, make it possible for others to hook in here.
						self.trigger('afterloadfragment', { data: data, status: status, xhr: xhr, elements: elements });
					},
					error: function(xhr, status, error) {
						self.trigger('loadfragmenterror', { xhr: xhr, status: status, error: error });
					},
					complete: function() {
						// Reset the current XHR in tracking object.
						var fragmentXHR = self.getFragmentXHR();
						if(
							typeof fragmentXHR[pjaxFragments]!=='undefined' &&
							fragmentXHR[pjaxFragments]!==null
						) {
							fragmentXHR[pjaxFragments] = null;
						}
					}
				});

				// Store the fragment request so we can abort later, should we get a duplicate request.
				fragmentXHR[pjaxFragments] = xhr;

				return xhr;
			},

			/**
			 * Handles ajax responses containing plain HTML, or mulitple
			 * PJAX fragments wrapped in JSON (see PjaxResponseNegotiator PHP class).
			 * Can be hooked into an ajax 'success' callback.
			 *
			 * Parameters:
			 * 	(Object) data
			 * 	(String) status
			 * 	(XMLHTTPRequest) xhr
			 * 	(Object) state The original history state which the request was initiated with
			 */
			handleAjaxResponse: function(data, status, xhr, state) {
				var self = this, url, selectedTabs, guessFragment;

				// Support a full reload
				if(xhr.getResponseHeader('X-Reload') && xhr.getResponseHeader('X-ControllerURL')) {
					var baseUrl = $('base').attr('href'),
						rawURL = xhr.getResponseHeader('X-ControllerURL'),
						url = $.path.isAbsoluteUrl(rawURL) ? rawURL : $.path.makeUrlAbsolute(rawURL, baseUrl);

					document.location.href = url;
					return;
				}

				// Pseudo-redirects via X-ControllerURL might return empty data, in which
				// case we'll ignore the response
				if(!data) return;

				// Update title
				var title = xhr.getResponseHeader('X-Title');
				if(title) document.title = decodeURIComponent(title.replace(/\+/g, ' '));

				var newFragments = {}, newContentEls;
				// If content type is text/json (ignoring charset and other parameters)
				if(xhr.getResponseHeader('Content-Type').match(/^((text)|(application))\/json[ \t]*;?/i)) {
					newFragments = data;
				} else {

					// Fall back to replacing the content fragment if HTML is returned
					var fragment = document.createDocumentFragment();
					jQuery.clean( [ data ], document, fragment, [] );
					$data = $(jQuery.merge( [], fragment.childNodes ));

					// Try and guess the fragment if none is provided
					// TODO: data-pjax-fragment might actually give us the fragment. For now we just check most common case
					guessFragment = 'Content';
					if ($data.is('form') && !$data.is('[data-pjax-fragment~=Content]')) guessFragment = 'CurrentForm';

					newFragments[guessFragment] = $data;
				}

				this.setRedrawSuppression(true);
				try {
					// Replace each fragment individually
					$.each(newFragments, function(newFragment, html) {
						var contentEl = $('[data-pjax-fragment]').filter(function() {
							return $.inArray(newFragment, $(this).data('pjaxFragment').split(' ')) != -1;
						}), newContentEl = $(html);

						// Add to result collection
						if(newContentEls) newContentEls.add(newContentEl);
						else newContentEls = newContentEl;

						// Update panels
						if(newContentEl.find('.cms-container').length) {
							throw 'Content loaded via ajax is not allowed to contain tags matching the ".cms-container" selector to avoid infinite loops';
						}

						// Set loading state and store element state
						var origStyle = contentEl.attr('style');
						var origParent = contentEl.parent();
						var origParentLayoutApplied = (typeof origParent.data('jlayout')!=='undefined');
						var layoutClasses = ['east', 'west', 'center', 'north', 'south', 'column-hidden'];
						var elemClasses = contentEl.attr('class');
						var origLayoutClasses = [];
						if(elemClasses) {
							origLayoutClasses = $.grep(
								elemClasses.split(' '),
								function(val) { return ($.inArray(val, layoutClasses) >= 0);}
							);
						}

						newContentEl
							.removeClass(layoutClasses.join(' '))
							.addClass(origLayoutClasses.join(' '));
						if(origStyle) newContentEl.attr('style', origStyle);

						// Allow injection of inline styles, as they're not allowed in the document body.
						// Not handling this through jQuery.ondemand to avoid parsing the DOM twice.
						var styles = newContentEl.find('style').detach();
						if(styles.length) $(document).find('head').append(styles);

						// Replace panel completely (we need to override the "layout" attribute, so can't replace the child instead)
						contentEl.replaceWith(newContentEl);

						// Force jlayout to rebuild internal hierarchy to point to the new elements.
						// This is only necessary for elements that are at least 3 levels deep. 2nd level elements will
						// be taken care of when we lay out the top level element (.cms-container).
						if (!origParent.is('.cms-container') && origParentLayoutApplied) {
							origParent.layout();
						}
					});

					// Re-init tabs (in case the form tag itself is a tabset)
					var newForm = newContentEls.filter('form');
					if(newForm.hasClass('cms-tabset')) newForm.removeClass('cms-tabset').addClass('cms-tabset');
				}
				finally {
					this.setRedrawSuppression(false);
				}

				this.redraw();
				this.restoreTabState((state && typeof state.data.tabState !== 'undefined') ? state.data.tabState : null);

				return newContentEls;
			},

			/**
			 *
			 *
			 * Parameters:
			 * - fragments {Array}
			 * Returns: jQuery collection
			 */
			_findFragments: function(fragments) {
				return $('[data-pjax-fragment]').filter(function() {
					// Allows for more than one fragment per node
					var i, nodeFragments = $(this).data('pjaxFragment').split(' ');
					for(i in fragments) {
						if($.inArray(fragments[i], nodeFragments) != -1) return true;
					}
					return false;
				});
			},

			/**
			 * Function: refresh
			 *
			 * Updates the container based on the current url
			 *
			 * Returns: void
			 */
			refresh: function() {
				$(window).trigger('statechange');

				$(this).redraw();
			},

			/**
			 * Save tab selections in order to reconstruct them later.
			 * Requires HTML5 sessionStorage support.
			 */
			saveTabState: function() {
				if(typeof(window.sessionStorage)=="undefined" || window.sessionStorage === null) return;

				var selectedTabs = [], url = this._tabStateUrl();
				this.find('.cms-tabset,.ss-tabset').each(function(i, el) {
					var id = $(el).attr('id');
					if(!id) return; // we need a unique reference
					if(!$(el).data('tabs')) return; // don't act on uninit'ed controls

					// Allow opt-out via data element or entwine property.
					if($(el).data('ignoreTabState') || $(el).getIgnoreTabState()) return;

					selectedTabs.push({id:id, selected:$(el).tabs('option', 'selected')});
				});

				if(selectedTabs) {
					var tabsUrl = 'tabs-' + url;
					try {
						window.sessionStorage.setItem(tabsUrl, JSON.stringify(selectedTabs));
					} catch(err) {
						if (err.code === DOMException.QUOTA_EXCEEDED_ERR && window.sessionStorage.length === 0) {
							// If this fails we ignore the error as the only issue is that it
							// does not remember the tab state.
							// This is a Safari bug which happens when private browsing is enabled.
							return;
						} else {
							throw err;
						}
					}
				}
			},

			/**
			 * Re-select previously saved tabs.
			 * Requires HTML5 sessionStorage support.
			 *
			 * Parameters:
			 * 	(Object) Map of tab container selectors to tab selectors.
			 * 	Used to mark a specific tab as active regardless of the previously saved options.
			 */
			restoreTabState: function(overrideStates) {
				var self = this, url = this._tabStateUrl(),
					hasSessionStorage = (typeof(window.sessionStorage)!=="undefined" && window.sessionStorage),
					sessionData = hasSessionStorage ? window.sessionStorage.getItem('tabs-' + url) : null,
					sessionStates = sessionData ? JSON.parse(sessionData) : false;

				this.find('.cms-tabset, .ss-tabset').each(function() {
					var index, 
						tabset = $(this), 
						tabsetId = tabset.attr('id'), 
						tab,
						forcedTab = tabset.children('ul').children('li.ss-tabs-force-active');

					if(!tabset.data('tabs')){
						return; // don't act on uninit'ed controls
					}

					// The tabs may have changed, notify the widget that it should update its internal state.
					tabset.tabs('refresh');

					// Make sure the intended tab is selected. Only force the tab on the correct tabset though
					if(forcedTab.length) {
						index = forcedTab.first().index();
					} else if(overrideStates && overrideStates[tabsetId]) {
						tab = tabset.find(overrideStates[tabsetId].tabSelector);
						if(tab.length){
							index = tab.index();
						}
					} else if(sessionStates) {
<<<<<<< HEAD
						$.each(sessionStates, function(i, sessionState) {
							if(tabset.is('#' + sessionState.id)){
								index = sessionState.selected;
							}
						});
					}
					if(index !== null){
						tabset.tabs('option', 'active', index);
						self.trigger('tabstaterestored');
=======
						$.each(sessionStates, function(i, state) {
							if(tabsetId == state.id) {
								tabset.tabs('select', state.selected);
							}
						});

						index = null;
					}

					if(index !== null) {
						tabset.tabs('select', index);
>>>>>>> 1f820b0b
					}
				});
			},

			/**
			 * Remove any previously saved state.
			 *
			 * Parameters:
			 *  (String) url Optional (sanitized) URL to clear a specific state.
			 */
			clearTabState: function(url) {
				if(typeof(window.sessionStorage)=="undefined") return;

				var s = window.sessionStorage;
				if(url) {
					s.removeItem('tabs-' + url);
				} else {
					for(var i=0;i<s.length;i++) {
						if(s.key(i).match(/^tabs-/)) s.removeItem(s.key(i));
				}
				}
			},

			/**
			 * Remove tab state for the current URL.
			 */
			clearCurrentTabState: function() {
				this.clearTabState(this._tabStateUrl());
			},

			_tabStateUrl: function() {
				return History.getState().url
					.replace(/\?.*/, '')
					.replace(/#.*/, '')
					.replace($('base').attr('href'), '');
			},

			showLoginDialog: function() {
				var tempid = $('body').data('member-tempid'),
					dialog = $('.leftandmain-logindialog'),
					url = 'CMSSecurity/login';

				// Force regeneration of any existing dialog
				if(dialog.length) dialog.remove();

				// Join url params
				url = $.path.addSearchParams(url, {
					'tempid': tempid,
					'BackURL': window.location.href
				});

				// Show a placeholder for instant feedback. Will be replaced with actual
				// form dialog once its loaded.
				dialog = $('<div class="leftandmain-logindialog"></div>');
				dialog.attr('id', new Date().getTime());
				dialog.data('url', url);
				$('body').append(dialog);
			}
		});

		// Login dialog page
		$('.leftandmain-logindialog').entwine({
			onmatch: function() {
				this._super();

				// Create jQuery dialog
				this.ssdialog({
					iframeUrl: this.data('url'),
					dialogClass: "leftandmain-logindialog-dialog",
					autoOpen: true,
					minWidth: 500,
					maxWidth: 500,
					minHeight: 370,
					maxHeight: 400,
					closeOnEscape: false,
					open: function() {
						$('.ui-widget-overlay').addClass('leftandmain-logindialog-overlay');
					},
					close: function() {
						$('.ui-widget-overlay').removeClass('leftandmain-logindialog-overlay');
					}
				});
			},
			onunmatch: function() {
				this._super();
			},
			open: function() {
				this.ssdialog('open');
			},
			close: function() {
				this.ssdialog('close');
			},
			toggle: function(bool) {
				if(this.is(':visible')) this.close();
				else this.open();
			},
			/**
			 * Callback activated by CMSSecurity_success.ss
			 */
			reauthenticate: function(data) {
				// Replace all SecurityID fields with the given value
				if(typeof(data.SecurityID) !== 'undefined') {
					$(':input[name=SecurityID]').val(data.SecurityID);
				}
				// Update TempID for current user
				if(typeof(data.TempID) !== 'undefined') {
					$('body').data('member-tempid', data.TempID);
				}
				this.close();
			}
		});

		/**
		 * Add loading overlay to selected regions in the CMS automatically.
		 * Not applied to all "*.loading" elements to avoid secondary regions
		 * like the breadcrumbs showing unnecessary loading status.
		 */
		$('form.loading,.cms-content.loading,.cms-content-fields.loading,.cms-content-view.loading').entwine({
			onmatch: function() {
				this.append('<div class="cms-content-loading-overlay ui-widget-overlay-light"></div><div class="cms-content-loading-spinner"></div>');
				this._super();
			},
			onunmatch: function() {
				this.find('.cms-content-loading-overlay,.cms-content-loading-spinner').remove();
				this._super();
			}
		});

		/** Make all buttons "hoverable" with jQuery theming. */
		$('.cms input[type="submit"], .cms button, .cms input[type="reset"], .cms .ss-ui-button').entwine({
			onadd: function() {
				this.addClass('ss-ui-button');
				if(!this.data('button')) this.button();
				this._super();
			},
			onremove: function() {
				if(this.data('button')) this.button('destroy');
				this._super();
			}
		});

		/**
		 * Loads the link's 'href' attribute into a panel via ajax,
		 * as opposed to triggering a full page reload.
		 * Little helper to avoid repetition, and make it easy to
		 * "opt in" to panel loading, while by default links still exhibit their default behaviour.
		 * The PJAX target can be specified via a 'data-pjax-target' attribute.
		 */
		$('.cms .cms-panel-link').entwine({
			onclick: function(e) {
				if($(this).hasClass('external-link')) {
					e.stopPropagation();

					return;
				}

				var href = this.attr('href'),
					url = (href && !href.match(/^#/)) ? href : this.data('href'),
					data = {pjax: this.data('pjaxTarget')};

				$('.cms-container').loadPanel(url, null, data);
				e.preventDefault();
			}
		});

		/**
		 * Does an ajax loads of the link's 'href' attribute via ajax and displays any FormResponse messages from the CMS.
		 * Little helper to avoid repetition, and make it easy to trigger actions via a link,
		 * without reloading the page, changing the URL, or loading in any new panel content.
		 */
		$('.cms .ss-ui-button-ajax').entwine({
			onclick: function(e) {
				$(this).removeClass('ui-button-text-only');
				$(this).addClass('ss-ui-button-loading ui-button-text-icons');

				var loading = $(this).find(".ss-ui-loading-icon");

				if(loading.length < 1) {
					loading = $("<span></span>").addClass('ss-ui-loading-icon ui-button-icon-primary ui-icon');

					$(this).prepend(loading);
				}

				loading.show();

				var href = this.attr('href'), url = href ? href : this.data('href');

				jQuery.ajax({
					url: url,
					// Ensure that form view is loaded (rather than whole "Content" template)
					complete: function(xmlhttp, status) {
						var msg = (xmlhttp.getResponseHeader('X-Status')) ? xmlhttp.getResponseHeader('X-Status') : xmlhttp.responseText;

						try {
							if (typeof msg != "undefined" && msg !== null) eval(msg);
						}
						catch(e) {}

						loading.hide();

						$(".cms-container").refresh();

						$(this).removeClass('ss-ui-button-loading ui-button-text-icons');
						$(this).addClass('ui-button-text-only');
					},
					dataType: 'html'
				});
				e.preventDefault();
			}
		});

		/**
		 * Trigger dialogs with iframe based on the links href attribute (see ssui-core.js).
		 */
		$('.cms .ss-ui-dialog-link').entwine({
			UUID: null,
			onmatch: function() {
				this._super();
				this.setUUID(new Date().getTime());
			},
			onunmatch: function() {
				this._super();
			},
			onclick: function() {
				this._super();

				var self = this, id = 'ss-ui-dialog-' + this.getUUID();
				var dialog = $('#' + id);
				if(!dialog.length) {
					dialog = $('<div class="ss-ui-dialog" id="' + id + '" />');
					$('body').append(dialog);
				}

				var extraClass = this.data('popupclass')?this.data('popupclass'):'';

				dialog.ssdialog({iframeUrl: this.attr('href'), autoOpen: true, dialogExtraClass: extraClass});
				return false;
			}
		});

		/**
		 * Add styling to all contained buttons, and create buttonsets if required.
		 */
		$('.cms-content .Actions').entwine({
			onmatch: function() {
				this.find('.ss-ui-button').click(function() {
						var form = this.form;

						// forms don't natively store the button they've been triggered with
						if(form) {
							form.clickedButton = this;
							// Reset the clicked button shortly after the onsubmit handlers
							// have fired on the form
						setTimeout(function() {
							form.clickedButton = null;
						}, 10);
					}
				});

				this.redraw();
				this._super();
			},
			onunmatch: function() {
				this._super();
			},
			redraw: function() {
				if(window.debug) console.log('redraw', this.attr('class'), this.get(0));

				// Remove whitespace to avoid gaps with inline elements
				this.contents().filter(function() {
					return (this.nodeType == 3 && !/\S/.test(this.nodeValue));
				}).remove();

				// Init buttons if required
				this.find('.ss-ui-button').each(function() {
					if(!$(this).data('button')) $(this).button();
				});

				// Mark up buttonsets
				this.find('.ss-ui-buttonset').buttonset();
			}
		});

		/**
		 * Duplicates functionality in DateField.js, but due to using entwine we can match
		 * the DOM element on creation, rather than onclick - which allows us to decorate
		 * the field with a calendar icon
		 */
		$('.cms .field.date input.text').entwine({
			onmatch: function() {
				var holder = $(this).parents('.field.date:first'), config = holder.data();
				if(!config.showcalendar) {
					this._super();
					return;
				}

				config.showOn = 'button';
				if(config.locale && $.datepicker.regional[config.locale]) {
					config = $.extend(config, $.datepicker.regional[config.locale], {});
				}

				$(this).datepicker(config);
				// // Unfortunately jQuery UI only allows configuration of icon images, not sprites
				// this.next('button').button('option', 'icons', {primary : 'ui-icon-calendar'});

				this._super();
			},
			onunmatch: function() {
				this._super();
			}
		});

		/**
		 * Styled dropdown select fields via chosen. Allows things like search and optgroup
		 * selection support. Rather than manually adding classes to selects we want
		 * styled, we style everything but the ones we tell it not to.
		 *
		 * For the CMS we also need to tell the parent div that it has a select so
		 * we can fix the height cropping.
		 */

		$('.cms .field.dropdown select, .cms .field select[multiple], .fieldholder-small select.dropdown').entwine({
			onmatch: function() {
				if(this.is('.no-chzn')) {
					this._super();
					return;
				}

				// Explicitly disable default placeholder if no custom one is defined
				if(!this.data('placeholder')) this.data('placeholder', ' ');

				// We could've gotten stale classes and DOM elements from deferred cache.
				this.removeClass('has-chzn chzn-done');
				this.siblings('.chzn-container').remove();

				// Apply Chosen
				applyChosen(this);

				this._super();
			},
			onunmatch: function() {
				this._super();
			}
		});

		$(".cms-panel-layout").entwine({
			redraw: function() {
				if(window.debug) console.log('redraw', this.attr('class'), this.get(0));
			}
		});

		/**
		 * Overload the default GridField behaviour (open a new URL in the browser)
		 * with the CMS-specific ajax loading.
		 */
		$('.cms .ss-gridfield').entwine({
			showDetailView: function(url) {
				// Include any GET parameters from the current URL, as the view state might depend on it.
				// For example, a list prefiltered through external search criteria might be passed to GridField.
				var params = window.location.search.replace(/^\?/, '');
				if(params) url = $.path.addSearchParams(url, params);
				$('.cms-container').loadPanel(url);
			}
		});


		/**
		 * Generic search form in the CMS, often hooked up to a GridField results display.
		 */
		$('.cms-search-form').entwine({
			onsubmit: function(e) {
				// Remove empty elements and make the URL prettier
				var nonEmptyInputs,
					url;

				nonEmptyInputs = this.find(':input:not(:submit)').filter(function() {
					// Use fieldValue() from jQuery.form plugin rather than jQuery.val(),
					// as it handles checkbox values more consistently
					var vals = $.grep($(this).fieldValue(), function(val) { return (val);});
					return (vals.length);
				});

				url = this.attr('action');

				if(nonEmptyInputs.length) {
					url = $.path.addSearchParams(url, nonEmptyInputs.serialize());
				}

				var container = this.closest('.cms-container');
				container.find('.cms-edit-form').tabs('select',0);  //always switch to the first tab (list view) when searching
				container.loadPanel(url, "", {}, true);

				return false;
			}
		});

		/**
		 * Reset button handler. IE8 does not bubble reset events to
		 */
		$(".cms-search-form button[type=reset], .cms-search-form input[type=reset]").entwine({
			onclick: function(e) {
				e.preventDefault();

				var form = $(this).parents('form');

				form.clearForm();
				form.find(".dropdown select").prop('selectedIndex', 0).trigger("liszt:updated"); // Reset chosen.js
				form.submit();
				}
		})

		/**
		 * Allows to lazy load a panel, by leaving it empty
		 * and declaring a URL to load its content via a 'url' HTML5 data attribute.
		 * The loaded HTML is cached, with cache key being the 'url' attribute.
		 * In order for this to work consistently, we assume that the responses are stateless.
		 * To avoid caching, add a 'deferred-no-cache' to the node.
		 */
		window._panelDeferredCache = {};
		$('.cms-panel-deferred').entwine({
			onadd: function() {
				this._super();
				this.redraw();
			},
			onremove: function() {
				if(window.debug) console.log('saving', this.data('url'), this);

				// Save the HTML state at the last possible moment.
				// Don't store the DOM to avoid memory leaks.
				if(!this.data('deferredNoCache')) window._panelDeferredCache[this.data('url')] = this.html();
				this._super();
			},
			redraw: function() {
				if(window.debug) console.log('redraw', this.attr('class'), this.get(0));

				var self = this, url = this.data('url');
				if(!url) throw 'Elements of class .cms-panel-deferred need a "data-url" attribute';

				this._super();

				// If the node is empty, try to either load it from cache or via ajax.
				if(!this.children().length) {
					if(!this.data('deferredNoCache') && typeof window._panelDeferredCache[url] !== 'undefined') {
						this.html(window._panelDeferredCache[url]);
					} else {
						this.addClass('loading');
						$.ajax({
							url: url,
							complete: function() {
								self.removeClass('loading');
							},
							success: function(data, status, xhr) {
								self.html(data);
							}
						});
					}
				}
			}
		});

		/**
		 * Lightweight wrapper around jQuery UI tabs.
		 * Ensures that anchor links are set properly,
		 * and any nested tabs are scrolled if they have
		 * their height explicitly set. This is important
		 * for forms inside the CMS layout.
		 */
		$('.cms-tabset').entwine({
			onadd: function() {
				// Can't name redraw() as it clashes with other CMS entwine classes
				this.redrawTabs();
				this._super();
			},
			onremove: function() {
				if (this.data('tabs')) this.tabs('destroy');
				this._super();
			},
			redrawTabs: function() {
				this.rewriteHashlinks();

				var id = this.attr('id'), activeTab = this.find('ul:first .ui-tabs-active');

				if(!this.data('uiTabs')) this.tabs({
					active: (activeTab.index() != -1) ? activeTab.index() : 0,
					beforeLoad: function(e, ui) {
						// Disable automatic ajax loading of tabs without matching DOM elements,
						// determining if the current URL differs from the tab URL is too error prone.
						return false;
					},
					activate: function(e, ui) {
						// Accessibility: Simulate click to trigger panel load when tab is focused
						// by a keyboard navigation event rather than a click
						if(ui.newTab) {
							ui.newTab.find('.cms-panel-link').click();
						}

						// Usability: Hide actions for "readonly" tabs (which don't contain any editable fields)
						var actions = $(this).closest('form').find('.Actions');
						if($(ui.newTab).closest('li').hasClass('readonly')) {
							actions.fadeOut();
						} else {
							actions.show();
						}
					}
				});
			},

			/**
			 * Ensure hash links are prefixed with the current page URL,
			 * otherwise jQuery interprets them as being external.
			 */
			rewriteHashlinks: function() {
				$(this).find('ul a').each(function() {
					if (!$(this).attr('href')) return;
					var matches = $(this).attr('href').match(/#.*/);
					if(!matches) return;
					$(this).attr('href', document.location.href.replace(/#.*/, '') + matches[0]);
				});
			}
		});
	});

}(jQuery));

var statusMessage = function(text, type) {
	text = jQuery('<div/>').text(text).html(); // Escape HTML entities in text
	jQuery.noticeAdd({text: text, type: type});
};

var errorMessage = function(text) {
	jQuery.noticeAdd({text: text, type: 'error'});
};<|MERGE_RESOLUTION|>--- conflicted
+++ resolved
@@ -933,29 +933,15 @@
 							index = tab.index();
 						}
 					} else if(sessionStates) {
-<<<<<<< HEAD
-						$.each(sessionStates, function(i, sessionState) {
-							if(tabset.is('#' + sessionState.id)){
-								index = sessionState.selected;
+						$.each(sessionStates, function(i, state) {
+							if(tabsetId == state.id){
+								index = state.selected;
 							}
 						});
 					}
 					if(index !== null){
 						tabset.tabs('option', 'active', index);
 						self.trigger('tabstaterestored');
-=======
-						$.each(sessionStates, function(i, state) {
-							if(tabsetId == state.id) {
-								tabset.tabs('select', state.selected);
-							}
-						});
-
-						index = null;
-					}
-
-					if(index !== null) {
-						tabset.tabs('select', index);
->>>>>>> 1f820b0b
 					}
 				});
 			},
