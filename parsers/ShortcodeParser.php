<?php

/**
 * A simple parser that allows you to map BBCode-like "shortcodes" to an arbitrary callback.
 * It is a simple regex based parser that allows you to replace simple bbcode-like tags
 * within a HTMLText or HTMLVarchar field when rendered into a template. The API is inspired by and very similar to the
 * [Wordpress implementation](http://codex.wordpress.org/Shortcode_API) of shortcodes.
 *
 * @see http://doc.silverstripe.org/framework/en/reference/shortcodes
 * @package framework
 * @subpackage misc
 */
class ShortcodeParser extends Object {

	public function img_shortcode($attrs) {
		return "<img src='".$attrs['src']."'>";
	}

	protected static $instances = array();

	protected static $active_instance = 'default';

	// --------------------------------------------------------------------------------------------------------------

	protected $shortcodes = array();

	// --------------------------------------------------------------------------------------------------------------

	/**
	 * Get the {@link ShortcodeParser} instance that is attached to a particular identifier.
	 *
	 * @param string $identifier Defaults to "default".
	 * @return ShortcodeParser
	 */
	public static function get($identifier = 'default') {
		if(!array_key_exists($identifier, self::$instances)) {
			self::$instances[$identifier] = static::create();
		}

		return self::$instances[$identifier];
	}

	/**
	 * Get the currently active/default {@link ShortcodeParser} instance.
	 *
	 * @return ShortcodeParser
	 */
	public static function get_active() {
		return static::get(self::$active_instance);
	}

	/**
	 * Set the identifier to use for the current active/default {@link ShortcodeParser} instance.
	 *
	 * @param string $identifier
	 */
	public static function set_active($identifier) {
		self::$active_instance = (string) $identifier;
	}

	// --------------------------------------------------------------------------------------------------------------

	/**
	 * Register a shortcode, and attach it to a PHP callback.
	 *
	 * The callback for a shortcode will have the following arguments passed to it:
	 *   - Any parameters attached to the shortcode as an associative array (keys are lower-case).
	 *   - Any content enclosed within the shortcode (if it is an enclosing shortcode). Note that any content within
	 *     this will not have been parsed, and can optionally be fed back into the parser.
	 *   - The {@link ShortcodeParser} instance used to parse the content.
	 *   - The shortcode tag name that was matched within the parsed content.
	 *   - An associative array of extra information about the shortcode being parsed.
	 *
	 * @param string $shortcode The shortcode tag to map to the callback - normally in lowercase_underscore format.
	 * @param callback $callback The callback to replace the shortcode with.
	 * @return $this
	 */
	public function register($shortcode, $callback) {
		if(is_callable($callback)) {
			$this->shortcodes[$shortcode] = $callback;
		} else {
			throw new InvalidArgumentException("Callback is not callable");
		}
		return $this;
	}

	/**
	 * Check if a shortcode has been registered.
	 *
	 * @param string $shortcode
	 * @return bool
	 */
	public function registered($shortcode) {
		return array_key_exists($shortcode, $this->shortcodes);
	}

	/**
	 * Remove a specific registered shortcode.
	 *
	 * @param string $shortcode
	 */
	public function unregister($shortcode) {
		if($this->registered($shortcode)) unset($this->shortcodes[$shortcode]);
	}

	/**
	 * Remove all registered shortcodes.
	 */
	public function clear() {
		$this->shortcodes = array();
	}

	/**
	 * Call a shortcode and return its replacement text
	 * Returns false if the shortcode isn't registered
	 */
	public function callShortcode($tag, $attributes, $content, $extra = array()) {
		if (!$tag || !isset($this->shortcodes[$tag])) return false;
		return call_user_func($this->shortcodes[$tag], $attributes, $content, $this, $tag, $extra);
	}

	/**
	 * Return the text to insert in place of a shoprtcode.
	 * Behaviour in the case of missing shortcodes depends on the setting of ShortcodeParser::$error_behavior.
	 *
	 * @param array $tag A map containing the the following keys:
	 *  - 'open': The name of the tag
	 *  - 'attrs': Attributes of the tag
	 *  - 'content': Content of the tag
	 * @param array $extra Extra-meta data
	 * @param boolean $isHTMLAllowed A boolean indicating whether it's okay to insert HTML tags into the result
	 *
	 * @return bool|mixed|string
	 */
	public function getShortcodeReplacementText($tag, $extra = array(), $isHTMLAllowed = true) {
		$content = $this->callShortcode($tag['open'], $tag['attrs'], $tag['content'], $extra);

		// Missing tag
		if ($content === false) {
			if(ShortcodeParser::$error_behavior == ShortcodeParser::ERROR) {
				user_error('Unknown shortcode tag '.$tag['open'], E_USER_ERRROR);
			}
			else if (self::$error_behavior == self::WARN && $isHTMLAllowed) {
				$content = '<strong class="warning">'.$tag['text'].'</strong>';
			}
			else if(ShortcodeParser::$error_behavior == ShortcodeParser::STRIP) {
				return '';
			}
			else {
				return $tag['text'];
			}
		}

		return $content;
	}

	// --------------------------------------------------------------------------------------------------------------

	protected function removeNode($node) {
		$node->parentNode->removeChild($node);
	}

	protected function insertAfter($new, $after) {
		$parent = $after->parentNode;
		$next = $after->nextSibling;

		if ($next) {
			$parent->insertBefore($new, $next);
		}
		else {
			$parent->appendChild($new);
		}
	}

	protected function insertListAfter($new, $after) {
		$doc = $after->ownerDocument; $parent = $after->parentNode; $next = $after->nextSibling;

		for ($i = 0; $i < $new->length; $i++) {
			$imported = $doc->importNode($new->item($i), true);

			if ($next) {
				$parent->insertBefore($imported, $next);
			}
			else {
				$parent->appendChild($imported);
			}
		}
	}

	/**
	 * @var string
	 */
	protected static $marker_class = '--ss-shortcode-marker';

	protected static $block_level_elements = array(
		'address', 'article', 'aside', 'audio', 'blockquote', 'canvas', 'dd', 'div', 'dl', 'fieldset', 'figcaption',
		'figure', 'footer', 'form', 'h1', 'h2', 'h3', 'h4', 'h5', 'h6', 'header', 'hgroup', 'ol', 'output', 'p',
		'pre', 'section', 'table', 'ul'
	);

	protected static $attrrx = '
		([^\s\/\'"=,]+)       # Name
		\s* = \s*
		(?:
			(?:\'([^\']+)\') | # Value surrounded by \'
			(?:"([^"]+)")    | # Value surrounded by "
			([^\s,\]]+)          # Bare value
		)
';

	protected static function attrrx() {
		return '/'.self::$attrrx.'/xS';
	}

	protected static $tagrx = '
		# HTML Tag
		<(?<element>(?:"[^"]*"[\'"]*|\'[^\']*\'[\'"]*|[^\'">])+)>

		| # Opening tag
		(?<oesc>\[?)
		\[
			(?<open>\w+)
			[\s,]*
			(?<attrs> (?: %s [\s,]*)* )
		\/?\]
		(?<cesc1>\]?)

		| # Closing tag
		\[\/
			(?<close>\w+)
		\]
		(?<cesc2>\]?)
';

	protected static function tagrx() {
		return '/'.sprintf(self::$tagrx, self::$attrrx).'/xS';
	}

	const WARN = 'warn';
	const STRIP = 'strip';
	const LEAVE = 'leave';
	const ERROR = 'error';

	public static $error_behavior = self::LEAVE;


	/**
	 * Look through a string that contains shortcode tags and pull out the locations and details
	 * of those tags
	 *
	 * Doesn't support nested shortcode tags
	 *
	 * @param string $content
	 * @return array - The list of tags found. When using an open/close pair, only one item will be in the array,
	 * with "content" set to the text between the tags
	 */
	public function extractTags($content) {
		$tags = array();

		// Step 1: perform basic regex scan of individual tags
		if(preg_match_all(static::tagrx(), $content, $matches, PREG_SET_ORDER | PREG_OFFSET_CAPTURE)) {
			foreach($matches as $match) {
				// Ignore any elements
				if (empty($match['open'][0]) && empty($match['close'][0])) continue;

				// Pull the attributes out into a key/value hash
				$attrs = array();

				if (!empty($match['attrs'][0])) {
					preg_match_all(static::attrrx(), $match['attrs'][0], $attrmatches, PREG_SET_ORDER);

					foreach ($attrmatches as $attr) {
<<<<<<< HEAD
						list($whole, $name, $value) = array_values(array_filter($attr, function($attrPart) {
							return $attrPart !== '';
						}));
=======
						$name = '';
						$value = '';
						$parts = array_values(array_filter($attr));
						//the first element in the array is the complete delcaration (`id=1`) - we don't need this
						array_shift($parts);

						//the next two parts are what we care about (id and 1 from `id=1`)
						$name = array_shift($parts) ?: $name;
						$value = array_shift($parts) ?: $value;

>>>>>>> 3906228f
						$attrs[$name] = $value;
					}
				}

				// And store the indexes, tag details, etc
				$tags[] = array(
					'text' => $match[0][0],
					's' => $match[0][1],
					'e' => $match[0][1] + strlen($match[0][0]),
					'open' =>  isset($match['open'][0]) ? $match['open'][0] : null,
					'close' => isset($match['close'][0]) ? $match['close'][0] : null,
					'attrs' => $attrs,
					'content' => '',
					'escaped' => !empty($match['oesc'][0]) || !empty($match['cesc1'][0]) || !empty($match['cesc2'][0])
				);
			}
		}

		// Step 2: cluster open/close tag pairs into single entries
		$i = count($tags);
		while($i--) {
			if(!empty($tags[$i]['close'])) {
				// If the tag just before this one isn't the related opening tag, throw an error
				$err = null;

				if ($i == 0) {
					$err = 'Close tag "'.$tags[$i]['close'].'" is the first found tag, so has no related open tag';
				}
				else if (!$tags[$i-1]['open']) {
					$err = 'Close tag "'.$tags[$i]['close'].'" preceded by another close tag "'.
							$tags[$i-1]['close'].'"';
				}
				else if ($tags[$i]['close'] != $tags[$i-1]['open']) {
					$err = 'Close tag "'.$tags[$i]['close'].'" doesn\'t match preceding open tag "'.
							$tags[$i-1]['open'].'"';
				}

				if($err) {
					if(self::$error_behavior == self::ERROR) user_error($err, E_USER_ERRROR);
				}
				else {
					if ($tags[$i]['escaped']) {
						if (!$tags[$i-1]['escaped']) {
							$tags[$i]['e'] -= 1;
							$tags[$i]['escaped'] = false;
						}
					}
					else {
						if ($tags[$i-1]['escaped']) {
							$tags[$i-1]['s'] += 1;
							$tags[$i-1]['escaped'] = false;
						}
					}

					// Otherwise, grab content between tags, save in opening tag & delete the closing one
					$tags[$i-1]['text'] = substr($content, $tags[$i-1]['s'], $tags[$i]['e'] - $tags[$i-1]['s']);
					$tags[$i-1]['content'] = substr($content, $tags[$i-1]['e'], $tags[$i]['s'] - $tags[$i-1]['e']);
					$tags[$i-1]['e'] = $tags[$i]['e'];

					unset($tags[$i]);
				}
			}
		}

		// Step 3: remove any tags that don't have handlers registered
		// Only do this if self::$error_behavior == self::LEAVE
		// This is optional but speeds things up.
		if(self::$error_behavior == self::LEAVE) {
			foreach($tags as $i => $tag) {
				if(empty($this->shortcodes[$tag['open']])) {
					unset($tags[$i]);
				}
			}
		}

		return array_values($tags);
	}

	/**
	 * Replaces the shortcode tags extracted by extractTags with HTML element "markers", so that
	 * we can parse the resulting string as HTML and easily mutate the shortcodes in the DOM
	 *
	 * @param string $content - The HTML string with [tag] style shortcodes embedded
	 * @param array $tags - The tags extracted by extractTags
	 * @return string - The HTML string with [tag] style shortcodes replaced by markers
	 */
	protected function replaceTagsWithText($content, $tags, $generator) {
		// The string with tags replaced with markers
		$str = '';
		// The start index of the next tag, remembered as we step backwards through the list
		$li = null;

		$i = count($tags);
		while($i--) {
			if ($li === null) $tail = substr($content, $tags[$i]['e']);
			else $tail = substr($content, $tags[$i]['e'], $li - $tags[$i]['e']);

			if ($tags[$i]['escaped']) {
				$str = substr($content, $tags[$i]['s']+1, $tags[$i]['e'] - $tags[$i]['s'] - 2) . $tail . $str;
			}
			else {
				$str = $generator($i, $tags[$i]) . $tail . $str;
			}

			$li = $tags[$i]['s'];
		}

		return substr($content, 0, $tags[0]['s']) . $str;
	}

	/**
	 * Replace the shortcodes in attribute values with the calculated content
	 *
	 * We don't use markers with attributes because there's no point, it's easier to do all the matching
	 * in-DOM after the XML parse
	 *
	 * @param DOMDocument $doc
	 */
	protected function replaceAttributeTagsWithContent($htmlvalue) {
		$attributes = $htmlvalue->query('//@*[contains(.,"[")][contains(.,"]")]');
		$parser = $this;

		for($i = 0; $i < $attributes->length; $i++) {
			$node = $attributes->item($i);
			$tags = $this->extractTags($node->nodeValue);
			$extra = array('node' => $node, 'element' => $node->ownerElement);

			if($tags) {
				$node->nodeValue = $this->replaceTagsWithText($node->nodeValue, $tags,
					function($idx, $tag) use ($parser, $extra) {
						return $parser->getShortcodeReplacementText($tag, $extra, false);
					}
				);
			}
		}
	}

	/**
	 * Replace the element-scoped tags with markers
	 *
	 * @param string $content
	 */
	protected function replaceElementTagsWithMarkers($content) {
		$tags = $this->extractTags($content);

		if($tags) {
			$markerClass = self::$marker_class;

			$content = $this->replaceTagsWithText($content, $tags, function($idx, $tag) use ($markerClass) {
				return '<img class="'.$markerClass.'" data-tagid="'.$idx.'" />';
			});
		}

		return array($content, $tags);
	}

	protected function findParentsForMarkers($nodes) {
		$parents = array();

		foreach($nodes as $node) {
			$parent = $node;

			do {
				$parent = $parent->parentNode;
		}
			while($parent instanceof DOMElement &&
				!in_array(strtolower($parent->tagName), self::$block_level_elements));

			$node->setAttribute('data-parentid', count($parents));
			$parents[] = $parent;
	}

		return $parents;
}

	const BEFORE = 'before';
	const AFTER = 'after';
	const SPLIT = 'split';
	const INLINE = 'inline';

	/**
	 * Given a node with represents a shortcode marker and a location string, mutates the DOM to put the
	 * marker in the compliant location
	 *
	 * For shortcodes inserted BEFORE, that location is just before the block container that
	 * the marker is in
	 *
	 * For shortcodes inserted AFTER, that location is just after the block container that
	 * the marker is in
	 *
	 * For shortcodes inserted SPLIT, that location is where the marker is, but the DOM
	 * is split around it up to the block container the marker is in - for instance,
	 *
	 *   <p>A<span>B<marker />C</span>D</p>
	 *
	 * becomes
	 *
	 *   <p>A<span>B</span></p><marker /><p><span>C</span>D</p>
	 *
	 * For shortcodes inserted INLINE, no modification is needed (but in that case the shortcode handler needs to
	 * generate only inline blocks)
	 *
	 * @param DOMElement $node
	 * @param int $location - ShortcodeParser::BEFORE, ShortcodeParser::SPLIT or ShortcodeParser::INLINE
	 */
	protected function moveMarkerToCompliantHome($node, $parent, $location) {
		// Move before block parent
		if($location == self::BEFORE) {
		if (isset($parent->parentNode))
			$parent->parentNode->insertBefore($node, $parent);
		} else if($location == self::AFTER) {
			// Move after block parent
			$this->insertAfter($node, $parent);
		}
		// Split parent at node
		else if($location == self::SPLIT) {
			$at = $node; $splitee = $node->parentNode;

			while($splitee !== $parent->parentNode) {
				$spliter = $splitee->cloneNode(false);

				$this->insertAfter($spliter, $splitee);

				while($at->nextSibling) {
					$spliter->appendChild($at->nextSibling);
				}

				$at = $splitee; $splitee = $splitee->parentNode;
			}

			$this->insertAfter($node, $parent);
		}
		// Do nothing
		else if($location == self::INLINE) {
			if(in_array(strtolower($node->tagName), self::$block_level_elements)) {
				user_error(
					'Requested to insert block tag '.$node->tagName.
					' inline - probably this will break HTML compliance',
					E_USER_WARNING
				);
			}
			// NOP
		}
		else {
			user_error('Unknown value for $location argument '.$location, E_USER_ERROR);
		}
	}

	/**
	 * Given a node with represents a shortcode marker and some information about the shortcode, call the
	 * shortcode handler & replace the marker with the actual content
	 *
	 * @param DOMElement $node
	 * @param array $tag
	 */
	protected function replaceMarkerWithContent($node, $tag) {
		$content = $this->getShortcodeReplacementText($tag);

		if ($content) {
			$parsed = Injector::inst()->create('HTMLValue', $content);
			$body = $parsed->getBody();
			if ($body) $this->insertListAfter($body->childNodes, $node);
		}

		$this->removeNode($node);
	}

	/**
	 * Parse a string, and replace any registered shortcodes within it with the result of the mapped callback.
	 *
	 * @param string $content
	 * @return string
	 */
	public function parse($content) {
		// If no shortcodes defined, don't try and parse any
		if(!$this->shortcodes) return $content;

		// If no content, don't try and parse it
		if (!trim($content)) return $content;

		// If no shortcode tag, don't try and parse it
		if (strpos($content, '[') === false) return $content;

		// First we operate in text mode, replacing any shortcodes with marker elements so that later we can
		// use a proper DOM
		list($content, $tags) = $this->replaceElementTagsWithMarkers($content);

		$htmlvalue = Injector::inst()->create('HTMLValue', $content);

		// Now parse the result into a DOM
		if (!$htmlvalue->isValid()){
			if(self::$error_behavior == self::ERROR) {
				user_error('Couldn\'t decode HTML when processing short codes', E_USER_ERRROR);
			}
			else {
				return $content;
			}
		}

		// First, replace any shortcodes that are in attributes
		$this->replaceAttributeTagsWithContent($htmlvalue);

		// Find all the element scoped shortcode markers
		$shortcodes = $htmlvalue->query('//img[@class="'.self::$marker_class.'"]');

		// Find the parents. Do this before DOM modification, since SPLIT might cause parents to move otherwise
		$parents = $this->findParentsForMarkers($shortcodes);

		foreach($shortcodes as $shortcode) {
			$tag = $tags[$shortcode->getAttribute('data-tagid')];
			$parent = $parents[$shortcode->getAttribute('data-parentid')];

			$class = null;
			if(!empty($tag['attrs']['location'])) $class = $tag['attrs']['location'];
			else if(!empty($tag['attrs']['class'])) $class = $tag['attrs']['class'];

			$location = self::INLINE;
			if($class == 'left' || $class == 'right') $location = self::BEFORE;
			if($class == 'center' || $class == 'leftALone') $location = self::SPLIT;

			if(!$parent) {
				if($location !== self::INLINE) {
					user_error("Parent block for shortcode couldn't be found, but location wasn't INLINE",
						E_USER_ERROR);
				}
			}
			else {
				$this->moveMarkerToCompliantHome($shortcode, $parent, $location);
			}

			$this->replaceMarkerWithContent($shortcode, $tag);
		}

		$content = $htmlvalue->getContent();

		// Clean up any marker classes left over, for example, those injected into <script> tags
		$parser = $this;
		$content = preg_replace_callback(
			// Not a general-case parser; assumes that the HTML generated in replaceElementTagsWithMarkers()
			// hasn't been heavily modified
			'/<img[^>]+class="'.preg_quote(self::$marker_class).'"[^>]+data-tagid="([^"]+)"[^>]+>/i',
			function ($matches) use ($tags, $parser) {
				$tag = $tags[$matches[1]];
				return $parser->getShortcodeReplacementText($tag);
			},
			$content
		);

		return $content;
	}

}<|MERGE_RESOLUTION|>--- conflicted
+++ resolved
@@ -270,11 +270,6 @@
 					preg_match_all(static::attrrx(), $match['attrs'][0], $attrmatches, PREG_SET_ORDER);
 
 					foreach ($attrmatches as $attr) {
-<<<<<<< HEAD
-						list($whole, $name, $value) = array_values(array_filter($attr, function($attrPart) {
-							return $attrPart !== '';
-						}));
-=======
 						$name = '';
 						$value = '';
 						$parts = array_values(array_filter($attr));
@@ -285,7 +280,6 @@
 						$name = array_shift($parts) ?: $name;
 						$value = array_shift($parts) ?: $value;
 
->>>>>>> 3906228f
 						$attrs[$name] = $value;
 					}
 				}
