<?php
/**
 * A simple parser that allows you to map BBCode-like "shortcodes" to an arbitrary callback.
 * It is a simple regex based parser that allows you to replace simple bbcode-like tags
 * within a HTMLText or HTMLVarchar field when rendered into a template. The API is inspired by and very similar to the
 * [Wordpress implementation](http://codex.wordpress.org/Shortcode_API) of shortcodes.
 *
 * @see http://doc.silverstripe.org/framework/en/reference/shortcodes
 * @package framework
 * @subpackage misc
 */
class ShortcodeParser extends Object {

	public function img_shortcode($attrs) {
		return "<img src='".$attrs['src']."'>";
	}

	protected static $instances = array();

	protected static $active_instance = 'default';

	// --------------------------------------------------------------------------------------------------------------

	/**
	 * Registered shortcodes. Items follow this structure:
	 * [shortcode_name] => Array(
	 *     [0] => class_containing_handler
	 *     [1] => name_of_shortcode_handler_method
	 * )
	 */
	protected $shortcodes = array();

	// --------------------------------------------------------------------------------------------------------------

	/**
	 * Get the {@link ShortcodeParser} instance that is attached to a particular identifier.
	 *
	 * @param string $identifier Defaults to "default".
	 * @return ShortcodeParser
	 */
	public static function get($identifier = 'default') {
		if(!array_key_exists($identifier, self::$instances)) {
			self::$instances[$identifier] = static::create();
		}

		return self::$instances[$identifier];
	}

	/**
	 * Get the currently active/default {@link ShortcodeParser} instance.
	 *
	 * @return ShortcodeParser
	 */
	public static function get_active() {
		return static::get(self::$active_instance);
	}

	/**
	 * Set the identifier to use for the current active/default {@link ShortcodeParser} instance.
	 *
	 * @param string $identifier
	 */
	public static function set_active($identifier) {
		self::$active_instance = (string) $identifier;
	}

	// --------------------------------------------------------------------------------------------------------------

	/**
	 * Register a shortcode, and attach it to a PHP callback.
	 *
	 * The callback for a shortcode will have the following arguments passed to it:
	 *   - Any parameters attached to the shortcode as an associative array (keys are lower-case).
	 *   - Any content enclosed within the shortcode (if it is an enclosing shortcode). Note that any content within
	 *     this will not have been parsed, and can optionally be fed back into the parser.
	 *   - The {@link ShortcodeParser} instance used to parse the content.
	 *   - The shortcode tag name that was matched within the parsed content.
	 *   - An associative array of extra information about the shortcode being parsed.
	 *
	 * @param string $shortcode The shortcode tag to map to the callback - normally in lowercase_underscore format.
	 * @param callback $callback The callback to replace the shortcode with.
	 */
	public function register($shortcode, $callback) {
		if(is_callable($callback)) $this->shortcodes[$shortcode] = $callback;
	}

	/**
	 * Check if a shortcode has been registered.
	 *
	 * @param string $shortcode
	 * @return bool
	 */
	public function registered($shortcode) {
		return array_key_exists($shortcode, $this->shortcodes);
	}

	/**
	 * Remove a specific registered shortcode.
	 *
	 * @param string $shortcode
	 */
	public function unregister($shortcode) {
		if($this->registered($shortcode)) unset($this->shortcodes[$shortcode]);
	}

	/**
	 * Get an array containing information about registered shortcodes
	 *
	 * @return array
	 */
	public function getRegisteredShortcodes() {
		return $this->shortcodes;
	}

	/**
	 * Remove all registered shortcodes.
	 */
	public function clear() {
		$this->shortcodes = array();
	}

	/**
	 * Call a shortcode and return its replacement text
	 * Returns false if the shortcode isn't registered
	 */
	public function callShortcode($tag, $attributes, $content, $extra = array()) {
		if (!$tag || !isset($this->shortcodes[$tag])) return false;
		return call_user_func($this->shortcodes[$tag], $attributes, $content, $this, $tag, $extra);
	}

	/**
	 * Return the text to insert in place of a shoprtcode.
	 * Behaviour in the case of missing shortcodes depends on the setting of ShortcodeParser::$error_behavior.
	 * @param $tag A map containing the the following keys:
	 *  - 'open': The name of the tag
	 *  - 'attrs': Attributes of the tag
	 *  - 'content': Content of the tag
	 * @param $extra Extra-meta data
	 * @param $isHTMLAllowed A boolean indicating whether it's okay to insert HTML tags into the result
	 */
	function getShortcodeReplacementText($tag, $extra = array(), $isHTMLAllowed = true) {
		$content = $this->callShortcode($tag['open'], $tag['attrs'], $tag['content'], $extra);

		// Missing tag
		if ($content === false) {
			if(ShortcodeParser::$error_behavior == ShortcodeParser::ERROR) {
				user_error('Unknown shortcode tag '.$tag['open'], E_USER_ERRROR);
			}
			else if (self::$error_behavior == self::WARN && $isHTMLAllowed) {
				$content = '<strong class="warning">'.$tag['text'].'</strong>';
			}
			else if(ShortcodeParser::$error_behavior == ShortcodeParser::STRIP) {
				return '';
			}
			else {
				return $tag['text'];
			}
		}

		return $content;
	}

	// --------------------------------------------------------------------------------------------------------------

	protected function removeNode($node) {
		$node->parentNode->removeChild($node);
	}

	protected function insertAfter($new, $after) {
		$parent = $after->parentNode; $next = $after->nextSibling;

		if ($next) {
			$parent->insertBefore($new, $next);
		}
		else {
			$parent->appendChild($new);
		}
	}

	protected function insertListAfter($new, $after) {
		$doc = $after->ownerDocument; $parent = $after->parentNode; $next = $after->nextSibling;

		for ($i = 0; $i < $new->length; $i++) {
			$imported = $doc->importNode($new->item($i), true);

			if ($next) {
				$parent->insertBefore($imported, $next);
			}
			else {
				$parent->appendChild($imported);
			}
		}
	}

	protected static $marker_class = '--ss-shortcode-marker';

	protected static $block_level_elements = array(
		'address', 'article', 'aside', 'audio', 'blockquote', 'canvas', 'dd', 'div', 'dl', 'fieldset', 'figcaption',
		'figure', 'footer', 'form', 'h1', 'h2', 'h3', 'h4', 'h5', 'h6', 'header', 'hgroup', 'ol', 'output', 'p',
		'pre', 'section', 'table', 'ul'
	);

	protected static $attrrx = '
		([^\s\/\'"=,]+)       # Name
		\s* = \s*
		(?:
			(?:\'([^\']+)\') | # Value surrounded by \'
			(?:"([^"]+)")    | # Value surrounded by "
			([^\s,\]]+)          # Bare value
		)
';

	protected static function attrrx() {
		return '/'.self::$attrrx.'/xS';
	}

	protected static $tagrx = '
		# HTML Tag
		<(?<element>(?:"[^"]*"[\'"]*|\'[^\']*\'[\'"]*|[^\'">])+)>

		| # Opening tag
		(?<oesc>\[?)
		\[
			(?<open>\w+)
			[\s,]*
			(?<attrs> (?: %s [\s,]*)* )
		\/?\]
		(?<cesc1>\]?)

		| # Closing tag
		\[\/
			(?<close>\w+)
		\]
		(?<cesc2>\]?)
';

	protected static function tagrx() {
		return '/'.sprintf(self::$tagrx, self::$attrrx).'/xS';
	}

	const WARN = 'warn';
	const STRIP = 'strip';
	const LEAVE = 'leave';
	const ERROR = 'error';

	public static $error_behavior = self::LEAVE;


	/**
	 * Look through a string that contains shortcode tags and pull out the locations and details
	 * of those tags
	 *
	 * Doesn't support nested shortcode tags
	 *
	 * @param string $content
	 * @return array - The list of tags found. When using an open/close pair, only one item will be in the array,
	 * with "content" set to the text between the tags
	 */
	protected function extractTags($content) {
		$tags = array();

		// Step 1: perform basic regex scan of individual tags
		if(preg_match_all(static::tagrx(), $content, $matches, PREG_SET_ORDER | PREG_OFFSET_CAPTURE)) {
			foreach($matches as $match) {
				// Ignore any elements
				if (empty($match['open'][0]) && empty($match['close'][0])) continue;

				// Pull the attributes out into a key/value hash
				$attrs = array();

				if (!empty($match['attrs'][0])) {
					preg_match_all(static::attrrx(), $match['attrs'][0], $attrmatches, PREG_SET_ORDER);

					foreach ($attrmatches as $attr) {
						$name = '';
						$value = '';
						$parts = array_values(array_filter($attr));
						//the first element in the array is the complete delcaration (`id=1`) - we don't need this
						array_shift($parts);

						//the next two parts are what we care about (id and 1 from `id=1`)
						$name = array_shift($parts) ?: $name;
						$value = array_shift($parts) ?: $value;

						$attrs[$name] = $value;
					}
				}

				// And store the indexes, tag details, etc
				$tags[] = array(
					'text' => $match[0][0],
					's' => $match[0][1],
					'e' => $match[0][1] + strlen($match[0][0]),
					'open' =>  isset($match['open'][0]) ? $match['open'][0] : null,
					'close' => isset($match['close'][0]) ? $match['close'][0] : null,
					'attrs' => $attrs,
					'content' => '',
					'escaped' => !empty($match['oesc'][0]) || !empty($match['cesc1'][0]) || !empty($match['cesc2'][0])
				);
			}
		}

		// Step 2: cluster open/close tag pairs into single entries
		$i = count($tags);
		while($i--) {
			if(!empty($tags[$i]['close'])) {
				// If the tag just before this one isn't the related opening tag, throw an error
				$err = null;

				if ($i == 0) {
					$err = 'Close tag "'.$tags[$i]['close'].'" is the first found tag, so has no related open tag';
				}
				else if (!$tags[$i-1]['open']) {
					$err = 'Close tag "'.$tags[$i]['close'].'" preceded by another close tag "'.
							$tags[$i-1]['close'].'"';
				}
				else if ($tags[$i]['close'] != $tags[$i-1]['open']) {
					$err = 'Close tag "'.$tags[$i]['close'].'" doesn\'t match preceding open tag "'.
							$tags[$i-1]['open'].'"';
				}

				if($err) {
					if(self::$error_behavior == self::ERROR) user_error($err, E_USER_ERRROR);
				}
				else {
					if ($tags[$i]['escaped']) {
						if (!$tags[$i-1]['escaped']) {
							$tags[$i]['e'] -= 1;
							$tags[$i]['escaped'] = false;
						}
					}
					else {
						if ($tags[$i-1]['escaped']) {
							$tags[$i-1]['s'] += 1;
							$tags[$i-1]['escaped'] = false;
						}
					}

					// Otherwise, grab content between tags, save in opening tag & delete the closing one
					$tags[$i-1]['text'] = substr($content, $tags[$i-1]['s'], $tags[$i]['e'] - $tags[$i-1]['s']);
					$tags[$i-1]['content'] = substr($content, $tags[$i-1]['e'], $tags[$i]['s'] - $tags[$i-1]['e']);
					$tags[$i-1]['e'] = $tags[$i]['e'];

					unset($tags[$i]);
				}
			}
		}

		// Step 3: remove any tags that don't have handlers registered
		// Only do this if self::$error_behavior == self::LEAVE
		// This is optional but speeds things up.
		if(self::$error_behavior == self::LEAVE) {
			foreach($tags as $i => $tag) {
				if(empty($this->shortcodes[$tag['open']])) {
					unset($tags[$i]);
				}
			}
		}

		return array_values($tags);
	}

	/**
	 * Replaces the shortcode tags extracted by extractTags with HTML element "markers", so that
	 * we can parse the resulting string as HTML and easily mutate the shortcodes in the DOM
	 *
	 * @param string $content - The HTML string with [tag] style shortcodes embedded
	 * @param array $tags - The tags extracted by extractTags
	 * @return string - The HTML string with [tag] style shortcodes replaced by markers
	 */
	protected function replaceTagsWithText($content, $tags, $generator) {
		// The string with tags replaced with markers
		$str = '';
		// The start index of the next tag, remembered as we step backwards through the list
		$li = null;

		$i = count($tags);
		while($i--) {
			if ($li === null) $tail = substr($content, $tags[$i]['e']);
			else $tail = substr($content, $tags[$i]['e'], $li - $tags[$i]['e']);

			if ($tags[$i]['escaped']) {
				$str = substr($content, $tags[$i]['s']+1, $tags[$i]['e'] - $tags[$i]['s'] - 2) . $tail . $str;
			}
			else {
				$str = $generator($i, $tags[$i]) . $tail . $str;
			}

			$li = $tags[$i]['s'];
		}

		return substr($content, 0, $tags[0]['s']) . $str;
	}

	/**
	 * Replace the shortcodes in attribute values with the calculated content
	 *
	 * We don't use markers with attributes because there's no point, it's easier to do all the matching
	 * in-DOM after the XML parse
	 *
	 * @param DOMDocument $doc
	 */
	protected function replaceAttributeTagsWithContent($htmlvalue) {
		$attributes = $htmlvalue->query('//@*[contains(.,"[")][contains(.,"]")]');
		$parser = $this;

		for($i = 0; $i < $attributes->length; $i++) {
			$node = $attributes->item($i);
			$tags = $this->extractTags($node->nodeValue);
			$extra = array('node' => $node, 'element' => $node->ownerElement);

			if($tags) {
				$node->nodeValue = $this->replaceTagsWithText($node->nodeValue, $tags,
					function($idx, $tag) use ($parser, $extra) {
						return $parser->getShortcodeReplacementText($tag, $extra, false);
					}
				);
			}
		}
	}

	/**
	 * Replace the element-scoped tags with markers
	 *
	 * @param string $content
	 */
	protected function replaceElementTagsWithMarkers($content) {
		$tags = $this->extractTags($content);

		if($tags) {
			$markerClass = self::$marker_class;

			$content = $this->replaceTagsWithText($content, $tags, function($idx, $tag) use ($markerClass) {
				return '<img class="'.$markerClass.'" data-tagid="'.$idx.'" />';
			});
		}

		return array($content, $tags);
	}

	protected function findParentsForMarkers($nodes) {
		$parents = array();

		foreach($nodes as $node) {
			$parent = $node;

			do {
				$parent = $parent->parentNode;
		}
			while($parent instanceof DOMElement &&
				!in_array(strtolower($parent->tagName), self::$block_level_elements));

			$node->setAttribute('data-parentid', count($parents));
			$parents[] = $parent;
	}

		return $parents;
}

	const BEFORE = 'before';
	const AFTER = 'after';
	const SPLIT = 'split';
	const INLINE = 'inline';

	/**
	 * Given a node with represents a shortcode marker and a location string, mutates the DOM to put the
	 * marker in the compliant location
	 *
	 * For shortcodes inserted BEFORE, that location is just before the block container that
	 * the marker is in
	 *
	 * For shortcodes inserted AFTER, that location is just after the block container that
	 * the marker is in
	 *
	 * For shortcodes inserted SPLIT, that location is where the marker is, but the DOM
	 * is split around it up to the block container the marker is in - for instance,
	 *
	 *   <p>A<span>B<marker />C</span>D</p>
	 *
	 * becomes
	 *
	 *   <p>A<span>B</span></p><marker /><p><span>C</span>D</p>
	 *
	 * For shortcodes inserted INLINE, no modification is needed (but in that case the shortcode handler needs to
	 * generate only inline blocks)
	 *
	 * @param DOMElement $node
	 * @param int $location - ShortcodeParser::BEFORE, ShortcodeParser::SPLIT or ShortcodeParser::INLINE
	 */
	protected function moveMarkerToCompliantHome($node, $parent, $location) {
		// Move before block parent
		if($location == self::BEFORE) {
		if (isset($parent->parentNode))
			$parent->parentNode->insertBefore($node, $parent);
		} else if($location == self::AFTER) {
			// Move after block parent
			$this->insertAfter($node, $parent);
		}
		// Split parent at node
		else if($location == self::SPLIT) {
			$at = $node; $splitee = $node->parentNode;

			while($splitee !== $parent->parentNode) {
				$spliter = $splitee->cloneNode(false);

				$this->insertAfter($spliter, $splitee);

				while($at->nextSibling) {
					$spliter->appendChild($at->nextSibling);
				}

				$at = $splitee; $splitee = $splitee->parentNode;
			}

			$this->insertAfter($node, $parent);
		}
		// Do nothing
		else if($location == self::INLINE) {
			if(in_array(strtolower($node->tagName), self::$block_level_elements)) {
				user_error(
					'Requested to insert block tag '.$node->tagName.
					' inline - probably this will break HTML compliance',
					E_USER_WARNING
				);
			}
			// NOP
		}
		else {
			user_error('Unknown value for $location argument '.$location, E_USER_ERROR);
		}
	}

	/**
	 * Given a node with represents a shortcode marker and some information about the shortcode, call the
	 * shortcode handler & replace the marker with the actual content
	 *
	 * @param DOMElement $node
	 * @param array $tag
	 */
	protected function replaceMarkerWithContent($node, $tag) {
		$content = $this->getShortcodeReplacementText($tag);

		if ($content) {
			$parsed = Injector::inst()->create('HTMLValue', $content);
			$body = $parsed->getBody();
			if ($body) $this->insertListAfter($body->childNodes, $node);
		}

		$this->removeNode($node);
	}

	/**
	 * Parse a string, and replace any registered shortcodes within it with the result of the mapped callback.
	 *
	 * @param string $content
	 * @return string
	 */
	public function parse($content) {

		$this->extend('onBeforeParse', $content);

		$continue = true;

		// If no shortcodes defined, don't try and parse any
		if(!$this->shortcodes) $continue = false;

		// If no content, don't try and parse it
		else if (!trim($content)) $continue = false;

		// If no shortcode tag, don't try and parse it
		else if (strpos($content, '[') === false) $continue = false;

		if ($continue) {
			// First we operate in text mode, replacing any shortcodes with marker elements so that later we can
			// use a proper DOM
			list($content, $tags) = $this->replaceElementTagsWithMarkers($content);

			$htmlvalue = Injector::inst()->create('HTMLValue', $content);

			// Now parse the result into a DOM
			if (!$htmlvalue->isValid()){
				if(self::$error_behavior == self::ERROR) {
					user_error('Couldn\'t decode HTML when processing short codes', E_USER_ERRROR);
				}
				else {
					$continue = false;
				}
			}
		}

		if ($continue) {
			// First, replace any shortcodes that are in attributes
			$this->replaceAttributeTagsWithContent($htmlvalue);

			// Find all the element scoped shortcode markers
			$shortcodes = $htmlvalue->query('//img[@class="'.self::$marker_class.'"]');

			// Find the parents. Do this before DOM modification, since SPLIT might cause parents to move otherwise
			$parents = $this->findParentsForMarkers($shortcodes);

			foreach($shortcodes as $shortcode) {
				$tag = $tags[$shortcode->getAttribute('data-tagid')];
				$parent = $parents[$shortcode->getAttribute('data-parentid')];

				$class = null;
				if(!empty($tag['attrs']['location'])) $class = $tag['attrs']['location'];
				else if(!empty($tag['attrs']['class'])) $class = $tag['attrs']['class'];

<<<<<<< HEAD
				$location = self::INLINE;
				if($class == 'left' || $class == 'right') $location = self::BEFORE;
				if($class == 'center' || $class == 'leftALone') $location = self::SPLIT;
=======
			$location = self::INLINE;
			if($class == 'left' || $class == 'right') $location = self::BEFORE;
			if($class == 'center' || $class == 'leftAlone') $location = self::SPLIT;
>>>>>>> 17690ff6

				if(!$parent) {
					if($location !== self::INLINE) {
						user_error("Parent block for shortcode couldn't be found, but location wasn't INLINE",
							E_USER_ERROR);
					}
				}
				else {
					$this->moveMarkerToCompliantHome($shortcode, $parent, $location);
				}

				$this->replaceMarkerWithContent($shortcode, $tag);
			}

			$content = $htmlvalue->getContent();

			// Clean up any marker classes left over, for example, those injected into <script> tags
			$parser = $this;
			$content = preg_replace_callback(
				// Not a general-case parser; assumes that the HTML generated in replaceElementTagsWithMarkers()
				// hasn't been heavily modified
				'/<img[^>]+class="'.preg_quote(self::$marker_class).'"[^>]+data-tagid="([^"]+)"[^>]+>/i',
				function ($matches) use ($tags, $parser) {
					$tag = $tags[$matches[1]];
					return $parser->getShortcodeReplacementText($tag);
				},
				$content
			);
		}

		$this->extend('onAfterParse', $content);

		return $content;
	}
}<|MERGE_RESOLUTION|>--- conflicted
+++ resolved
@@ -606,15 +606,9 @@
 				if(!empty($tag['attrs']['location'])) $class = $tag['attrs']['location'];
 				else if(!empty($tag['attrs']['class'])) $class = $tag['attrs']['class'];
 
-<<<<<<< HEAD
-				$location = self::INLINE;
-				if($class == 'left' || $class == 'right') $location = self::BEFORE;
-				if($class == 'center' || $class == 'leftALone') $location = self::SPLIT;
-=======
 			$location = self::INLINE;
 			if($class == 'left' || $class == 'right') $location = self::BEFORE;
 			if($class == 'center' || $class == 'leftAlone') $location = self::SPLIT;
->>>>>>> 17690ff6
 
 				if(!$parent) {
 					if($location !== self::INLINE) {
