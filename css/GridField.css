--- conflicted
+++ resolved
@@ -134,10 +134,7 @@
 .cms table.ss-gridfield-table tr.last td { border-bottom: 0 none; }
 .cms table.ss-gridfield-table td:first-child { border-left: 1px solid rgba(0, 0, 0, 0.1); }
 .cms table.ss-gridfield-table td:last-child { border-right: 1px solid rgba(0, 0, 0, 0.1); }
-<<<<<<< HEAD
-
-/*# sourceMappingURL=GridField.css.map */
-=======
 .cms table.ss-gridfield-table td.col-StripThumbnail { padding: 2px 4px; width: 32px; height: 32px; }
 .cms table.ss-gridfield-table td.col-StripThumbnail img { width: 32px; height: 32px; display: block; }
->>>>>>> a8ab5a46
+
+/*# sourceMappingURL=GridField.css.map */