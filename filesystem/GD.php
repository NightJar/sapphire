<?php
/**
 * A wrapper class for GD-based images, with lots of manipulation functions.
 * @package framework
 * @subpackage filesystem
 */
class GDBackend extends Object implements Image_Backend {
	protected $gd, $width, $height;
	protected $quality;
	protected $interlace;
	protected $cache, $cacheKey, $manipulation;

	/**
	 * @config
	 * @var integer
	 */
	private static $default_quality = 75;

	/**
	 * @config
	 * @var integer
	 */
	private static $image_interlace = 0;

	/**
	 * Set the default image quality.
	 *
	 * @deprecated 3.2 Use the "GDBackend.default_quality" config setting instead
	 * @param quality int A number from 0 to 100, 100 being the best quality.
	 */
	public static function set_default_quality($quality) {
		Deprecation::notice('3.2', 'Use the "GDBackend.default_quality" config setting instead');
		if(is_numeric($quality) && (int) $quality >= 0 && (int) $quality <= 100) {
			config::inst()->update('GDBackend', 'default_quality', (int) $quality);
		}
	}

	public function __construct($filename = null, $args = array()) {
		// If we're working with image resampling, things could take a while.  Bump up the time-limit
		increase_time_limit_to(300);

<<<<<<< HEAD
		$this->cache = SS_Cache::factory('GDBackend_Manipulations');

		if($filename) {
			$this->cacheKey = md5(implode('_', array($filename, filemtime($filename))));
			$this->manipulation = implode('|', $args);

			$cacheData = unserialize($this->cache->load($this->cacheKey));
			$cacheData = ($cacheData !== false) ? $cacheData : array();

			if ($this->imageAvailable($filename, $this->manipulation)) {
				$cacheData[$this->manipulation] = true;
				$this->cache->save(serialize($cacheData), $this->cacheKey);

				// We use getimagesize instead of extension checking, because sometimes extensions are wrong.
				list($width, $height, $type, $attr) = getimagesize($filename);
				switch($type) {
					case 1:
						if(function_exists('imagecreatefromgif'))
							$this->setImageResource(imagecreatefromgif($filename));
						break;
					case 2:
						if(function_exists('imagecreatefromjpeg'))
							$this->setImageResource(imagecreatefromjpeg($filename));
						break;
					case 3:
						if(function_exists('imagecreatefrompng')) {
							$img = imagecreatefrompng($filename);
							imagesavealpha($img, true); // save alphablending setting (important)
							$this->setImageResource($img);
						}
						break;
				}
=======
		if($filename && is_readable($filename)) {
			// We use getimagesize instead of extension checking, because sometimes extensions are wrong.
			list($width, $height, $type, $attr) = getimagesize($filename);
			switch($type) {
				case 1:
					if(function_exists('imagecreatefromgif'))
						$this->setImageResource(imagecreatefromgif($filename));
					break;
				case 2:
					if(function_exists('imagecreatefromjpeg'))
						$this->setImageResource(imagecreatefromjpeg($filename));
					break;
				case 3:
					if(function_exists('imagecreatefrompng')) {
						$img = imagecreatefrompng($filename);
						imagesavealpha($img, true); // save alphablending setting (important)
						$this->setImageResource($img);
					}
					break;
>>>>>>> 50d80e58
			}
		}

		parent::__construct();

		$this->quality = $this->config()->default_quality;
		$this->interlace = $this->config()->image_interlace;
	}

	public function setImageResource($resource) {
		$this->gd = $resource;
		$this->width = imagesx($resource);
		$this->height = imagesy($resource);
	}

	public function getImageResource() {
		return $this->gd;
	}

	/**
	 * @param string $filename
	 * @return boolean
	 */
	public function imageAvailable($filename, $manipulation) {
		return ($this->checkAvailableMemory($filename) && ! $this->failedResample($filename, $manipulation));
	}

	/**
	 * Check if we've got enough memory available for resampling this image. This check is rough,
	 * so it will not catch all images that are too large - it also won't work accurately on large,
	 * animated GIFs as bits per pixel can't be calculated for an animated GIF with a global color
	 * table.
	 *
	 * @param string $filename
	 * @return boolean
	 */
	public function checkAvailableMemory($filename) {
		$limit = translate_memstring(ini_get('memory_limit'));

		if ($limit < 0) return true; // memory_limit == -1

		$imageInfo = getimagesize($filename);

		// bits per channel (rounded up, default to 1)
		$bits = isset($imageInfo['bits']) ? ($imageInfo['bits'] + 7) / 8 : 1;

		// channels (default 4 rgba)
		$channels = isset($imageInfo['channels']) ? $imageInfo['channels'] : 4;

		$bytesPerPixel = $bits * $channels;

		// width * height * bytes per pixel
		$memoryRequired = $imageInfo[0] * $imageInfo[1] * $bytesPerPixel;

		return $memoryRequired + memory_get_usage() < $limit;
	}

	/**
	 * Check if this image has previously crashed GD when attempting to open it - if it's opened
	 * successfully, the manipulation's cache key is removed.
	 *
	 * @param string $filename
	 * @return boolean
	 */
	public function failedResample($filename, $manipulation) {
		$cacheData = unserialize($this->cache->load($this->cacheKey));
		return ($cacheData && array_key_exists($manipulation, $cacheData));
	}

	/**
	 * Set the image quality, used when saving JPEGs.
	 */
	public function setQuality($quality) {
		$this->quality = $quality;
	}

	/**
	 * Resize an image to cover the given width/height completely, and crop off any overhanging edges.
	 */
	public function croppedResize($width, $height) {
		if(!$this->gd) return;

		$width = round($width);
		$height = round($height);

		// Check that a resize is actually necessary.
		if ($width == $this->width && $height == $this->height) {
			return $this;
		}

		$newGD = imagecreatetruecolor($width, $height);

		// Preserves transparency between images
		imagealphablending($newGD, false);
		imagesavealpha($newGD, true);

		$destAR = $width / $height;
		if ($this->width > 0 && $this->height > 0 ){
			// We can't divide by zero theres something wrong.

			$srcAR = $this->width / $this->height;

			// Destination narrower than the source
			if($destAR < $srcAR) {
				$srcY = 0;
				$srcHeight = $this->height;

				$srcWidth = round( $this->height * $destAR );
				$srcX = round( ($this->width - $srcWidth) / 2 );

			// Destination shorter than the source
			} else {
				$srcX = 0;
				$srcWidth = $this->width;

				$srcHeight = round( $this->width / $destAR );
				$srcY = round( ($this->height - $srcHeight) / 2 );
			}

			imagecopyresampled($newGD, $this->gd, 0,0, $srcX, $srcY, $width, $height, $srcWidth, $srcHeight);
		}
		$output = clone $this;
		$output->setImageResource($newGD);
		return $output;
	}

	/**
	 * Resizes the image to fit within the given region.
	 * Behaves similarly to paddedResize but without the padding.
	 * @todo This method isn't very efficent
	 */
	public function fittedResize($width, $height) {
		$gd = $this->resizeByHeight($height);
		if($gd->width > $width) $gd = $gd->resizeByWidth($width);
		return $gd;
	}

	/**
	 * hasImageResource
	 *
	 * @return boolean
	 */
	public function hasImageResource() {
		return $this->gd ? true : false;
	}

	/**
	 * Resize an image, skewing it as necessary.
	 */
	public function resize($width, $height) {
		if(!$this->gd) return;
		
		if($width < 0 || $height < 0) throw new InvalidArgumentException("Image resizing dimensions cannot be negative");
		if(!$width && !$height) throw new InvalidArgumentException("No dimensions given when resizing image");
		if(!$width) throw new InvalidArgumentException("Width not given when resizing image");
		if(!$height) throw new InvalidArgumentException("Height not given when resizing image");

		//use whole numbers, ensuring that size is at least 1x1
		$width = max(1, round($width));
		$height = max(1, round($height));

		// Check that a resize is actually necessary.
		if ($width == $this->width && $height == $this->height) {
			return $this;
		}


		$newGD = imagecreatetruecolor($width, $height);

		// Preserves transparency between images
		imagealphablending($newGD, false);
		imagesavealpha($newGD, true);

		imagecopyresampled($newGD, $this->gd, 0,0, 0, 0, $width, $height, $this->width, $this->height);

		$output = clone $this;
		$output->setImageResource($newGD);
		return $output;
	}

	/**
	 * Rotates image by given angle.
	 *
	 * @param angle
	 *
	 * @return GD
	*/

	public function rotate($angle) {
		if(!$this->gd) return;

		if(function_exists("imagerotate")) {
			$newGD = imagerotate($this->gd, $angle,0);
		} else {
			//imagerotate is not included in PHP included in Ubuntu
			$newGD = $this->rotatePixelByPixel($angle);
		}
		$output = clone $this;
		$output->setImageResource($newGD);
		return $output;
	}

	/**
	 * Rotates image by given angle. It's slow because makes it pixel by pixel rather than
	 * using built-in function. Used when imagerotate function is not available(i.e. Ubuntu)
	 *
	 * @param angle
	 *
	 * @return GD
	*/

	public function rotatePixelByPixel($angle) {
		$sourceWidth = imagesx($this->gd);
		$sourceHeight = imagesy($this->gd);
		if ($angle == 180) {
			$destWidth = $sourceWidth;
			$destHeight = $sourceHeight;
		} else {
			$destWidth = $sourceHeight;
			$destHeight = $sourceWidth;
		}
		$rotate=imagecreatetruecolor($destWidth,$destHeight);
		imagealphablending($rotate, false);
		for ($x = 0; $x < ($sourceWidth); $x++) {
			for ($y = 0; $y < ($sourceHeight); $y++) {
				$color = imagecolorat($this->gd, $x, $y);
				switch ($angle) {
					case 90:
						imagesetpixel($rotate, $y, $destHeight - $x - 1, $color);
					break;
					case 180:
						imagesetpixel($rotate, $destWidth - $x - 1, $destHeight - $y - 1, $color);
					break;
					case 270:
						imagesetpixel($rotate, $destWidth - $y - 1, $x, $color);
					break;
					default: $rotate = $this->gd;
				};
			}
		}
		return $rotate;
	}


	/**
	 * Crop's part of image.
	 *
	 * @param top y position of left upper corner of crop rectangle
	 * @param left x position of left upper corner of crop rectangle
	 * @param width rectangle width
	 * @param height rectangle height
	 *
	 * @return GD
	*/

	public function crop($top, $left, $width, $height) {
		$newGD = imagecreatetruecolor($width, $height);

		// Preserve alpha channel between images
		imagealphablending($newGD, false);
		imagesavealpha($newGD, true);

		imagecopyresampled($newGD, $this->gd, 0, 0, $left, $top, $width, $height, $width, $height);

		$output = clone $this;
		$output->setImageResource($newGD);
		return $output;
	}

	/**
	 * Method return width of image.
	 *
	 * @return integer width.
	*/
	public function getWidth() {
		return $this->width;
	}

	/**
	 * Method return height of image.
	 *
	 * @return integer height
	*/

	public function getHeight() {
		return $this->height;
	}

	/**
	 * Resize an image by width. Preserves aspect ratio.
	 */
	public function resizeByWidth( $width ) {
		$heightScale = $width / $this->width;
		return $this->resize( $width, $heightScale * $this->height );
	}

	/**
	 * Resize an image by height. Preserves aspect ratio
	 */
	public function resizeByHeight( $height ) {
		$scale = $height / $this->height;
		return $this->resize( $scale * $this->width, $height );
	}

	/**
	 * Resize the image by preserving aspect ratio. By default, it will keep the image inside the maxWidth
	 * and maxHeight. Passing useAsMinimum will make the smaller dimension equal to the maximum corresponding dimension
	 */
	public function resizeRatio( $maxWidth, $maxHeight, $useAsMinimum = false ) {

		$widthRatio = $maxWidth / $this->width;
		$heightRatio = $maxHeight / $this->height;

		if( $widthRatio < $heightRatio )
			return $useAsMinimum ? $this->resizeByHeight( $maxHeight ) : $this->resizeByWidth( $maxWidth );
		else
			return $useAsMinimum ? $this->resizeByWidth( $maxWidth ) : $this->resizeByHeight( $maxHeight );
	}

	public static function color_web2gd($image, $webColor) {
		if(substr($webColor,0,1) == "#") $webColor = substr($webColor,1);
		$r = hexdec(substr($webColor,0,2));
		$g = hexdec(substr($webColor,2,2));
		$b = hexdec(substr($webColor,4,2));

		return imagecolorallocate($image, $r, $g, $b);

	}

	/**
	 * Resize to fit fully within the given box, without resizing.  Extra space left around
	 * the image will be padded with the background color.
	 * @param width
	 * @param height
	 * @param backgroundColour
	 */
	public function paddedResize($width, $height, $backgroundColor = "FFFFFF") {
		if(!$this->gd) return;
		$width = round($width);
		$height = round($height);

		// Check that a resize is actually necessary.
		if ($width == $this->width && $height == $this->height) {
			return $this;
		}

		$newGD = imagecreatetruecolor($width, $height);

		// Preserves transparency between images
		imagealphablending($newGD, false);
		imagesavealpha($newGD, true);

		$bg = GD::color_web2gd($newGD, $backgroundColor);
		imagefilledrectangle($newGD, 0, 0, $width, $height, $bg);

		$destAR = $width / $height;
		if ($this->width > 0 && $this->height > 0) {
			// We can't divide by zero theres something wrong.

			$srcAR = $this->width / $this->height;

			// Destination narrower than the source
			if($destAR > $srcAR) {
				$destY = 0;
				$destHeight = $height;

				$destWidth = round( $height * $srcAR );
				$destX = round( ($width - $destWidth) / 2 );

			// Destination shorter than the source
			} else {
				$destX = 0;
				$destWidth = $width;

				$destHeight = round( $width / $srcAR );
				$destY = round( ($height - $destHeight) / 2 );
			}

			imagecopyresampled($newGD, $this->gd,
				$destX, $destY, 0, 0,
				$destWidth, $destHeight, $this->width, $this->height);
		}
		$output = clone $this;
		$output->setImageResource($newGD);
		return $output;
	}

	/**
	 * Make the image greyscale
	 * $rv = red value, defaults to 38
	 * $gv = green value, defaults to 36
	 * $bv = blue value, defaults to 26
	 * Based (more or less entirely, with changes for readability) on code from
	 * http://www.teckis.com/scriptix/thumbnails/teck.html
	 */
	public function greyscale($rv=38, $gv=36, $bv=26) {
		$width = $this->width;
		$height = $this->height;
		$newGD = imagecreatetruecolor($this->width, $this->height);

		// Preserves transparency between images
		imagealphablending($newGD, false);
		imagesavealpha($newGD, true);

		$rt = $rv + $bv + $gv;
		$rr = ($rv == 0) ? 0 : 1/($rt/$rv);
		$br = ($bv == 0) ? 0 : 1/($rt/$bv);
		$gr = ($gv == 0) ? 0 : 1/($rt/$gv);
		for($dy = 0; $dy < $height; $dy++) {
			for($dx = 0; $dx < $width; $dx++) {
				$pxrgb = imagecolorat($this->gd, $dx, $dy);
				$heightgb = ImageColorsforIndex($this->gd, $pxrgb);
				$newcol = ($rr*$heightgb['red']) + ($br*$heightgb['blue']) + ($gr*$heightgb['green']);
				$setcol = ImageColorAllocateAlpha($newGD, $newcol, $newcol, $newcol, $heightgb['alpha']);
				imagesetpixel($newGD, $dx, $dy, $setcol);
			}
		}

		$output = clone $this;
		$output->setImageResource($newGD);
		return $output;
	}

	public function makeDir($dirname) {
		if(!file_exists(dirname($dirname))) $this->makeDir(dirname($dirname));
		if(!file_exists($dirname)) mkdir($dirname, Config::inst()->get('Filesystem', 'folder_create_mask'));
	}

	public function writeTo($filename) {
		$this->makeDir(dirname($filename));

		if($filename) {
			if(file_exists($filename)) list($width, $height, $type, $attr) = getimagesize($filename);

			if(file_exists($filename)) unlink($filename);

			$ext = strtolower(substr($filename, strrpos($filename,'.')+1));
			if(!isset($type)) switch($ext) {
				case "gif": $type = IMAGETYPE_GIF; break;
				case "jpeg": case "jpg": case "jpe": $type = IMAGETYPE_JPEG; break;
				default: $type = IMAGETYPE_PNG; break;
			}

			// if $this->interlace != 0, the output image will be interlaced
			imageinterlace ($this->gd, $this->interlace);

			// if the extension does not exist, the file will not be created!

			switch($type) {
				case IMAGETYPE_GIF: imagegif($this->gd, $filename); break;
				case IMAGETYPE_JPEG: imagejpeg($this->gd, $filename, $this->quality); break;

				// case 3, and everything else
				default:
					// Save them as 8-bit images
					// imagetruecolortopalette($this->gd, false, 256);
					imagepng($this->gd, $filename); break;
			}
			if(file_exists($filename)) @chmod($filename,0664);

			// Remove image manipulation from cache now that it's complete
			$cacheData = unserialize($this->cache->load($this->cacheKey));
			if(isset($cacheData[$this->manipulation])) unset($cacheData[$this->manipulation]);
			$this->cache->save(serialize($cacheData), $this->cacheKey);
		}
	}

	/**
	 * @param Image $frontend
	 * @return void
	 */
	public function onBeforeDelete($frontend) {
		$file = Director::baseFolder() . "/" . $frontend->Filename;

		if (file_exists($file)) {
			$key = md5(implode('_', array($file, filemtime($file))));
			$this->cache->remove($key);
		}
	}

}

/**
 * This class is maintained for backwards-compatibility only. Please use the {@link GDBackend} class instead.
 *
 * @package framework
 * @subpackage filesystem
 */
class GD extends GDBackend {

	/**
	 * @deprecated 3.2 Use the "GDBackend.default_quality" config setting instead
	 */
	public static function set_default_quality($quality) {
		Deprecation::notice('3.2', 'Use the "GDBackend.default_quality" config setting instead');
		GDBackend::set_default_quality($quality);
	}
}<|MERGE_RESOLUTION|>--- conflicted
+++ resolved
@@ -39,10 +39,9 @@
 		// If we're working with image resampling, things could take a while.  Bump up the time-limit
 		increase_time_limit_to(300);
 
-<<<<<<< HEAD
 		$this->cache = SS_Cache::factory('GDBackend_Manipulations');
 
-		if($filename) {
+		if($filename && is_readable($filename)) {
 			$this->cacheKey = md5(implode('_', array($filename, filemtime($filename))));
 			$this->manipulation = implode('|', $args);
 
@@ -72,27 +71,6 @@
 						}
 						break;
 				}
-=======
-		if($filename && is_readable($filename)) {
-			// We use getimagesize instead of extension checking, because sometimes extensions are wrong.
-			list($width, $height, $type, $attr) = getimagesize($filename);
-			switch($type) {
-				case 1:
-					if(function_exists('imagecreatefromgif'))
-						$this->setImageResource(imagecreatefromgif($filename));
-					break;
-				case 2:
-					if(function_exists('imagecreatefromjpeg'))
-						$this->setImageResource(imagecreatefromjpeg($filename));
-					break;
-				case 3:
-					if(function_exists('imagecreatefrompng')) {
-						$img = imagecreatefrompng($filename);
-						imagesavealpha($img, true); // save alphablending setting (important)
-						$this->setImageResource($img);
-					}
-					break;
->>>>>>> 50d80e58
 			}
 		}
 
