<?php
/**
 * This class handles the representation of a file on the filesystem within the framework.
 * Most of the methods also handle the {@link Folder} subclass.
 *
 * Note: The files are stored in the assets/ directory, but SilverStripe
 * looks at the db object to gather information about a file such as URL
 * It then uses this for all processing functions (like image manipulation).
 *
 * <b>Security</b>
 *
 * Caution: It is recommended to disable any script execution in the "assets/"
 * directory in the webserver configuration, to reduce the risk of exploits.
 * See http://doc.silverstripe.org/secure-development#filesystem
 *
 * <b>Properties</b>
 *
 * - "Name": File name (including extension) or folder name.
 *   Should be the same as the actual filesystem.
 * - "Title": Optional title of the file (for display purposes only).
 *   Defaults to "Name". Note that the Title field of Folder (subclass of File)
 *   is linked to Name, so Name and Title will always be the same.
 * - "Filename": Path of the file or folder, relative to the webroot.
 *   Usually starts with the "assets/" directory, and has no trailing slash.
 *   Defaults to the "assets/" directory plus "Name" property if not set.
 *   Setting the "Filename" property will override the "Name" property.
 *   The value should be in sync with "ParentID".
 * - "Content": Typically unused, but handy for a textual representation of
 *   files, e.g. for fulltext indexing of PDF documents.
 * - "ParentID": Points to a {@link Folder} record. Should be in sync with
 *   "Filename". A ParentID=0 value points to the "assets/" folder, not the webroot.
 *
 * <b>Synchronization</b>
 *
 * Changes to a File database record can change the filesystem entry,
 * but not the other way around. If the filesystem path is renamed outside
 * of SilverStripe, there's no way for the database to recover this linkage.
 * New physical files on the filesystem can be "discovered" via {@link Filesystem::sync()},
 * the equivalent {@link File} and {@link Folder} records are automatically
 * created by this method.
 *
 * Certain property changes within the File API that can cause a "delayed" filesystem change:
 * The change is enforced in {@link onBeforeWrite()} later on.
 * - setParentID()
 * - setFilename()
 * - setName()
 * It is recommended that you use {@link write()} directly after setting any of these properties,
 * otherwise getters like {@link getFullPath()} and {@link getRelativePath()}
 * will result paths that are inconsistent with the filesystem.
 *
 * Caution: Calling {@link delete()} will also delete from the filesystem.
 * Call {@link deleteDatabaseOnly()} if you want to avoid this.
 *
 * <b>Creating Files and Folders</b>
 *
 * Typically both files and folders should be created first on the filesystem,
 * and then reflected in as database records. Folders can be created recursively
 * from SilverStripe both in the database and filesystem through {@link Folder::findOrMake()}.
 * Ensure that you always set a "Filename" property when writing to the database,
 * leaving it out can lead to unexpected results.
 *
 * @package framework
 * @subpackage filesystem
 *
 * @property string Name Basename of the file
 * @property string Title Title of the file
 * @property string Filename Filename including path
 * @property string Content
 * @property string ShowInSearch Boolean that indicates if file is shown in search. Doesn't apply to Folder
 *
 * @property int ParentID ID of parent File/Folder
 * @property int OwnerID ID of Member who owns the file
 *
 * @method File Parent() Returns parent File
 * @method Member Owner() Returns Member object of file owner.
 */
class File extends DataObject {

	private static $default_sort = "\"Name\"";

	private static $singular_name = "File";

	private static $plural_name = "Files";

	private static $db = array(
		"Name" => "Varchar(255)",
		"Title" => "Varchar(255)",
		"Filename" => "Text",
		"Content" => "Text",
		// Only applies to files, doesn't inherit for folder
		'ShowInSearch' => 'Boolean(1)',
	);

	private static $has_one = array(
		"Parent" => "File",
		"Owner" => "Member"
	);

	private static $has_many = array();

	private static $many_many = array();

	private static $defaults = array(
		"ShowInSearch" => 1,
	);

	private static $extensions = array(
		"Hierarchy",
	);

	private static $casting = array (
		'TreeTitle' => 'HTMLText'
	);

	/**
	 * @config
	 * @var array List of allowed file extensions, enforced through {@link validate()}.
	 *
	 * Note: if you modify this, you should also change a configuration file in the assets directory.
	 * Otherwise, the files will be able to be uploaded but they won't be able to be served by the
	 * webserver.
<<<<<<< HEAD
	 *
	 *  - If you are running Apahce you will need to change assets/.htaccess
	 *  - If you are running IIS you will need to change assets/web.config
=======
	 * 
	 *  - If you are running Apache you will need to change assets/.htaccess
	 *  - If you are running IIS you will need to change assets/web.config 
>>>>>>> 50d80e58
	 *
	 * Instructions for the change you need to make are included in a comment in the config file.
	 */
	private static $allowed_extensions = array(
<<<<<<< HEAD
		'','ace','arc','arj','asf','au','avi','bmp','bz2','cab','cda','css','csv','dmg','doc','docx',
		'flv','gif','gpx','gz','hqx','ico','jar','jpeg','jpg','js','kml', 'm4a','m4v',
		'mid','midi','mkv','mov','mp3','mp4','mpa','mpeg','mpg','ogg','ogv','pages','pcx','pdf','pkg',
		'png','pps','ppt','pptx','ra','ram','rm','rtf','sit','sitx','tar','tgz','tif','tiff',
		'txt','wav','webm','wma','wmv','xls','xlsx','zip','zipx',
=======
		'','ace','arc','arj','asf','au','avi','bmp','bz2','cab','cda','css','csv','dmg','doc','docx','dotx','dotm',
		'flv','gif','gpx','gz','hqx','htm','html','ico','jar','jpeg','jpg','js','kml', 'm4a','m4v',
		'mid','midi','mkv','mov','mp3','mp4','mpa','mpeg','mpg','ogg','ogv','pages','pcx','pdf','pkg',
		'png','pps','ppt','pptx','potx','potm','ra','ram','rm','rtf','sit','sitx','swf','tar','tgz','tif','tiff',
		'txt','wav','webm','wma','wmv','xhtml','xls','xlsx','xltx','xltm','xml','zip','zipx',
>>>>>>> 50d80e58
	);

	/**
	 * @config
	 * @var array Category identifiers mapped to commonly used extensions.
	 */
	private static $app_categories = array(
		'audio' => array(
			"aif" ,"au" ,"mid" ,"midi" ,"mp3" ,"ra" ,"ram" ,"rm","mp3" ,"wav" ,"m4a" ,"snd" ,"aifc" ,"aiff" ,"wma",
			"apl", "avr" ,"cda" ,"mp4" ,"ogg"
		),
		'mov' => array(
			"mpeg" ,"mpg" ,"m1v" ,"mp2" ,"mpa" ,"mpe" ,"ifo" ,"vob","avi" ,"wmv" ,"asf" ,"m2v" ,"qt", "ogv", "webm"
		),
		'zip' => array(
			"arc" ,"rar" ,"tar" ,"gz" ,"tgz" ,"bz2" ,"dmg" ,"jar","ace" ,"arj" ,"bz" ,"cab"
		),
		'image' => array(
			"bmp" ,"gif" ,"jpg" ,"jpeg" ,"pcx" ,"tif" ,"png" ,"alpha","als" ,"cel" ,"icon" ,"ico" ,"ps"
		),
		'flash' => array(
			'swf', 'fla'
		),
		'doc' => array(
			'doc','docx','txt','rtf','xls','xlsx','pages', 'ppt','pptx','pps','csv', 'html','htm','xhtml', 'xml','pdf'
		)
	);

	/**
	 * @config
	 * @var If this is true, then restrictions set in {@link $allowed_max_file_size} and
	 * {@link $allowed_extensions} will be applied to users with admin privileges as
	 * well.
	 */
	private static $apply_restrictions_to_admin = true;

	/**
	 * @config
	 * @var boolean
	 */
	private static $update_filesystem = true;

	/**
	 * Cached result of a "SHOW FIELDS" call
	 * in instance_get() for performance reasons.
	 *
	 * @var array
	 */
	protected static $cache_file_fields = null;

	/**
	 * Replace "[file_link id=n]" shortcode with an anchor tag or link to the file.
	 * @param $arguments array Arguments to the shortcode
	 * @param $content string Content of the returned link (optional)
	 * @param $parser object Specify a parser to parse the content (see {@link ShortCodeParser})
	 * @return string anchor HTML tag if content argument given, otherwise file path link
	 */
	public static function link_shortcode_handler($arguments, $content = null, $parser = null) {
		if(!isset($arguments['id']) || !is_numeric($arguments['id'])) return;

		$record = DataObject::get_by_id('File', $arguments['id']);

		if (!$record) {
			if(class_exists('ErrorPage')) {
				$record = ErrorPage::get()->filter("ErrorCode", 404)->first();
			}

			if (!$record) return; // There were no suitable matches at all.
		}

		// build the HTML tag
		if($content) {
			// build some useful meta-data (file type and size) as data attributes
			$attrs = ' ';
			if($record instanceof File) {
				foreach(array(
					'class' => 'file',
					'data-type' => $record->getExtension(),
					'data-size' => $record->getSize()
				) as $name => $value) {
					$attrs .= sprintf('%s="%s" ', $name, $value);
				}
			}

			return sprintf('<a href="%s"%s>%s</a>', $record->Link(), rtrim($attrs), $parser->parse($content));
		} else {
			return $record->Link();
		}
	}

	/**
	 * Find a File object by the given filename.
	 *
	 * @param String $filename Matched against the "Name" property.
	 * @return mixed null if not found, File object of found file
	 */
	public static function find($filename) {
		// Get the base file if $filename points to a resampled file
		$filename = preg_replace('/_resampled\/[^-]+-/', '', $filename);

		// Split to folders and the actual filename, and traverse the structure.
		$parts = explode("/", $filename);
		$parentID = 0;
		$item = null;
		foreach($parts as $part) {
			if($part == ASSETS_DIR && !$parentID) continue;
			$item = File::get()->filter(array(
				'Name' => $part,
				'ParentID' => $parentID
			))->first();
			if(!$item) break;
			$parentID = $item->ID;
		}

		return $item;
	}

	/**
	 * Just an alias function to keep a consistent API with SiteTree
	 *
	 * @return string The link to the file
	 */
	public function Link() {
		return $this->getURL();
	}

	/**
	 * Just an alias function to keep a consistent API with SiteTree
	 *
	 * @return string The relative link to the file
	 */
	public function RelativeLink() {
		return $this->getFilename();
	}

	/**
	 * Just an alias function to keep a consistent API with SiteTree
	 *
	 * @return string The absolute link to the file
	 */
	public function AbsoluteLink() {
		return $this->getAbsoluteURL();
	}

	/**
	 * @return string
	 */
	public function getTreeTitle() {
		return Convert::raw2xml($this->Title);
	}

	/**
	 * Event handler called before deleting from the database.
	 * You can overload this to clean up or otherwise process data before delete this
	 * record.  Don't forget to call {@link parent::onBeforeDelete()}, though!
	 */
	protected function onBeforeDelete() {
		parent::onBeforeDelete();

		// ensure that the record is synced with the filesystem before deleting
		$this->updateFilesystem();

		if($this->Filename && $this->Name && file_exists($this->getFullPath()) && !is_dir($this->getFullPath())) {
			unlink($this->getFullPath());
		}
	}

	/**
	 * @todo Enforce on filesystem URL level via mod_rewrite
	 *
	 * @return boolean
	 */
	public function canView($member = null) {
		if(!$member) $member = Member::currentUser();

		$results = $this->extend('canView', $member);
		if($results && is_array($results)) if(!min($results)) return false;

		return true;
	}

	/**
	 * Returns true if the following conditions are met:
	 * - CMS_ACCESS_AssetAdmin
	 *
	 * @todo Decouple from CMS view access
	 *
	 * @return boolean
	 */
	public function canEdit($member = null) {
		if(!$member) $member = Member::currentUser();

		$result = $this->extendedCan('canEdit', $member);
		if($result !== null) return $result;
<<<<<<< HEAD

		return true;
=======
		
		return Permission::checkMember($member, 'CMS_ACCESS_AssetAdmin');
>>>>>>> 50d80e58
	}

	/**
	 * @return boolean
	 */
	public function canCreate($member = null) {
		if(!$member) $member = Member::currentUser();

		$result = $this->extendedCan('canCreate', $member);
		if($result !== null) return $result;

		return $this->canEdit($member);
	}

	/**
	 * @return boolean
	 */
	public function canDelete($member = null) {
		if(!$member) $member = Member::currentUser();

		$results = $this->extend('canDelete', $member);
		if($results && is_array($results)) if(!min($results)) return false;

		return $this->canEdit($member);
	}

	/**
	 * Returns the fields to power the edit screen of files in the CMS.
	 * You can modify this FieldList by subclassing folder, or by creating a {@link DataExtension}
	 * and implemeting updateCMSFields(FieldList $fields) on that extension.
	 *
	 * @return FieldList
	 */
	public function getCMSFields() {
		// Preview
		if($this instanceof Image) {
			$formattedImage = $this->getFormattedImage(
				'SetWidth',
				Config::inst()->get('Image', 'asset_preview_width')
			);
			$thumbnail = $formattedImage ? $formattedImage->URL : '';
			$previewField = new LiteralField("ImageFull",
				"<img id='thumbnailImage' class='thumbnail-preview' src='{$thumbnail}?r="
					. rand(1,100000)  . "' alt='{$this->Name}' />\n"
			);
		} else {
			$previewField = new LiteralField("ImageFull", $this->CMSThumbnail());
		}

		// Upload
		$uploadField = UploadField::create('UploadField','Upload Field')
			->setPreviewMaxWidth(40)
			->setPreviewMaxHeight(30)
			->setAllowedMaxFileNumber(1);
		//$uploadField->setTemplate('FileEditUploadField');
		if ($this->ParentID) {
			$parent = $this->Parent();
			if ($parent) {  //set the parent that the Upload field should use for uploads
				$uploadField->setFolderName($parent->getFilename());
				$uploadField->setRecord($parent);
			}
		}

		//create the file attributes in a FieldGroup
		$filePreview = CompositeField::create(
			CompositeField::create(
				$previewField
			)->setName("FilePreviewImage")->addExtraClass('cms-file-info-preview'),
			CompositeField::create(
				CompositeField::create(
					new ReadonlyField("FileType", _t('AssetTableField.TYPE','File type') . ':'),
					new ReadonlyField("Size", _t('AssetTableField.SIZE','File size') . ':', $this->getSize()),
					$urlField = new ReadonlyField('ClickableURL', _t('AssetTableField.URL','URL'),
						sprintf('<a href="%s" target="_blank">%s</a>', $this->Link(), $this->RelativeLink())
					),
					new DateField_Disabled("Created", _t('AssetTableField.CREATED','First uploaded') . ':'),
					new DateField_Disabled("LastEdited", _t('AssetTableField.LASTEDIT','Last changed') . ':')
				)
			)->setName("FilePreviewData")->addExtraClass('cms-file-info-data')
		)->setName("FilePreview")->addExtraClass('cms-file-info');
		$urlField->dontEscape = true;

		//get a tree listing with only folder, no files
		$folderTree = new TreeDropdownField("ParentID", _t('AssetTableField.FOLDER','Folder'), 'Folder');
		$folderTree->setChildrenMethod('ChildFolders');

		$fields = new FieldList(
			new TabSet('Root',
				new Tab('Main',
					$filePreview,
					//TODO: make the uploadField replace the existing file
					// $uploadField,
					new TextField("Title", _t('AssetTableField.TITLE','Title')),
					new TextField("Name", _t('AssetTableField.FILENAME','Filename')),
					new DropdownField("OwnerID", _t('AssetTableField.OWNER','Owner'), Member::mapInCMSGroups()),
					$folderTree
				)
			)
		);

		// Folder has its own updateCMSFields hook
		if(!($this instanceof Folder)) $this->extend('updateCMSFields', $fields);

		return $fields;
	}

	/**
	 * Returns a category based on the file extension.
	 * This can be useful when grouping files by type,
	 * showing icons on filelinks, etc.
	 * Possible group values are: "audio", "mov", "zip", "image".
	 *
	 * @return String
	 */
	public static function get_app_category($ext) {
		$ext = strtolower($ext);
		foreach(Config::inst()->get('File', 'app_categories') as $category => $exts) {
			if(in_array($ext, $exts)) return $category;
		}
		return false;
	}

	/**
	 * Returns a category based on the file extension.
	 *
	 * @return String
	 */
	public function appCategory() {
		return self::get_app_category($this->getExtension());
	}

	public function CMSThumbnail() {
		return '<img src="' . $this->Icon() . '" />';
	}

	/**
	 * Return the relative URL of an icon for the file type,
	 * based on the {@link appCategory()} value.
	 * Images are searched for in "framework/images/app_icons/".
	 *
	 * @return String
	 */
	public function Icon() {
		$ext = strtolower($this->getExtension());
		if(!Director::fileExists(FRAMEWORK_DIR . "/images/app_icons/{$ext}_32.gif")) {
			$ext = $this->appCategory();
		}

		if(!Director::fileExists(FRAMEWORK_DIR . "/images/app_icons/{$ext}_32.gif")) {
			$ext = "generic";
		}

		return FRAMEWORK_DIR . "/images/app_icons/{$ext}_32.gif";
	}

	/**
	 * Should be called after the file was uploaded
	 */
	public function onAfterUpload() {
		$this->extend('onAfterUpload');
	}

	/**
	 * Delete the database record (recursively for folders) without touching the filesystem
	 */
	public function deleteDatabaseOnly() {
		if(is_numeric($this->ID)) {
			DB::prepared_query('DELETE FROM "File" WHERE "ID" = ?', array($this->ID));
		}
	}

	/**
	 * Make sure the file has a name
	 */
	protected function onBeforeWrite() {
		parent::onBeforeWrite();

		// Set default owner
		if(!$this->ID && !$this->OwnerID) {
			$this->OwnerID = (Member::currentUser() ? Member::currentUser()->ID : 0);
		}

		// Set default name
		if(!$this->getField('Name')) $this->Name = "new-" . strtolower($this->class);
	}

	/**
	 * Set name on filesystem. If the current object is a "Folder", will also update references
	 * to subfolders and contained file records (both in database and filesystem)
	 */
	protected function onAfterWrite() {
		parent::onAfterWrite();

		$this->updateFilesystem();
	}

	/**
	 * Moving the file if appropriate according to updated database content.
	 * Throws an Exception if the new file already exists.
	 *
	 * Caution: This method should just be called during a {@link write()} invocation,
	 * as it relies on {@link DataObject->isChanged()}, which is reset after a {@link write()} call.
	 * Might be called as {@link File->updateFilesystem()} from within {@link Folder->updateFilesystem()},
	 * so it has to handle both files and folders.
	 *
	 * Assumes that the "Filename" property was previously updated, either directly or indirectly.
	 * (it might have been influenced by {@link setName()} or {@link setParentID()} before).
	 */
	public function updateFilesystem() {
		if(!$this->config()->update_filesystem) return false;

		// Regenerate "Filename", just to be sure
		$this->setField('Filename', $this->getRelativePath());

		// If certain elements are changed, update the filesystem reference
		if(!$this->isChanged('Filename')) return false;

		$changedFields = $this->getChangedFields();
		$pathBefore = $changedFields['Filename']['before'];
		$pathAfter = $changedFields['Filename']['after'];

		// If the file or folder didn't exist before, don't rename - its created
		if(!$pathBefore) return;

		$pathBeforeAbs = Director::getAbsFile($pathBefore);
		$pathAfterAbs = Director::getAbsFile($pathAfter);

		// TODO Fix Filetest->testCreateWithFilenameWithSubfolder() to enable this
		// // Create parent folders recursively in database and filesystem
		// if(!is_a($this, 'Folder')) {
		// 	$folder = Folder::findOrMake(dirname($pathAfterAbs));
		// 	if($folder) $this->ParentID = $folder->ID;
		// }

		// Check that original file or folder exists, and rename on filesystem if required.
		// The folder of the path might've already been renamed by Folder->updateFilesystem()
		// before any filesystem update on contained file or subfolder records is triggered.
		if(!file_exists($pathAfterAbs)) {
			if(!is_a($this, 'Folder')) {
				// Only throw a fatal error if *both* before and after paths don't exist.
				if(!file_exists($pathBeforeAbs)) {
					throw new Exception("Cannot move $pathBeforeAbs to $pathAfterAbs - $pathBeforeAbs doesn't exist");
				}

				// Check that target directory (not the file itself) exists.
				// Only check if we're dealing with a file, otherwise the folder will need to be created
				if(!file_exists(dirname($pathAfterAbs))) {
					throw new Exception("Cannot move $pathBeforeAbs to $pathAfterAbs - Directory " . dirname($pathAfter)
						. " doesn't exist");
				}
			}

			// Rename file or folder
			$success = rename($pathBeforeAbs, $pathAfterAbs);
			if(!$success) throw new Exception("Cannot move $pathBeforeAbs to $pathAfterAbs");
		}


		// Update any database references
		$this->updateLinks($pathBefore, $pathAfter);
	}

	/**
	 * Collate selected descendants of this page.
	 * $condition will be evaluated on each descendant, and if it is succeeds, that item will be added
	 * to the $collator array.
	 * @param condition The PHP condition to be evaluated.  The page will be called $item
	 * @param collator An array, passed by reference, to collect all of the matching descendants.
	 */
	public function collateDescendants($condition, &$collator) {
		if($children = $this->Children()) {
			foreach($children as $item) {
				if(!$condition || eval("return $condition;")) $collator[] = $item;
				$item->collateDescendants($condition, $collator);
			}
			return true;
		}
	}

	/**
	 * Setter function for Name. Automatically sets a default title,
	 * and removes characters that might be invalid on the filesystem.
	 * Also adds a suffix to the name if the filename already exists
	 * on the filesystem, and is associated to a different {@link File} database record
	 * in the same folder. This means "myfile.jpg" might become "myfile-1.jpg".
	 *
	 * Does not change the filesystem itself, please use {@link write()} for this.
	 *
	 * @param String $name
	 */
	public function setName($name) {
		$oldName = $this->Name;

		// It can't be blank, default to Title
		if(!$name) $name = $this->Title;

		// Fix illegal characters
		$filter = FileNameFilter::create();
		$name = $filter->filter($name);

		// We might have just turned it blank, so check again.
		if(!$name) $name = 'new-folder';

		// If it's changed, check for duplicates
		if($oldName && $oldName != $name) {
			$base = pathinfo($name, PATHINFO_BASENAME);
			$ext = self::get_file_extension($name);
			$suffix = 1;

			while(File::get()->filter(array(
					'Name' => $name,
					'ParentID' => (int) $this->ParentID
				))->exclude(array(
					'ID' => $this->ID
				))->first()
			) {
				$suffix++;
				$name = "$base-$suffix$ext";
			}
		}

		// Update actual field value
		$this->setField('Name', $name);

		// Ensure that the filename is updated as well (only in-memory)
		// Important: Circumvent the getter to avoid infinite loops
		$this->setField('Filename', $this->getRelativePath());

		// Update title
		if(!$this->Title) {
			$this->Title = str_replace(array('-','_'),' ', preg_replace('/\.[^.]+$/', '', $name));
		}

		return $name;
	}

	/**
	 * @param String $old File path relative to the webroot
	 * @param String $new File path relative to the webroot
	 */
	protected function updateLinks($old, $new) {
		$this->extend('updateLinks', $old, $new);
	}

	/**
	 * Does not change the filesystem itself, please use {@link write()} for this.
	 */
	public function setParentID($parentID) {
		$this->setField('ParentID', (int)$parentID);

		// Don't change on the filesystem, we'll handle that in onBeforeWrite()
		$this->setField('Filename', $this->getRelativePath());

		return $this->getField('ParentID');
	}

	/**
	 * Gets the absolute URL accessible through the web.
	 *
	 * @uses Director::absoluteBaseURL()
	 * @return string
	 */
	public function getAbsoluteURL() {
		return Director::absoluteURL($this->getURL());
	}

	/**
	 * Gets the relative URL accessible through the web.
	 *
	 * @uses Director::baseURL()
	 * @return string
	 */
	public function getURL() {
		return Controller::join_links(Director::baseURL(), $this->getFilename());
	}

	/**
	 * Returns an absolute filesystem path to the file.
	 * Use {@link getRelativePath()} to get the same path relative to the webroot.
	 *
	 * @return String
	 */
	public function getFullPath() {
		$baseFolder = Director::baseFolder();

		if(strpos($this->getFilename(), $baseFolder) === 0) {
			// if path is absolute already, just return
			return $this->getFilename();
		} else {
			// otherwise assume silverstripe-basefolder
			return Director::baseFolder() . '/' . $this->getFilename();
		}
	}

	/**
	 * Returns path relative to webroot.
	 * Serves as a "fallback" method to create the "Filename" property if it isn't set.
	 * If no {@link Folder} is set ("ParentID" property),
	 * defaults to a filename relative to the ASSETS_DIR (usually "assets/").
	 *
	 * @return String
	 */
	public function getRelativePath() {
		if($this->ParentID) {
			// Don't use the cache, the parent has just been changed
			$p = DataObject::get_by_id('Folder', $this->ParentID, false);
			if($p && $p->exists()) return $p->getRelativePath() . $this->getField("Name");
			else return ASSETS_DIR . "/" . $this->getField("Name");
		} else if($this->getField("Name")) {
			return ASSETS_DIR . "/" . $this->getField("Name");
		} else {
			return ASSETS_DIR;
		}
	}

	/**
	 * @todo Coupling with cms module, remove this method.
	 */
	public function DeleteLink() {
		return Director::absoluteBaseURL()."admin/assets/removefile/".$this->ID;
	}

	public function getFilename() {
		// Default behaviour: Return field if its set
		if($this->getField('Filename')) {
			return $this->getField('Filename');
		} else {
			return ASSETS_DIR . '/';
		}
	}

	/**
	 * Caution: this does not change the location of the file on the filesystem.
	 */
	public function setFilename($val) {
		$this->setField('Filename', $val);

		// "Filename" is the "master record" (existing on the filesystem),
		// meaning we have to adjust the "Name" property in the database as well.
		$this->setField('Name', basename($val));
	}

	/**
	 * Returns the file extension
	 *
	 * @todo This overrides getExtension() in DataObject, but it does something completely different.
	 * This should be renamed to getFileExtension(), but has not been yet as it may break
	 * legacy code.
	 *
	 * @return String
	 */
	public function getExtension() {
		return self::get_file_extension($this->getField('Filename'));
	}

	/**
	 * Gets the extension of a filepath or filename,
	 * by stripping away everything before the last "dot".
	 * Caution: Only returns the last extension in "double-barrelled"
	 * extensions (e.g. "gz" for "tar.gz").
	 *
	 * Examples:
	 * - "myfile" returns ""
	 * - "myfile.txt" returns "txt"
	 * - "myfile.tar.gz" returns "gz"
	 *
	 * @param string $filename
	 * @return string
	 */
	public static function get_file_extension($filename) {
		return pathinfo($filename, PATHINFO_EXTENSION);
	}

	/**
	 * Return the type of file for the given extension
	 * on the current file name.
	 *
	 * @return string
	 */
	public function getFileType() {
		$types = array(
			'gif' => _t('File.GifType', 'GIF image - good for diagrams'),
			'jpg' => _t('File.JpgType', 'JPEG image - good for photos'),
			'jpeg' => _t('File.JpgType', 'JPEG image - good for photos'),
			'png' => _t('File.PngType', 'PNG image - good general-purpose format'),
			'ico' => _t('File.IcoType', 'Icon image'),
			'tiff' => _t('File.TiffType', 'Tagged image format'),
			'doc' => _t('File.DocType', 'Word document'),
			'xls' => _t('File.XlsType', 'Excel spreadsheet'),
			'zip' => _t('File.ZipType', 'ZIP compressed file'),
			'gz' => _t('File.GzType', 'GZIP compressed file'),
			'dmg' => _t('File.DmgType', 'Apple disk image'),
			'pdf' => _t('File.PdfType', 'Adobe Acrobat PDF file'),
			'mp3' => _t('File.Mp3Type', 'MP3 audio file'),
			'wav' => _t('File.WavType', 'WAV audo file'),
			'avi' => _t('File.AviType', 'AVI video file'),
			'mpg' => _t('File.MpgType', 'MPEG video file'),
			'mpeg' => _t('File.MpgType', 'MPEG video file'),
			'js' => _t('File.JsType', 'Javascript file'),
			'css' => _t('File.CssType', 'CSS file'),
			'html' => _t('File.HtmlType', 'HTML file'),
			'htm' => _t('File.HtlType', 'HTML file')
		);

		$ext = $this->getExtension();

		return isset($types[$ext]) ? $types[$ext] : 'unknown';
	}

	/**
	 * Returns the size of the file type in an appropriate format.
	 */
	public function getSize() {
		$size = $this->getAbsoluteSize();

		return ($size) ? self::format_size($size) : false;
	}

	/**
	 * Formats a file size (eg: (int)42 becomes string '42 bytes')
	 * @param int $size
	 * @return string
	 */
	public static function format_size($size) {
		if($size < 1024) return $size . ' bytes';
		if($size < 1024*10) return (round($size/1024*10)/10). ' KB';
		if($size < 1024*1024) return round($size/1024) . ' KB';
		if($size < 1024*1024*10) return (round(($size/1024)/1024*10)/10) . ' MB';
		if($size < 1024*1024*1024) return round(($size/1024)/1024) . ' MB';
		return round($size/(1024*1024*1024)*10)/10 . ' GB';
	}

	/**
	 * Convert a php.ini value (eg: 512M) to bytes
	 *
	 * @param string $phpIniValue
	 * @return int
	 */
	public static function ini2bytes($PHPiniValue) {
		switch(strtolower(substr(trim($PHPiniValue), -1))) {
			case 'g':
				$PHPiniValue *= 1024;
			case 'm':
				$PHPiniValue *= 1024;
			case 'k':
				$PHPiniValue *= 1024;
		}
		return $PHPiniValue;
	}

	/**
	 * Return file size in bytes.
	 * @return int
	 */
	public function getAbsoluteSize(){
		if(file_exists($this->getFullPath())) {
			$size = filesize($this->getFullPath());
			return $size;
		} else {
			return 0;
		}
	}

	public function flushCache($persistant = true) {
		parent::flushCache($persistant);

		self::$cache_file_fields = null;
	}

	/**
	 *
	 * @param boolean $includerelations a boolean value to indicate if the labels returned include relation fields
	 *
	 */
	public function fieldLabels($includerelations = true) {
		$labels = parent::fieldLabels($includerelations);
		$labels['Name'] = _t('File.Name', 'Name');
		$labels['Title'] = _t('File.Title', 'Title');
		$labels['Filename'] = _t('File.Filename', 'Filename');
		$labels['Filename'] = _t('File.Filename', 'Filename');
		$labels['Content'] = _t('File.Content', 'Content');

		return $labels;
	}

	public function validate() {
		if($this->config()->apply_restrictions_to_admin || !Permission::check('ADMIN')) {
			// Extension validation
			// TODO Merge this with Upload_Validator
			$extension = $this->getExtension();
			$allowed = array_map('strtolower', $this->config()->allowed_extensions);
			if(!in_array(strtolower($extension), $allowed)) {
				$exts =  $allowed;
				sort($exts);
				$message =  _t(
					'File.INVALIDEXTENSION',
					'Extension is not allowed (valid: {extensions})',
					'Argument 1: Comma-separated list of valid extensions',
					array('extensions' => wordwrap(implode(', ',$exts)))
				);
				return new ValidationResult(false, $message);
			}
		}

		// We aren't validating for an existing "Filename" on the filesystem.
		// A record should still be saveable even if the underlying record has been removed.

		$result = new ValidationResult(true);
		$this->extend('validate', $result);
		return $result;
	}

	/**
	 * @config
	 * @var Array Only use lowercase extensions in here.
	 */
	private static $class_for_file_extension = array(
		'*' => 'File',
		'jpg' => 'Image',
		'jpeg' => 'Image',
		'png' => 'Image',
		'gif' => 'Image',
	);

	/**
	 * Maps a {@link File} subclass to a specific extension.
	 * By default, files with common image extensions will be created
	 * as {@link Image} instead of {@link File} when using
	 * {@link Folder::constructChild}, {@link Folder::addUploadToFolder}),
	 * and the {@link Upload} class (either directly or through {@link FileField}).
	 * For manually instanciated files please use this mapping getter.
	 *
	 * Caution: Changes to mapping doesn't apply to existing file records in the database.
	 * Also doesn't hook into {@link Object::getCustomClass()}.
	 *
	 * @param String File extension, without dot prefix. Use an asterisk ('*')
	 * to specify a generic fallback if no mapping is found for an extension.
	 * @return String Classname for a subclass of {@link File}
	 */
	public static function get_class_for_file_extension($ext) {
		$map = array_change_key_case(self::config()->class_for_file_extension, CASE_LOWER);
		return (array_key_exists(strtolower($ext), $map)) ? $map[strtolower($ext)] : $map['*'];
	}

	/**
	 * See {@link get_class_for_file_extension()}.
	 *
	 * @param String|array
	 * @param String
	 */
	public static function set_class_for_file_extension($exts, $class) {
		if(!is_array($exts)) $exts = array($exts);

		foreach($exts as $ext) {
			if(!is_subclass_of($class, 'File')) {
				throw new InvalidArgumentException(
					sprintf('Class "%s" (for extension "%s") is not a valid subclass of File', $class, $ext)
				);
			}
			self::config()->class_for_file_extension = array($ext => $class);
		}
	}

}<|MERGE_RESOLUTION|>--- conflicted
+++ resolved
@@ -119,32 +119,18 @@
 	 * Note: if you modify this, you should also change a configuration file in the assets directory.
 	 * Otherwise, the files will be able to be uploaded but they won't be able to be served by the
 	 * webserver.
-<<<<<<< HEAD
-	 *
-	 *  - If you are running Apahce you will need to change assets/.htaccess
+	 *
+	 *  - If you are running Apache you will need to change assets/.htaccess
 	 *  - If you are running IIS you will need to change assets/web.config
-=======
-	 * 
-	 *  - If you are running Apache you will need to change assets/.htaccess
-	 *  - If you are running IIS you will need to change assets/web.config 
->>>>>>> 50d80e58
 	 *
 	 * Instructions for the change you need to make are included in a comment in the config file.
 	 */
 	private static $allowed_extensions = array(
-<<<<<<< HEAD
-		'','ace','arc','arj','asf','au','avi','bmp','bz2','cab','cda','css','csv','dmg','doc','docx',
+		'','ace','arc','arj','asf','au','avi','bmp','bz2','cab','cda','css','csv','dmg','doc','docx','dotx','dotm',
 		'flv','gif','gpx','gz','hqx','ico','jar','jpeg','jpg','js','kml', 'm4a','m4v',
 		'mid','midi','mkv','mov','mp3','mp4','mpa','mpeg','mpg','ogg','ogv','pages','pcx','pdf','pkg',
-		'png','pps','ppt','pptx','ra','ram','rm','rtf','sit','sitx','tar','tgz','tif','tiff',
-		'txt','wav','webm','wma','wmv','xls','xlsx','zip','zipx',
-=======
-		'','ace','arc','arj','asf','au','avi','bmp','bz2','cab','cda','css','csv','dmg','doc','docx','dotx','dotm',
-		'flv','gif','gpx','gz','hqx','htm','html','ico','jar','jpeg','jpg','js','kml', 'm4a','m4v',
-		'mid','midi','mkv','mov','mp3','mp4','mpa','mpeg','mpg','ogg','ogv','pages','pcx','pdf','pkg',
-		'png','pps','ppt','pptx','potx','potm','ra','ram','rm','rtf','sit','sitx','swf','tar','tgz','tif','tiff',
-		'txt','wav','webm','wma','wmv','xhtml','xls','xlsx','xltx','xltm','xml','zip','zipx',
->>>>>>> 50d80e58
+		'png','pps','ppt','pptx','potx','potm','ra','ram','rm','rtf','sit','sitx','tar','tgz','tif','tiff',
+		'txt','wav','webm','wma','wmv','xls','xlsx','xltx','xltm','zip','zipx',
 	);
 
 	/**
@@ -339,13 +325,8 @@
 
 		$result = $this->extendedCan('canEdit', $member);
 		if($result !== null) return $result;
-<<<<<<< HEAD
-
-		return true;
-=======
-		
+
 		return Permission::checkMember($member, 'CMS_ACCESS_AssetAdmin');
->>>>>>> 50d80e58
 	}
 
 	/**
@@ -440,11 +421,13 @@
 					// $uploadField,
 					new TextField("Title", _t('AssetTableField.TITLE','Title')),
 					new TextField("Name", _t('AssetTableField.FILENAME','Filename')),
-					new DropdownField("OwnerID", _t('AssetTableField.OWNER','Owner'), Member::mapInCMSGroups()),
+					$ownerField
+						= new DropdownField("OwnerID", _t('AssetTableField.OWNER','Owner'), Member::mapInCMSGroups()),
 					$folderTree
 				)
 			)
 		);
+		$ownerField->setHasEmptyDefault(true);
 
 		// Folder has its own updateCMSFields hook
 		if(!($this instanceof Folder)) $this->extend('updateCMSFields', $fields);
