<?php

use SilverStripe\Filesystem\Thumbnail;
use SilverStripe\Filesystem\ImageManipulation;
use SilverStripe\Filesystem\Storage\AssetContainer;

/**
 * This class handles the representation of a file on the filesystem within the framework.
 * Most of the methods also handle the {@link Folder} subclass.
 *
 * Note: The files are stored in the assets/ directory, but SilverStripe
 * looks at the db object to gather information about a file such as URL
 * It then uses this for all processing functions (like image manipulation).
 *
 * <b>Security</b>
 *
 * Caution: It is recommended to disable any script execution in the"assets/"
 * directory in the webserver configuration, to reduce the risk of exploits.
 * See http://doc.silverstripe.org/secure-development#filesystem
 *
 * <b>Asset storage</b>
 *
 * As asset storage is configured separately to any File DataObject records, this class
 * does not make any assumptions about how these records are saved. They could be on
 * a local filesystem, remote filesystem, or a virtual record container (such as in local memory).
 *
 * The File dataobject simply represents an externally facing view of shared resources
 * within this asset store.
 *
 * Internally individual files are referenced by a"Filename" parameter, which represents a File, extension,
 * and is optionally prefixed by a list of custom directories. This path is root-agnostic, so it does not
 * automatically have a direct url mapping (even to the site's base directory).
 *
 * Additionally, individual files may have several versions distinguished by sha1 hash,
 * of which a File DataObject can point to a single one. Files can also be distinguished by
 * variants, which may be resized images or format-shifted documents.
 *
 * <b>Properties</b>
 *
 * -"Title": Optional title of the file (for display purposes only).
 *   Defaults to"Name". Note that the Title field of Folder (subclass of File)
 *   is linked to Name, so Name and Title will always be the same.
 * -"File": Physical asset backing this DB record. This is a composite DB field with
 *   its own list of properties. {@see DBFile} for more information
 * -"Content": Typically unused, but handy for a textual representation of
 *   files, e.g. for fulltext indexing of PDF documents.
 * -"ParentID": Points to a {@link Folder} record. Should be in sync with
 *  "Filename". A ParentID=0 value points to the"assets/" folder, not the webroot.
 * -"ShowInSearch": True if this file is searchable
 *
 * @package framework
 * @subpackage filesystem
 *
 * @property string $Name Basename of the file
 * @property string $Title Title of the file
 * @property DBFile $File asset stored behind this File record
 * @property string $Content
 * @property string $ShowInSearch Boolean that indicates if file is shown in search. Doesn't apply to Folders
 * @property int $ParentID ID of parent File/Folder
 * @property int $OwnerID ID of Member who owns the file
 *
 * @method File Parent() Returns parent File
 * @method Member Owner() Returns Member object of file owner.
 *
 * @mixin Hierarchy
 * @mixin Versioned
 */
class File extends DataObject implements ShortcodeHandler, AssetContainer, Thumbnail {

	use ImageManipulation;

	private static $default_sort = "\"Name\"";

	private static $singular_name = "File";

	private static $plural_name = "Files";

	/**
	 * Permissions necessary to view files outside of the live stage (e.g. archive / draft stage).
	 *
	 * @config
	 * @var array
	 */
	private static $non_live_permissions = array('CMS_ACCESS_LeftAndMain', 'CMS_ACCESS_AssetAdmin', 'VIEW_DRAFT_CONTENT');

	private static $db = array(
		"Name" =>"Varchar(255)",
		"Title" =>"Varchar(255)",
		"File" =>"DBFile",
		// Only applies to files, doesn't inherit for folder
		'ShowInSearch' => 'Boolean(1)',
	);

	private static $has_one = array(
		"Parent" => "File",
		"Owner" => "Member"
	);

	private static $defaults = array(
		"ShowInSearch" => 1,
	);

	private static $extensions = array(
		"Hierarchy",
		"Versioned"
	);

	private static $casting = array(
		'TreeTitle' => 'HTMLText'
	);

	/**
	 * @config
	 * @var array List of allowed file extensions, enforced through {@link validate()}.
	 *
	 * Note: if you modify this, you should also change a configuration file in the assets directory.
	 * Otherwise, the files will be able to be uploaded but they won't be able to be served by the
	 * webserver.
	 *
	 *  - If you are running Apache you will need to change assets/.htaccess
	 *  - If you are running IIS you will need to change assets/web.config
	 *
	 * Instructions for the change you need to make are included in a comment in the config file.
	 */
	private static $allowed_extensions = array(
		'', 'ace', 'arc', 'arj', 'asf', 'au', 'avi', 'bmp', 'bz2', 'cab', 'cda', 'css', 'csv', 'dmg', 'doc',
		'docx', 'dotx', 'dotm', 'flv', 'gif', 'gpx', 'gz', 'hqx', 'ico', 'jar', 'jpeg', 'jpg', 'js', 'kml',
		'm4a', 'm4v', 'mid', 'midi', 'mkv', 'mov', 'mp3', 'mp4', 'mpa', 'mpeg', 'mpg', 'ogg', 'ogv', 'pages',
		'pcx', 'pdf', 'png', 'pps', 'ppt', 'pptx', 'potx', 'potm', 'ra', 'ram', 'rm', 'rtf', 'sit', 'sitx',
		'tar', 'tgz', 'tif', 'tiff', 'txt', 'wav', 'webm', 'wma', 'wmv', 'xls', 'xlsx', 'xltx', 'xltm', 'zip',
		'zipx',
	);

	/**
	 * @config
	 * @var array Category identifiers mapped to commonly used extensions.
	 */
	private static $app_categories = array(
		'archive' => array(
			'ace', 'arc', 'arj', 'bz', 'bz2', 'cab', 'dmg', 'gz', 'hqx', 'jar', 'rar', 'sit', 'sitx', 'tar', 'tgz',
			'zip', 'zipx',
		),
		'audio' => array(
			'aif', 'aifc', 'aiff', 'apl', 'au', 'avr', 'cda', 'm4a', 'mid', 'midi', 'mp3', 'ogg', 'ra',
			'ram', 'rm', 'snd', 'wav', 'wma',
		),
		'document' => array(
			'css', 'csv', 'doc', 'docx', 'dotm', 'dotx', 'htm', 'html', 'gpx', 'js', 'kml', 'pages', 'pdf',
			'potm', 'potx', 'pps', 'ppt', 'pptx', 'rtf', 'txt', 'xhtml', 'xls', 'xlsx', 'xltm', 'xltx', 'xml',
		),
		'image' => array(
			'alpha', 'als', 'bmp', 'cel', 'gif', 'ico', 'icon', 'jpeg', 'jpg', 'pcx', 'png', 'ps', 'tif', 'tiff',
		),
		'image/supported' => array(
			'gif', 'jpeg', 'jpg', 'png'
		),
		'flash' => array(
			'fla', 'swf'
		),
		'video' => array(
			'asf', 'avi', 'flv', 'ifo', 'm1v', 'm2v', 'm4v', 'mkv', 'mov', 'mp2', 'mp4', 'mpa', 'mpe', 'mpeg',
			'mpg', 'ogv', 'qt', 'vob', 'webm', 'wmv',
		),
	);

	/**
	 * Map of file extensions to class type
	 *
	 * @config
	 * @var
	 */
	private static $class_for_file_extension = array(
		'*' => 'File',
		'jpg' => 'Image',
		'jpeg' => 'Image',
		'png' => 'Image',
		'gif' => 'Image',
	);

	/**
	 * @config
	 * @var If this is true, then restrictions set in {@link $allowed_max_file_size} and
	 * {@link $allowed_extensions} will be applied to users with admin privileges as
	 * well.
	 */
	private static $apply_restrictions_to_admin = true;

	/**
	 * If enabled, legacy file dataobjects will be automatically imported into the APL
	 *
	 * @config
	 * @var bool
	 */
	private static $migrate_legacy_file = false;

	/**
	 * @config
	 * @var boolean
	 */
	private static $update_filesystem = true;

	public static function get_shortcodes() {
		return 'file_link';
	}

	/**
	 * Replace"[file_link id=n]" shortcode with an anchor tag or link to the file.
	 *
	 * @param array $arguments Arguments passed to the parser
	 * @param string $content Raw shortcode
	 * @param ShortcodeParser $parser Parser
	 * @param string $shortcode Name of shortcode used to register this handler
	 * @param array $extra Extra arguments
	 * @return string Result of the handled shortcode
	 */
	public static function handle_shortcode($arguments, $content, $parser, $shortcode, $extra = array()) {
		// Find appropriate record, with fallback for error handlers
		$record = static::find_shortcode_record($arguments, $errorCode);
		if($errorCode) {
			$record = static::find_error_record($errorCode);
		}
		if (!$record) {
			return null; // There were no suitable matches at all.
		}

		// build the HTML tag
		if($content) {
			// build some useful meta-data (file type and size) as data attributes
			$attrs = ' ';
			if($record instanceof File) {
				foreach(array(
					'class' => 'file',
					'data-type' => $record->getExtension(),
					'data-size' => $record->getSize()
				) as $name => $value) {
					$attrs .= sprintf('%s="%s" ', $name, $value);
				}
			}

			return sprintf('<a href="%s"%s>%s</a>', $record->Link(), rtrim($attrs), $parser->parse($content));
		} else {
			return $record->Link();
		}
	}

	/**
	 * Find the record to use for a given shortcode.
	 *
	 * @param array $args Array of input shortcode arguments
	 * @param int $errorCode If the file is not found, or is inaccessible, this will be assigned to a HTTP error code.
	 * @return File|null The File DataObject, if it can be found.
	 */
	public static function find_shortcode_record($args, &$errorCode = null) {
		// Validate shortcode
		if(!isset($args['id']) || !is_numeric($args['id'])) {
			return null;
		}

		// Check if the file is found
		$file = File::get()->byID($args['id']);
		if (!$file) {
			$errorCode = 404;
			return null;
		}

		// Check if the file is viewable
		if(!$file->canView()) {
			$errorCode = 403;
			return null;
		}

		// Success
		return $file;
	}

	/**
	 * Given a HTTP Error, find an appropriate substitute File or SiteTree data object instance.
	 *
	 * @param int $errorCode HTTP Error value
	 * @return File|SiteTree File or SiteTree object to use for the given error
	 */
	protected static function find_error_record($errorCode) {
		$result = static::singleton()->invokeWithExtensions('getErrorRecordFor', $errorCode);
		$result = array_filter($result);
		if($result) {
			return reset($result);
		}
		return null;
	}

	/**
	 * A file only exists if the file_exists() and is in the DB as a record
	 *
	 * Use $file->isInDB() to only check for a DB record
	 * Use $file->File->exists() to only check if the asset exists
	 *
	 * @return bool
	 */
	public function exists() {
		return parent::exists() && $this->File->exists();
	}

	/**
	 * Find a File object by the given filename.
	 *
	 * @param string $filename Filename to search for, including any custom parent directories.
	 * @return File
	 */
	public static function find($filename) {
		// Split to folders and the actual filename, and traverse the structure.
		$parts = explode("/", $filename);
		$parentID = 0;
		$item = null;
		foreach($parts as $part) {
			$item = File::get()->filter(array(
				'Name' => $part,
				'ParentID' => $parentID
			))->first();
			if(!$item) break;
			$parentID = $item->ID;
		}

		return $item;
	}

	/**
	 * Just an alias function to keep a consistent API with SiteTree
	 *
	 * @return string The link to the file
	 */
	public function Link() {
		return $this->getURL();
	}

	/**
	 * @deprecated 4.0
	 */
	public function RelativeLink() {
		Deprecation::notice('4.0', 'Use getURL instead, as not all files will be relative to the site root.');
		return Director::makeRelative($this->getURL());
	}

	/**
	 * Just an alias function to keep a consistent API with SiteTree
	 *
	 * @return string The absolute link to the file
	 */
	public function AbsoluteLink() {
		return $this->getAbsoluteURL();
	}

	/**
	 * @return string
	 */
	public function getTreeTitle() {
		return Convert::raw2xml($this->Title);
	}

	/**
	 * @param Member $member
	 * @return bool
	 */
	public function canView($member = null) {
		if(!$member) {
			$member = Member::currentUser();
		}

		$result = $this->extendedCan('canView', $member);
		if($result !== null) {
			return $result;
		}

		return true;
	}

	/**
	 * Check if this file can be modified
	 *
	 * @param Member $member
	 * @return boolean
	 */
	public function canEdit($member = null) {
		if(!$member) {
			$member = Member::currentUser();
		}

		$result = $this->extendedCan('canEdit', $member);
		if($result !== null) {
			return $result;
		}

		return Permission::checkMember($member, array('CMS_ACCESS_AssetAdmin', 'CMS_ACCESS_LeftAndMain'));
	}

	/**
	 * Check if a file can be created
	 *
	 * @param Member $member
	 * @param array $context
	 * @return boolean
	 */
	public function canCreate($member = null, $context = array()) {
		if(!$member) {
			$member = Member::currentUser();
		}

		$result = $this->extendedCan('canCreate', $member, $context);
		if($result !== null) {
			return $result;
		}

		return $this->canEdit($member);
	}

	/**
	 * Check if this file can be deleted
	 *
	 * @param Member $member
	 * @return boolean
	 */
	public function canDelete($member = null) {
		if(!$member) {
			$member = Member::currentUser();
		}

		$result = $this->extendedCan('canDelete', $member);
		if($result !== null) {
			return $result;
		}

		return $this->canEdit($member);
	}

	/**
	 * Returns the fields to power the edit screen of files in the CMS.
	 * You can modify this FieldList by subclassing folder, or by creating a {@link DataExtension}
	 * and implemeting updateCMSFields(FieldList $fields) on that extension.
	 *
	 * @return FieldList
	 */
	public function getCMSFields() {
		// Preview
		$filePreview = CompositeField::create(
			CompositeField::create(new LiteralField("ImageFull", $this->PreviewThumbnail()))
				->setName("FilePreviewImage")
				->addExtraClass('cms-file-info-preview'),
			CompositeField::create(
				CompositeField::create(
					new ReadonlyField("FileType", _t('AssetTableField.TYPE','File type') . ':'),
					new ReadonlyField("Size", _t('AssetTableField.SIZE','File size') . ':', $this->getSize()),
					ReadonlyField::create(
						'ClickableURL',
						_t('AssetTableField.URL','URL'),
						sprintf('<a href="%s" target="_blank">%s</a>', $this->Link(), $this->Link())
					)
						->setDontEscape(true),
					new DateField_Disabled("Created", _t('AssetTableField.CREATED','First uploaded') . ':'),
					new DateField_Disabled("LastEdited", _t('AssetTableField.LASTEDIT','Last changed') . ':')
				)
			)
				->setName("FilePreviewData")
				->addExtraClass('cms-file-info-data')
		)
			->setName("FilePreview")
			->addExtraClass('cms-file-info');

		//get a tree listing with only folder, no files
		$fields = new FieldList(
			new TabSet('Root',
				new Tab('Main',
					$filePreview,
					new TextField("Title", _t('AssetTableField.TITLE','Title')),
					new TextField("Name", _t('AssetTableField.FILENAME','Filename')),
					DropdownField::create("OwnerID", _t('AssetTableField.OWNER','Owner'), Member::mapInCMSGroups())
						->setHasEmptyDefault(true),
					new TreeDropdownField("ParentID", _t('AssetTableField.FOLDER','Folder'), 'Folder')
				)
			)
		);

		$this->extend('updateCMSFields', $fields);
		return $fields;
	}

	/**
	 * Returns a category based on the file extension.
	 * This can be useful when grouping files by type,
	 * showing icons on filelinks, etc.
	 * Possible group values are:"audio","mov","zip","image".
	 *
	 * @param string $ext Extension to check
	 * @return string
	 */
	public static function get_app_category($ext) {
		$ext = strtolower($ext);
		foreach(Config::inst()->get('File', 'app_categories') as $category => $exts) {
			if(in_array($ext, $exts)) return $category;
		}
		return false;
	}

	/**
	 * For a category or list of categories, get the list of file extensions
	 *
	 * @param array|string $categories List of categories, or single category
	 * @return array
	 */
	public static function get_category_extensions($categories) {
		if(empty($categories)) {
			return array();
		}

		// Fix arguments into a single array
		if(!is_array($categories)) {
			$categories = array($categories);
		} elseif(count($categories) === 1 && is_array(reset($categories))) {
			$categories = reset($categories);
		}

<<<<<<< HEAD
		// Check configured categories
		$appCategories = self::config()->app_categories;

		// Merge all categories into list of extensions
		$extensions = array();
		foreach(array_filter($categories) as $category) {
			if(isset($appCategories[$category])) {
				$extensions = array_merge($extensions, $appCategories[$category]);
			} else {
				throw new InvalidArgumentException("Unknown file category: $category");
			}
		}
		$extensions = array_unique($extensions);
		sort($extensions);
		return $extensions;
=======
	/**
	 * Return image markup for use as a thumbnail in a strip
	 *
	 * @return HTMLVarchar
	 */
	public function StripThumbnail() {
		return DBField::create_field('HTMLVarchar', '<img src="'.$this->Icon().'"/>');
	}

	public function CMSThumbnail() {
		return '<img src="' . $this->Icon() . '" />';
>>>>>>> 89351e6c
	}

	/**
	 * Returns a category based on the file extension.
	 *
	 * @return string
	 */
<<<<<<< HEAD
	public function appCategory() {
		return self::get_app_category($this->getExtension());
=======
	public function Icon() {
		$ext = strtolower($this->getExtension());
		if(!Director::fileExists(FRAMEWORK_DIR . "/images/app_icons/{$ext}_32.png")) {
			$ext = $this->appCategory();
		}

		if(!Director::fileExists(FRAMEWORK_DIR . "/images/app_icons/{$ext}_32.png")) {
			$ext = "generic";
		}

		return FRAMEWORK_DIR . "/images/app_icons/{$ext}_32.png";
>>>>>>> 89351e6c
	}


	/**
	 * Should be called after the file was uploaded
	 */
	public function onAfterUpload() {
		$this->extend('onAfterUpload');
	}

	/**
	 * Make sure the file has a name
	 */
	protected function onBeforeWrite() {
		// Set default owner
		if(!$this->isInDB() && !$this->OwnerID) {
			$this->OwnerID = Member::currentUserID();
		}

		// Set default name
		if(!$this->getField('Name')) {
			$this->Name ="new-" . strtolower($this->class);
		}

		// Propegate changes to the AssetStore and update the DBFile field
		$this->updateFilesystem();

		parent::onBeforeWrite();
	}

	/**
	 * This will check if the parent record and/or name do not match the name on the underlying
	 * DBFile record, and if so, copy this file to the new location, and update the record to
	 * point to this new file.
	 *
	 * This method will update the File {@see DBFile} field value on success, so it must be called
	 * before writing to the database
	 *
	 * @return bool True if changed
	 */
	public function updateFilesystem() {
		if(!$this->config()->update_filesystem) {
			return false;
		}

		// Check the file exists
		if(!$this->File->exists()) {
			return false;
		}

		// Avoid moving files on live; Rely on this being done on stage prior to publish.
		if(Versioned::get_stage() !== Versioned::DRAFT) {
			return false;
		}

		// Check path updated record will point to
		// If no changes necessary, skip
		$pathBefore = $this->File->getFilename();
		$pathAfter = $this->generateFilename();
		if($pathAfter === $pathBefore) {
			return false;
		}

		// Copy record to new location via stream
		$stream = $this->File->getStream();
		$this->File->setFromStream($stream, $pathAfter);
		return true;
	}

	/**
	 * Collate selected descendants of this page.
	 * $condition will be evaluated on each descendant, and if it is succeeds, that item will be added
	 * to the $collator array.
	 *
	 * @param string $condition The PHP condition to be evaluated.  The page will be called $item
	 * @param array $collator An array, passed by reference, to collect all of the matching descendants.
	 * @return true|null
	 */
	public function collateDescendants($condition, &$collator) {
		if($children = $this->Children()) {
			foreach($children as $item) {
				if(!$condition || eval("return $condition;")) $collator[] = $item;
				$item->collateDescendants($condition, $collator);
			}
			return true;
		}
	}

	/**
	 * Setter function for Name. Automatically sets a default title,
	 * and removes characters that might be invalid on the filesystem.
	 * Also adds a suffix to the name if the filename already exists
	 * on the filesystem, and is associated to a different {@link File} database record
	 * in the same folder. This means"myfile.jpg" might become"myfile-1.jpg".
	 *
	 * Does not change the filesystem itself, please use {@link write()} for this.
	 *
	 * @param string $name
	 * @return $this
	 */
	public function setName($name) {
		$oldName = $this->Name;

		// It can't be blank, default to Title
		if(!$name) {
			$name = $this->Title;
		}

		// Fix illegal characters
		$filter = FileNameFilter::create();
		$name = $filter->filter($name);

		// We might have just turned it blank, so check again.
		if(!$name) {
			$name = 'new-folder';
		}

		// If it's changed, check for duplicates
		if($oldName && $oldName != $name) {
			$base = pathinfo($name, PATHINFO_FILENAME);
			$ext = self::get_file_extension($name);
			$suffix = 1;

			while(File::get()->filter(array(
					'Name' => $name,
					'ParentID' => (int) $this->ParentID
				))->exclude(array(
					'ID' => $this->ID
				))->first()
			) {
				$suffix++;
				$name ="$base-$suffix.$ext";
			}
		}

		// Update actual field value
		$this->setField('Name', $name);

		// Update title
		if(!$this->Title) {
			$this->Title = str_replace(array('-','_'),' ', preg_replace('/\.[^.]+$/', '', $name));
		}

		return $this;
	}

	/**
	 * Gets the URL of this file
	 *
	 * @return string
	 */
	public function getAbsoluteURL() {
		$url = $this->getURL();
		if($url) {
			return Director::absoluteURL($url);
		}
	}

	/**
	 * Gets the URL of this file
	 *
	 * @uses Director::baseURL()
	 * @param bool $grant Ensures that the url for any protected assets is granted for the current user.
	 * @return string
	 */
	public function getURL($grant = true) {
		if($this->File->exists()) {
			return $this->File->getURL($grant);
		}
	}

	/**
	 * Get URL, but without resampling.
	 *
	 * @param bool $grant Ensures that the url for any protected assets is granted for the current user.
	 * @return string
	 */
	public function getSourceURL($grant = true) {
		if($this->File->exists()) {
			return $this->File->getSourceURL($grant);
		}
	}

	/**
	 * @todo Coupling with cms module, remove this method.
	 *
	 * @return string
	 */
	public function DeleteLink() {
		return Director::absoluteBaseURL()."admin/assets/removefile/".$this->ID;
	}

	/**
	 * Get expected value of Filename tuple value. Will be used to trigger
	 * a file move on draft stage.
	 *
	 * @return string
	 */
	public function generateFilename() {
		// Check if this file is nested within a folder
		$parent = $this->Parent();
		if($parent && $parent->exists()) {
			return $this->join_paths($parent->getFilename(), $this->Name);
		}
		return $this->Name;
	}

	/**
	 * Ensure that parent folders are published before this one is published
	 *
	 * @todo Solve this via triggered publishing / ownership in the future
	 */
<<<<<<< HEAD
	public function onBeforePublish() {
		// Relies on Parent() returning the stage record
		$parent = $this->Parent();
		if($parent && $parent->exists()) {
			$parent->publishRecursive();
=======
	public function getRelativePath() {
		if($this->ParentID) {
			// Don't use the cache, the parent has just been changed
			$p = DataObject::get_by_id('Folder', $this->ParentID, false);
			if($p && $p->isInDB()) {
				return $p->getRelativePath() . $this->getField("Name");
			}
			else return ASSETS_DIR . "/" . $this->getField("Name");
		} else if($this->getField("Name")) {
			return ASSETS_DIR . "/" . $this->getField("Name");
		} else {
			return ASSETS_DIR;
>>>>>>> 89351e6c
		}
	}

	/**
	 * Update the ParentID and Name for the given filename.
	 *
	 * On save, the underlying DBFile record will move the underlying file to this location.
	 * Thus it will not update the underlying Filename value until this is done.
	 *
	 * @param string $filename
	 * @return $this
	 */
	public function setFilename($filename) {
		// Check existing folder path
		$folder = '';
		$parent = $this->Parent();
		if($parent && $parent->exists()) {
			$folder = $parent->Filename;
		}

		// Detect change in foldername
		$newFolder = ltrim(dirname(trim($filename, '/')), '.');
		if($folder !== $newFolder) {
			if(!$newFolder) {
				$this->ParentID = 0;
			} else {
				$parent = Folder::find_or_make($newFolder);
				$this->ParentID = $parent->ID;
			}
		}

		// Update base name
		$this->Name = basename($filename);
		return $this;
	}

	/**
	 * Returns the file extension
	 *
	 * @return string
	 */
	public function getExtension() {
		return self::get_file_extension($this->Name);
	}

	/**
	 * Gets the extension of a filepath or filename,
	 * by stripping away everything before the last"dot".
	 * Caution: Only returns the last extension in"double-barrelled"
	 * extensions (e.g."gz" for"tar.gz").
	 *
	 * Examples:
	 * -"myfile" returns""
	 * -"myfile.txt" returns"txt"
	 * -"myfile.tar.gz" returns"gz"
	 *
	 * @param string $filename
	 * @return string
	 */
	public static function get_file_extension($filename) {
		return pathinfo($filename, PATHINFO_EXTENSION);
	}

	/**
	 * Given an extension, determine the icon that should be used
	 *
	 * @param string $extension
	 * @return string Icon filename relative to base url
	 */
	public static function get_icon_for_extension($extension) {
		$extension = strtolower($extension);

		// Check if exact extension has an icon
		if(!file_exists(FRAMEWORK_PATH ."/client/dist/images/app_icons/{$extension}_32.gif")) {
			$extension = static::get_app_category($extension);

			// Fallback to category specific icon
			if(!file_exists(FRAMEWORK_PATH ."/client/dist/images/app_icons/{$extension}_32.gif")) {
				$extension ="generic";
			}
		}

		return FRAMEWORK_DIR ."/client/dist/images/app_icons/{$extension}_32.gif";
	}

	/**
	 * Return the type of file for the given extension
	 * on the current file name.
	 *
	 * @return string
	 */
	public function getFileType() {
		return self::get_file_type($this->getFilename());
	}

	/**
	 * Get descriptive type of file based on filename
	 *
	 * @param string $filename
	 * @return string Description of file
	 */
	public static function get_file_type($filename) {
		$types = array(
			'gif' => _t('File.GifType', 'GIF image - good for diagrams'),
			'jpg' => _t('File.JpgType', 'JPEG image - good for photos'),
			'jpeg' => _t('File.JpgType', 'JPEG image - good for photos'),
			'png' => _t('File.PngType', 'PNG image - good general-purpose format'),
			'ico' => _t('File.IcoType', 'Icon image'),
			'tiff' => _t('File.TiffType', 'Tagged image format'),
			'doc' => _t('File.DocType', 'Word document'),
			'xls' => _t('File.XlsType', 'Excel spreadsheet'),
			'zip' => _t('File.ZipType', 'ZIP compressed file'),
			'gz' => _t('File.GzType', 'GZIP compressed file'),
			'dmg' => _t('File.DmgType', 'Apple disk image'),
			'pdf' => _t('File.PdfType', 'Adobe Acrobat PDF file'),
			'mp3' => _t('File.Mp3Type', 'MP3 audio file'),
			'wav' => _t('File.WavType', 'WAV audo file'),
			'avi' => _t('File.AviType', 'AVI video file'),
			'mpg' => _t('File.MpgType', 'MPEG video file'),
			'mpeg' => _t('File.MpgType', 'MPEG video file'),
			'js' => _t('File.JsType', 'Javascript file'),
			'css' => _t('File.CssType', 'CSS file'),
			'html' => _t('File.HtmlType', 'HTML file'),
			'htm' => _t('File.HtmlType', 'HTML file')
		);

		// Get extension
		$extension = strtolower(self::get_file_extension($filename));
		return isset($types[$extension]) ? $types[$extension] : 'unknown';
	}

	/**
	 * Returns the size of the file type in an appropriate format.
	 *
	 * @return string|false String value, or false if doesn't exist
	 */
	public function getSize() {
		$size = $this->getAbsoluteSize();
		if($size) {
			return static::format_size($size);
		}
		return false;
	}

	/**
	 * Formats a file size (eg: (int)42 becomes string '42 bytes')
	 *
	 * @todo unit tests
	 *
	 * @param int $size
	 * @return string
	 */
	public static function format_size($size) {
		if($size < 1024) {
			return $size . ' bytes';
		}
		if($size < 1024*10) {
			return (round($size/1024*10)/10). ' KB';
		}
		if($size < 1024*1024) {
			return round($size/1024) . ' KB';
		}
		if($size < 1024*1024*10) {
			return (round(($size/1024)/1024*10)/10) . ' MB';
		}
		if($size < 1024*1024*1024) {
			return round(($size/1024)/1024) . ' MB';
		}
		return round($size/(1024*1024*1024)*10)/10 . ' GB';
	}

	/**
	 * Convert a php.ini value (eg: 512M) to bytes
	 *
	 * @todo unit tests
	 *
	 * @param string $iniValue
	 * @return int
	 */
	public static function ini2bytes($iniValue) {
		switch(strtolower(substr(trim($iniValue), -1))) {
			case 'g':
				$iniValue *= 1024;
			case 'm':
				$iniValue *= 1024;
			case 'k':
				$iniValue *= 1024;
		}
		return $iniValue;
	}

	/**
	 * Return file size in bytes.
	 *
	 * @return int
	 */
	public function getAbsoluteSize(){
		return $this->File->getAbsoluteSize();
	}

	public function validate() {
		$result = new ValidationResult();
		$this->File->validate($result, $this->Name);
		$this->extend('validate', $result);
		return $result;
	}

	/**
	 * Maps a {@link File} subclass to a specific extension.
	 * By default, files with common image extensions will be created
	 * as {@link Image} instead of {@link File} when using
	 * {@link Folder::constructChild}, {@link Folder::addUploadToFolder}),
	 * and the {@link Upload} class (either directly or through {@link FileField}).
	 * For manually instanciated files please use this mapping getter.
	 *
	 * Caution: Changes to mapping doesn't apply to existing file records in the database.
	 * Also doesn't hook into {@link Object::getCustomClass()}.
	 *
	 * @param String File extension, without dot prefix. Use an asterisk ('*')
	 * to specify a generic fallback if no mapping is found for an extension.
	 * @return String Classname for a subclass of {@link File}
	 */
	public static function get_class_for_file_extension($ext) {
		$map = array_change_key_case(self::config()->class_for_file_extension, CASE_LOWER);
		return (array_key_exists(strtolower($ext), $map)) ? $map[strtolower($ext)] : $map['*'];
	}

	/**
	 * See {@link get_class_for_file_extension()}.
	 *
	 * @param String|array
	 * @param String
	 */
	public static function set_class_for_file_extension($exts, $class) {
		if(!is_array($exts)) $exts = array($exts);
		foreach($exts as $ext) {
			if(!is_subclass_of($class, 'File')) {
				throw new InvalidArgumentException(
					sprintf('Class"%s" (for extension"%s") is not a valid subclass of File', $class, $ext)
				);
			}
			self::config()->class_for_file_extension = array($ext => $class);
		}
	}

	public function getMetaData() {
		if($this->File->exists()) {
			return $this->File->getMetaData();
		}
	}

	public function getMimeType() {
		if($this->File->exists()) {
			return $this->File->getMimeType();
		}
	}

	public function getStream() {
		if($this->File->exists()) {
			return $this->File->getStream();
		}
	}

	public function getString() {
		if($this->File->exists()) {
			return $this->File->getString();
		}
	}

	public function setFromLocalFile($path, $filename = null, $hash = null, $variant = null, $config = array()) {
		$result = $this->File->setFromLocalFile($path, $filename, $hash, $variant, $config);

		// Update File record to name of the uploaded asset
		if($result) {
			$this->setFilename($result['Filename']);
		}
		return $result;
	}

	public function setFromStream($stream, $filename, $hash = null, $variant = null, $config = array()) {
		$result = $this->File->setFromStream($stream, $filename, $hash, $variant, $config);

		// Update File record to name of the uploaded asset
		if($result) {
			$this->setFilename($result['Filename']);
		}
		return $result;
	}

	public function setFromString($data, $filename, $hash = null, $variant = null, $config = array()) {
		$result = $this->File->setFromString($data, $filename, $hash, $variant, $config);

		// Update File record to name of the uploaded asset
		if($result) {
			$this->setFilename($result['Filename']);
		}
		return $result;
	}

	public function getIsImage() {
		return false;
	}

	public function getFilename() {
		return $this->File->Filename;
	}

	public function getHash() {
		return $this->File->Hash;
	}

	public function getVariant() {
		return $this->File->Variant;
	}

	/**
	 * Return a html5 tag of the appropriate for this file (normally img or a)
	 *
	 * @return string
	 */
	public function forTemplate() {
		return $this->getTag() ?: '';
	}

	/**
	 * Return a html5 tag of the appropriate for this file (normally img or a)
	 *
	 * @return string
	 */
	public function getTag() {
		$template = $this->File->getFrontendTemplate();
		if(empty($template)) {
			return '';
		}
		return (string)$this->renderWith($template);
	}

	public function requireDefaultRecords() {
		parent::requireDefaultRecords();

		// Check if old file records should be migrated
		if(!$this->config()->migrate_legacy_file) {
			return;
		}

		$migrated = FileMigrationHelper::singleton()->run();
		if($migrated) {
			DB::alteration_message("{$migrated} File DataObjects upgraded","changed");
		}
	}

	/**
	 * Joins one or more segments together to build a Filename identifier.
	 *
	 * Note that the result will not have a leading slash, and should not be used
	 * with local file paths.
	 *
	 * @param string $part,... Parts
	 * @return string
	 */
	public static function join_paths() {
		$args = func_get_args();
		if(count($args) === 1 && is_array($args[0])) {
			$args = $args[0];
		}

		$parts = array();
		foreach($args as $arg) {
			$part = trim($arg, ' \\/');
			if($part) {
				$parts[] = $part;
			}
		}

		return implode('/', $parts);
	}

	public function deleteFile() {
		return $this->File->deleteFile();
	}

	public function getVisibility() {
		return $this->File->getVisibility();
	}

	public function publishFile() {
		$this->File->publishFile();
	}

	public function protectFile() {
		$this->File->protectFile();
	}

	public function grantFile() {
		$this->File->grantFile();
	}

	public function revokeFile() {
		$this->File->revokeFile();
	}

	public function canViewFile() {
		return $this->File->canViewFile();
	}
}<|MERGE_RESOLUTION|>--- conflicted
+++ resolved
@@ -14,7 +14,7 @@
  *
  * <b>Security</b>
  *
- * Caution: It is recommended to disable any script execution in the"assets/"
+ * Caution: It is recommended to disable any script execution in the "assets/"
  * directory in the webserver configuration, to reduce the risk of exploits.
  * See http://doc.silverstripe.org/secure-development#filesystem
  *
@@ -37,15 +37,15 @@
  *
  * <b>Properties</b>
  *
- * -"Title": Optional title of the file (for display purposes only).
- *   Defaults to"Name". Note that the Title field of Folder (subclass of File)
+ * - "Title": Optional title of the file (for display purposes only).
+ *   Defaults to "Name". Note that the Title field of Folder (subclass of File)
  *   is linked to Name, so Name and Title will always be the same.
  * -"File": Physical asset backing this DB record. This is a composite DB field with
  *   its own list of properties. {@see DBFile} for more information
- * -"Content": Typically unused, but handy for a textual representation of
+ * - "Content": Typically unused, but handy for a textual representation of
  *   files, e.g. for fulltext indexing of PDF documents.
- * -"ParentID": Points to a {@link Folder} record. Should be in sync with
- *  "Filename". A ParentID=0 value points to the"assets/" folder, not the webroot.
+ * - "ParentID": Points to a {@link Folder} record. Should be in sync with
+ *   "Filename". A ParentID=0 value points to the "assets/" folder, not the webroot.
  * -"ShowInSearch": True if this file is searchable
  *
  * @package framework
@@ -84,8 +84,8 @@
 	private static $non_live_permissions = array('CMS_ACCESS_LeftAndMain', 'CMS_ACCESS_AssetAdmin', 'VIEW_DRAFT_CONTENT');
 
 	private static $db = array(
-		"Name" =>"Varchar(255)",
-		"Title" =>"Varchar(255)",
+		"Name" => "Varchar(255)",
+		"Title" => "Varchar(255)",
 		"File" =>"DBFile",
 		// Only applies to files, doesn't inherit for folder
 		'ShowInSearch' => 'Boolean(1)',
@@ -105,7 +105,7 @@
 		"Versioned"
 	);
 
-	private static $casting = array(
+	private static $casting = array (
 		'TreeTitle' => 'HTMLText'
 	);
 
@@ -204,7 +204,7 @@
 	}
 
 	/**
-	 * Replace"[file_link id=n]" shortcode with an anchor tag or link to the file.
+	 * Replace "[file_link id=n]" shortcode with an anchor tag or link to the file.
 	 *
 	 * @param array $arguments Arguments passed to the parser
 	 * @param string $content Raw shortcode
@@ -368,7 +368,7 @@
 		$result = $this->extendedCan('canView', $member);
 		if($result !== null) {
 			return $result;
-		}
+	}
 
 		return true;
 	}
@@ -486,7 +486,7 @@
 	 * Returns a category based on the file extension.
 	 * This can be useful when grouping files by type,
 	 * showing icons on filelinks, etc.
-	 * Possible group values are:"audio","mov","zip","image".
+	 * Possible group values are: "audio", "mov", "zip", "image".
 	 *
 	 * @param string $ext Extension to check
 	 * @return string
@@ -508,7 +508,7 @@
 	public static function get_category_extensions($categories) {
 		if(empty($categories)) {
 			return array();
-		}
+	}
 
 		// Fix arguments into a single array
 		if(!is_array($categories)) {
@@ -517,7 +517,6 @@
 			$categories = reset($categories);
 		}
 
-<<<<<<< HEAD
 		// Check configured categories
 		$appCategories = self::config()->app_categories;
 
@@ -533,19 +532,6 @@
 		$extensions = array_unique($extensions);
 		sort($extensions);
 		return $extensions;
-=======
-	/**
-	 * Return image markup for use as a thumbnail in a strip
-	 *
-	 * @return HTMLVarchar
-	 */
-	public function StripThumbnail() {
-		return DBField::create_field('HTMLVarchar', '<img src="'.$this->Icon().'"/>');
-	}
-
-	public function CMSThumbnail() {
-		return '<img src="' . $this->Icon() . '" />';
->>>>>>> 89351e6c
 	}
 
 	/**
@@ -553,23 +539,9 @@
 	 *
 	 * @return string
 	 */
-<<<<<<< HEAD
 	public function appCategory() {
 		return self::get_app_category($this->getExtension());
-=======
-	public function Icon() {
-		$ext = strtolower($this->getExtension());
-		if(!Director::fileExists(FRAMEWORK_DIR . "/images/app_icons/{$ext}_32.png")) {
-			$ext = $this->appCategory();
-		}
-
-		if(!Director::fileExists(FRAMEWORK_DIR . "/images/app_icons/{$ext}_32.png")) {
-			$ext = "generic";
-		}
-
-		return FRAMEWORK_DIR . "/images/app_icons/{$ext}_32.png";
->>>>>>> 89351e6c
-	}
+		}
 
 
 	/**
@@ -591,7 +563,7 @@
 		// Set default name
 		if(!$this->getField('Name')) {
 			$this->Name ="new-" . strtolower($this->class);
-		}
+	}
 
 		// Propegate changes to the AssetStore and update the DBFile field
 		$this->updateFilesystem();
@@ -617,12 +589,12 @@
 		// Check the file exists
 		if(!$this->File->exists()) {
 			return false;
-		}
+				}
 
 		// Avoid moving files on live; Rely on this being done on stage prior to publish.
 		if(Versioned::get_stage() !== Versioned::DRAFT) {
 			return false;
-		}
+			}
 
 		// Check path updated record will point to
 		// If no changes necessary, skip
@@ -662,7 +634,7 @@
 	 * and removes characters that might be invalid on the filesystem.
 	 * Also adds a suffix to the name if the filename already exists
 	 * on the filesystem, and is associated to a different {@link File} database record
-	 * in the same folder. This means"myfile.jpg" might become"myfile-1.jpg".
+	 * in the same folder. This means "myfile.jpg" might become "myfile-1.jpg".
 	 *
 	 * Does not change the filesystem itself, please use {@link write()} for this.
 	 *
@@ -700,7 +672,7 @@
 				))->first()
 			) {
 				$suffix++;
-				$name ="$base-$suffix.$ext";
+				$name = "$base-$suffix.$ext";
 			}
 		}
 
@@ -737,7 +709,7 @@
 	public function getURL($grant = true) {
 		if($this->File->exists()) {
 			return $this->File->getURL($grant);
-		}
+	}
 	}
 
 	/**
@@ -749,7 +721,7 @@
 	public function getSourceURL($grant = true) {
 		if($this->File->exists()) {
 			return $this->File->getSourceURL($grant);
-		}
+	}
 	}
 
 	/**
@@ -781,26 +753,11 @@
 	 *
 	 * @todo Solve this via triggered publishing / ownership in the future
 	 */
-<<<<<<< HEAD
 	public function onBeforePublish() {
 		// Relies on Parent() returning the stage record
 		$parent = $this->Parent();
 		if($parent && $parent->exists()) {
 			$parent->publishRecursive();
-=======
-	public function getRelativePath() {
-		if($this->ParentID) {
-			// Don't use the cache, the parent has just been changed
-			$p = DataObject::get_by_id('Folder', $this->ParentID, false);
-			if($p && $p->isInDB()) {
-				return $p->getRelativePath() . $this->getField("Name");
-			}
-			else return ASSETS_DIR . "/" . $this->getField("Name");
-		} else if($this->getField("Name")) {
-			return ASSETS_DIR . "/" . $this->getField("Name");
-		} else {
-			return ASSETS_DIR;
->>>>>>> 89351e6c
 		}
 	}
 
@@ -819,18 +776,18 @@
 		$parent = $this->Parent();
 		if($parent && $parent->exists()) {
 			$folder = $parent->Filename;
-		}
+	}
 
 		// Detect change in foldername
 		$newFolder = ltrim(dirname(trim($filename, '/')), '.');
 		if($folder !== $newFolder) {
 			if(!$newFolder) {
 				$this->ParentID = 0;
-			} else {
+		} else {
 				$parent = Folder::find_or_make($newFolder);
 				$this->ParentID = $parent->ID;
-			}
-		}
+		}
+	}
 
 		// Update base name
 		$this->Name = basename($filename);
@@ -848,14 +805,14 @@
 
 	/**
 	 * Gets the extension of a filepath or filename,
-	 * by stripping away everything before the last"dot".
-	 * Caution: Only returns the last extension in"double-barrelled"
-	 * extensions (e.g."gz" for"tar.gz").
+	 * by stripping away everything before the last "dot".
+	 * Caution: Only returns the last extension in "double-barrelled"
+	 * extensions (e.g. "gz" for "tar.gz").
 	 *
 	 * Examples:
-	 * -"myfile" returns""
-	 * -"myfile.txt" returns"txt"
-	 * -"myfile.tar.gz" returns"gz"
+	 * - "myfile" returns ""
+	 * - "myfile.txt" returns "txt"
+	 * - "myfile.tar.gz" returns "gz"
 	 *
 	 * @param string $filename
 	 * @return string
@@ -874,16 +831,16 @@
 		$extension = strtolower($extension);
 
 		// Check if exact extension has an icon
-		if(!file_exists(FRAMEWORK_PATH ."/client/dist/images/app_icons/{$extension}_32.gif")) {
+		if(!file_exists(FRAMEWORK_PATH ."/client/dist/images/app_icons/{$extension}_32.png")) {
 			$extension = static::get_app_category($extension);
 
 			// Fallback to category specific icon
-			if(!file_exists(FRAMEWORK_PATH ."/client/dist/images/app_icons/{$extension}_32.gif")) {
+			if(!file_exists(FRAMEWORK_PATH ."/client/dist/images/app_icons/{$extension}_32.png")) {
 				$extension ="generic";
 			}
 		}
 
-		return FRAMEWORK_DIR ."/client/dist/images/app_icons/{$extension}_32.gif";
+		return FRAMEWORK_DIR ."/client/dist/images/app_icons/{$extension}_32.png";
 	}
 
 	/**
@@ -941,7 +898,7 @@
 		$size = $this->getAbsoluteSize();
 		if($size) {
 			return static::format_size($size);
-		}
+	}
 		return false;
 	}
 
@@ -999,7 +956,7 @@
 	 */
 	public function getAbsoluteSize(){
 		return $this->File->getAbsoluteSize();
-	}
+		}
 
 	public function validate() {
 		$result = new ValidationResult();
@@ -1039,7 +996,7 @@
 		foreach($exts as $ext) {
 			if(!is_subclass_of($class, 'File')) {
 				throw new InvalidArgumentException(
-					sprintf('Class"%s" (for extension"%s") is not a valid subclass of File', $class, $ext)
+					sprintf('Class "%s" (for extension "%s") is not a valid subclass of File', $class, $ext)
 				);
 			}
 			self::config()->class_for_file_extension = array($ext => $class);
