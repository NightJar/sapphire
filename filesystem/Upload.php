<?php

use SilverStripe\Filesystem\Storage\AssetContainer;
use SilverStripe\Filesystem\Storage\AssetNameGenerator;
use SilverStripe\Filesystem\Storage\AssetStore;

/**
 * Manages uploads via HTML forms processed by PHP,
 * uploads to Silverstripe's default upload directory,
 * and either creates a new or uses an existing File-object
 * for syncing with the database.
 *
 * <b>Validation</b>
 *
 * By default, a user can upload files without extension limitations,
 * which can be a security risk if the webserver is not properly secured.
 * Use {@link setAllowedExtensions()} to limit this list,
 * and ensure the "assets/" directory does not execute scripts
 * (see http://doc.silverstripe.org/secure-development#filesystem).
 * {@link File::$allowed_extensions} provides a good start for a list of "safe" extensions.
 *
 * @package framework
 * @subpackage filesystem
 *
 * @todo Allow for non-database uploads
 */
class Upload extends Controller {

	private static $allowed_actions = array(
		'index',
		'load'
	);

	/**
	 * A dataobject (typically {@see File}) which implements {@see AssetContainer}
	 *
	 * @var AssetContainer
	 */
	protected $file;

	/**
	 * Validator for this upload field
	 *
	 * @var Upload_Validator
	 */
	protected $validator;

	/**
	 * Information about the temporary file produced
	 * by the PHP-runtime.
	 *
	 * @var array
	 */
	protected $tmpFile;

	/**
	 * Replace an existing file rather than renaming the new one.
	 *
	 * @var boolean
	 */
	protected $replaceFile;

	/**
	 * Processing errors that can be evaluated,
	 * e.g. by Form-validation.
	 *
	 * @var array
	 */
	protected $errors = array();

	/**
	 * Default visibility to assign uploaded files
	 *
	 * @var string
	 */
	protected $defaultVisibility = AssetStore::VISIBILITY_PROTECTED;

	/**
	 * A foldername relative to /assets,
	 * where all uploaded files are stored by default.
	 *
	 * @config
	 * @var string
	 */
	private static $uploads_folder = "Uploads";

	/**
	 * A prefix for the version number added to an uploaded file
	 * when a file with the same name already exists.
	 * Example using no prefix: IMG001.jpg becomes IMG2.jpg
	 * Example using '-v' prefix: IMG001.jpg becomes IMG001-v2.jpg
	 *
	 * @config
	 * @var string
	 */
	private static $version_prefix = '-v';

	public function __construct() {
		parent::__construct();
		$this->validator = Injector::inst()->create('Upload_Validator');
		$this->replaceFile = self::config()->replaceFile;
	}

	/**
	 * Get current validator
	 *
	 * @return Upload_Validator $validator
	 */
	public function getValidator() {
		return $this->validator;
	}

	/**
	 * Set a different instance than {@link Upload_Validator}
	 * for this upload session.
	 *
	 * @param object $validator
	 */
	public function setValidator($validator) {
		$this->validator = $validator;
	}


	/**
	 * Get an asset renamer for the given filename.
	 *
	 * @param string $filename Path name
	 * @return AssetNameGenerator
	 */
	protected function getNameGenerator($filename){
		return Injector::inst()->createWithArgs('AssetNameGenerator', array($filename));
	}

	/**
	 * 
	 * @return AssetStore
	 */
	protected function getAssetStore() {
		return Injector::inst()->get('AssetStore');
	}

	/**
	 * Save an file passed from a form post into the AssetStore directly
	 *
	 * @param $tmpFile array Indexed array that PHP generated for every file it uploads.
	 * @param $folderPath string Folder path relative to /assets
	 * @return array|false Either the tuple array, or false if the file could not be saved
	 */
	public function load($tmpFile, $folderPath = false) {
		// Validate filename
		$filename = $this->getValidFilename($tmpFile, $folderPath);
		if(!$filename) {
			return false;
		}

		// Save file into backend
		$result = $this->storeTempFile($tmpFile, $filename, $this->getAssetStore());

		//to allow extensions to e.g. create a version after an upload
		$this->extend('onAfterLoad', $result);
		return $result;
	}

	/**
	 * Save an file passed from a form post into this object.
	 * File names are filtered through {@link FileNameFilter}, see class documentation
	 * on how to influence this behaviour.
	 *
	 * @param array $tmpFile
	 * @param AssetContainer $file
	 * @return bool True if the file was successfully saved into this record
	 */
	public function loadIntoFile($tmpFile, $file = null, $folderPath = false) {
		$this->file = $file;

		// Validate filename
		$filename = $this->getValidFilename($tmpFile, $folderPath);
		if(!$filename) {
			return false;
		}
		$filename = $this->resolveExistingFile($filename);

		// Save changes to underlying record (if it's a DataObject)
		$this->storeTempFile($tmpFile, $filename, $this->file);
		if($this->file instanceof DataObject) {
			$this->file->write();
		}

		//to allow extensions to e.g. create a version after an upload
		$this->file->extend('onAfterUpload');
		$this->extend('onAfterLoadIntoFile', $this->file);
		return true;
	}

	/**
	 * Assign this temporary file into the given destination
	 *
	 * @param array $tmpFile
	 * @param string $filename
	 * @param AssetContainer|AssetStore $container
	 * @return array
	 */
	protected function storeTempFile($tmpFile, $filename, $container) {
		// Save file into backend
		$conflictResolution = $this->replaceFile
			? AssetStore::CONFLICT_OVERWRITE
			: AssetStore::CONFLICT_RENAME;
		$config = array(
			'conflict' => $conflictResolution,
			'visibility' => $this->getDefaultVisibility()
		);
		return $container->setFromLocalFile($tmpFile['tmp_name'], $filename, null, null, $config);
	}

	/**
	 * Given a temporary file and upload path, validate the file and determine the
	 * value of the 'Filename' tuple that should be used to store this asset.
	 *
	 * @param array $tmpFile
	 * @param string $folderPath
	 * @return string|false Value of filename tuple, or false if invalid
	 */
	protected function getValidFilename($tmpFile, $folderPath = null) {
		if(!is_array($tmpFile)) {
			throw new InvalidArgumentException(
				"Upload::load() Not passed an array.  Most likely, the form hasn't got the right enctype"
			);
		}

		// Validate
		$this->clearErrors();
		$valid = $this->validate($tmpFile);
		if(!$valid) {
			return false;
		}

		// Clean filename
		if(!$folderPath) {
			$folderPath = $this->config()->uploads_folder;
		}
		$nameFilter = FileNameFilter::create();
		$file = $nameFilter->filter($tmpFile['name']);
		$filename = basename($file);
		if($folderPath) {
			$filename = File::join_paths($folderPath, $filename);
		}
		return $filename;
	}

	/**
	 * Given a file and filename, ensure that file renaming / replacing rules are satisfied
	 *
	 * If replacing, this method may replace $this->file with an existing record to overwrite.
	 * If renaming, a new value for $filename may be returned
	 *
	 * @param string $filename
	 * @return string $filename A filename safe to write to
	 * @throws Exception
	 */
	protected function resolveExistingFile($filename) {
		// Create a new file record (or try to retrieve an existing one)
		if(!$this->file) {
			$fileClass = File::get_class_for_file_extension(
				File::get_file_extension($filename)
			);
			$this->file = Object::create($fileClass);
		}

		// Skip this step if not writing File dataobjects
		if(! ($this->file instanceof File) ) {
			return $filename;
		}

		// Check there is if existing file
		$existing = File::find($filename);

		// If replacing (or no file exists) confirm this filename is safe
		if($this->replaceFile || !$existing) {
			// If replacing files, make sure to update the OwnerID
			if(!$this->file->ID && $this->replaceFile && $existing) {
				$this->file = $existing;
				$this->file->OwnerID = Member::currentUserID();
			}
			// Filename won't change if replacing
			return $filename;
		}

<<<<<<< HEAD
		// if filename already exists, version the filename (e.g. test.gif to test-v2.gif, test-v2.gif to test-v3.gif)
		$renamer = $this->getNameGenerator($filename);
		foreach($renamer as $newName) {
			if(!File::find($newName)) {
				return $newName;
			}
=======
		if(file_exists($tmpFile['tmp_name']) && copy($tmpFile['tmp_name'], "$base/$relativeFilePath")) {
			$this->file->ParentID = $parentFolder ? $parentFolder->ID : 0;
			// This is to prevent it from trying to rename the file
			$this->file->Name = basename($relativeFilePath);
			$this->file->write();
			$this->file->onAfterUpload();
			$this->extend('onAfterLoad', $this->file, $tmpFile);   //to allow extensions to e.g. create a version after an upload
			return true;
		} else {
			$this->errors[] = _t('File.NOFILESIZE', 'Filesize is zero bytes.');
			return false;
>>>>>>> 9fed5561
		}

		// Fail
		$tries = $renamer->getMaxTries();
		throw new Exception("Could not rename {$filename} with {$tries} tries");
	}

	/**
	 * @param bool $replace
	 */
	public function setReplaceFile($replace) {
		$this->replaceFile = $replace;
	}

	/**
	 * @return bool
	 */
	public function getReplaceFile() {
		return $this->replaceFile;
	}

	/**
	 * Container for all validation on the file
	 * (e.g. size and extension restrictions).
	 * Is NOT connected to the {Validator} classes,
	 * please have a look at {FileField->validate()}
	 * for an example implementation of external validation.
	 *
	 * @param array $tmpFile
	 * @return boolean
	 */
	public function validate($tmpFile) {
		$validator = $this->validator;
		$validator->setTmpFile($tmpFile);
		$isValid = $validator->validate();
		if($validator->getErrors()) {
			$this->errors = array_merge($this->errors, $validator->getErrors());
		}
		return $isValid;
	}

	/**
	 * Get file-object, either generated from {load()},
	 * or manually set.
	 *
	 * @return AssetContainer
	 */
	public function getFile() {
		return $this->file;
	}

	/**
	 * Set a file-object (similiar to {loadIntoFile()})
	 *
	 * @param AssetContainer $file
	 */
	public function setFile(AssetContainer $file) {
		$this->file = $file;
	}

	/**
	 * Clear out all errors (mostly set by {loadUploaded()})
	 * including the validator's errors
	 */
	public function clearErrors() {
		$this->errors = array();
		$this->validator->clearErrors();
	}

	/**
	 * Determines wether previous operations caused an error.
	 *
	 * @return boolean
	 */
	public function isError() {
		return (count($this->errors));
	}

	/**
	 * Return all errors that occurred while processing so far
	 * (mostly set by {loadUploaded()})
	 *
	 * @return array
	 */
	public function getErrors() {
		return $this->errors;
	}

	/**
	 * Get default visibility for uploaded files. {@see AssetStore}
	 * One of the values of AssetStore::VISIBILITY_* constants
	 *
	 * @return string
	 */
	public function getDefaultVisibility() {
		return $this->defaultVisibility;
	}

	/**
	 * Assign default visibility for uploaded files. {@see AssetStore}
	 * One of the values of AssetStore::VISIBILITY_* constants
	 *
	 * @param string $visibility
	 * @return $this
	 */
	public function setDefaultVisibility($visibility) {
		$this->defaultVisibility = $visibility;
		return $this;
	}

}

/**
 * @package framework
 * @subpackage filesystem
 */
class Upload_Validator {

	/**
	* Contains a list of the max file sizes shared by
	* all upload fields. This is then duplicated into the
	* "allowedMaxFileSize" instance property on construct.
	*
	* @config
	* @var array
	*/
	private static $default_max_file_size = array();

	/**
	 * Information about the temporary file produced
	 * by the PHP-runtime.
	 *
	 * @var array
	 */
	protected $tmpFile;

	protected $errors = array();

	/**
	 * Restrict filesize for either all filetypes
	 * or a specific extension, with extension-name
	 * as array-key and the size-restriction in bytes as array-value.
	 *
	 * @var array
	 */
	public $allowedMaxFileSize = array();

	/**
	 * @var array Collection of extensions.
	 * Extension-names are treated case-insensitive.
	 *
	 * Example:
	 * <code>
	 * 	array("jpg","GIF")
	 * </code>
	 */
	public $allowedExtensions = array();

	/**
	 * Return all errors that occurred while validating
	 * the temporary file.
	 *
	 * @return array
	 */
	public function getErrors() {
		return $this->errors;
	}

	/**
	 * Clear out all errors
	 */
	public function clearErrors() {
		$this->errors = array();
	}

	/**
	 * Set information about temporary file produced by PHP.
	 * @param array $tmpFile
	 */
	public function setTmpFile($tmpFile) {
		$this->tmpFile = $tmpFile;
	}

	/**
	 * Get maximum file size for all or specified file extension.
	 *
	 * @param string $ext
	 * @return int Filesize in bytes
	 */
	public function getAllowedMaxFileSize($ext = null) {

		// Check if there is any defined instance max file sizes
		if (empty($this->allowedMaxFileSize)) {
			// Set default max file sizes if there isn't
			$fileSize = Config::inst()->get('Upload_Validator', 'default_max_file_size');
			if (isset($fileSize)) {
				$this->setAllowedMaxFileSize($fileSize);
			} else {
				// When no default is present, use maximum set by PHP
				$maxUpload = File::ini2bytes(ini_get('upload_max_filesize'));
				$maxPost = File::ini2bytes(ini_get('post_max_size'));
				$this->setAllowedMaxFileSize(min($maxUpload, $maxPost));
			}
		}

		$ext = strtolower($ext);
		if ($ext) {
			if (isset($this->allowedMaxFileSize[$ext])) {
				return $this->allowedMaxFileSize[$ext];
			}

			$category = File::get_app_category($ext);
			if ($category && isset($this->allowedMaxFileSize['[' . $category . ']'])) {
				return $this->allowedMaxFileSize['[' . $category . ']'];
			}

			return false;
		} else {
			return (isset($this->allowedMaxFileSize['*'])) ? $this->allowedMaxFileSize['*'] : false;
		}
	}

	/**
	 * Set filesize maximums (in bytes or INI format).
	 * Automatically converts extensions to lowercase
	 * for easier matching.
	 *
	 * Example:
	 * <code>
	 * array('*' => 200, 'jpg' => 1000, '[doc]' => '5m')
	 * </code>
	 *
	 * @param array|int $rules
	 */
	public function setAllowedMaxFileSize($rules) {
		if(is_array($rules) && count($rules)) {
			// make sure all extensions are lowercase
			$rules = array_change_key_case($rules, CASE_LOWER);
			$finalRules = array();

			foreach ($rules as $rule => $value) {
				if (is_numeric($value)) {
					$tmpSize = $value;
				} else {
					$tmpSize = File::ini2bytes($value);
				}

				$finalRules[$rule] = (int)$tmpSize;
			}

			$this->allowedMaxFileSize = $finalRules;
		} elseif(is_string($rules)) {
			$this->allowedMaxFileSize['*'] = File::ini2bytes($rules);
		} elseif((int) $rules > 0) {
			$this->allowedMaxFileSize['*'] = (int)$rules;
		}
	}

	/**
	 * @return array
	 */
	public function getAllowedExtensions() {
		return $this->allowedExtensions;
	}

	/**
	 * Limit allowed file extensions. Empty by default, allowing all extensions.
	 * To allow files without an extension, use an empty string.
	 * See {@link File::$allowed_extensions} to get a good standard set of
	 * extensions that are typically not harmful in a webserver context.
	 * See {@link setAllowedMaxFileSize()} to limit file size by extension.
	 *
	 * @param array $rules List of extensions
	 */
	public function setAllowedExtensions($rules) {
		if(!is_array($rules)) {
			return;
		}

		// make sure all rules are lowercase
		foreach($rules as &$rule) $rule = strtolower($rule);

		$this->allowedExtensions = $rules;
	}

	/**
	 * Determines if the bytesize of an uploaded
	 * file is valid - can be defined on an
	 * extension-by-extension basis in {@link $allowedMaxFileSize}
	 *
	 * @return boolean
	 */
	public function isValidSize() {
		$pathInfo = pathinfo($this->tmpFile['name']);
		$extension = isset($pathInfo['extension']) ? strtolower($pathInfo['extension']) : null;
		$maxSize = $this->getAllowedMaxFileSize($extension);
		return (!$this->tmpFile['size'] || !$maxSize || (int) $this->tmpFile['size'] < $maxSize);
	}

	/**
	 * Determines if the temporary file has a valid extension
	 * An empty string in the validation map indicates files without an extension.
	 * @return boolean
	 */
	public function isValidExtension() {
		$pathInfo = pathinfo($this->tmpFile['name']);

		// Special case for filenames without an extension
		if(!isset($pathInfo['extension'])) {
			return in_array('', $this->allowedExtensions, true);
		} else {
			return (!count($this->allowedExtensions)
				|| in_array(strtolower($pathInfo['extension']), $this->allowedExtensions));
		}
	}

	/**
	 * Run through the rules for this validator checking against
	 * the temporary file set by {@link setTmpFile()} to see if
	 * the file is deemed valid or not.
	 *
	 * @return boolean
	 */
	public function validate() {
		// we don't validate for empty upload fields yet
		if(empty($this->tmpFile['name']) || empty($this->tmpFile['tmp_name'])) {
			return true;
		}

		$isRunningTests = (class_exists('SapphireTest', false) && SapphireTest::is_running_test());
		if(isset($this->tmpFile['tmp_name']) && !is_uploaded_file($this->tmpFile['tmp_name']) && !$isRunningTests) {
			$this->errors[] = _t('File.NOVALIDUPLOAD', 'File is not a valid upload');
			return false;
		}
		
		// Check file isn't empty
		if(empty($this->tmpFile['size']) || !filesize($this->tmpFile['tmp_name'])) {
			$this->errors[] = _t('File.NOFILESIZE', 'Filesize is zero bytes.');
			return false;
		}

		$pathInfo = pathinfo($this->tmpFile['name']);
		// filesize validation
		if(!$this->isValidSize()) {
			$ext = (isset($pathInfo['extension'])) ? $pathInfo['extension'] : '';
			$arg = File::format_size($this->getAllowedMaxFileSize($ext));
			$this->errors[] = _t(
				'File.TOOLARGE',
				'Filesize is too large, maximum {size} allowed',
				'Argument 1: Filesize (e.g. 1MB)',
				array('size' => $arg)
			);
			return false;
		}

		// extension validation
		if(!$this->isValidExtension()) {
			$this->errors[] = _t(
				'File.INVALIDEXTENSION',
				'Extension is not allowed (valid: {extensions})',
				'Argument 1: Comma-separated list of valid extensions',
				array('extensions' => wordwrap(implode(', ', $this->allowedExtensions)))
			);
			return false;
		}

		return true;
	}

}<|MERGE_RESOLUTION|>--- conflicted
+++ resolved
@@ -132,7 +132,7 @@
 	}
 
 	/**
-	 * 
+	 *
 	 * @return AssetStore
 	 */
 	protected function getAssetStore() {
@@ -157,7 +157,7 @@
 		$result = $this->storeTempFile($tmpFile, $filename, $this->getAssetStore());
 
 		//to allow extensions to e.g. create a version after an upload
-		$this->extend('onAfterLoad', $result);
+		$this->extend('onAfterLoad', $result, $tmpFile);
 		return $result;
 	}
 
@@ -285,26 +285,12 @@
 			return $filename;
 		}
 
-<<<<<<< HEAD
 		// if filename already exists, version the filename (e.g. test.gif to test-v2.gif, test-v2.gif to test-v3.gif)
 		$renamer = $this->getNameGenerator($filename);
 		foreach($renamer as $newName) {
 			if(!File::find($newName)) {
 				return $newName;
 			}
-=======
-		if(file_exists($tmpFile['tmp_name']) && copy($tmpFile['tmp_name'], "$base/$relativeFilePath")) {
-			$this->file->ParentID = $parentFolder ? $parentFolder->ID : 0;
-			// This is to prevent it from trying to rename the file
-			$this->file->Name = basename($relativeFilePath);
-			$this->file->write();
-			$this->file->onAfterUpload();
-			$this->extend('onAfterLoad', $this->file, $tmpFile);   //to allow extensions to e.g. create a version after an upload
-			return true;
-		} else {
-			$this->errors[] = _t('File.NOFILESIZE', 'Filesize is zero bytes.');
-			return false;
->>>>>>> 9fed5561
 		}
 
 		// Fail
@@ -639,7 +625,7 @@
 			$this->errors[] = _t('File.NOVALIDUPLOAD', 'File is not a valid upload');
 			return false;
 		}
-		
+
 		// Check file isn't empty
 		if(empty($this->tmpFile['size']) || !filesize($this->tmpFile['tmp_name'])) {
 			$this->errors[] = _t('File.NOFILESIZE', 'Filesize is zero bytes.');
