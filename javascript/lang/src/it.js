{
    "FILEIFRAMEFIELD.CONFIRMDELETE": "Si è sicuri di voler eliminare questo file?",
    "FILEIFRAMEFIELD.DELETEFILE": "Eliminare file",
    "FILEIFRAMEFIELD.DELETEIMAGE": "Eliminare immagine",
    "FILEIFRAMEFIELD.UNATTACHFILE": "Scollegare file",
<<<<<<< HEAD
    "File.DRAFT": "Draft",
    "File.MODIFIED": "Modified",
    "File.PUBLISHED": "Published",
    "FormField.NONE": "None",
=======
    "File.DRAFT": "Bozza",
    "File.MODIFIED": "Modificato",
    "File.PUBLISHED": "Pubblicato",
    "FormField.NONE": "Nessuno",
>>>>>>> 179996b5
    "GRIDFIELD.ERRORINTRANSACTION": "Errore durante la lettura dei dati dal server.\nPer favore riprovare più tardi.",
    "HASMANYFILEFIELD.UPLOADING": "Invio file... %s",
    "HtmlEditorField.SelectAnchor": "Selezionare un riferimento",
    "LOADING": "caricamento...",
    "LeftAndMain.IncompatBrowserWarning": "Il tuo browser non è compatibile con l'interfaccia del CMS. Per favore, usare Internet Explorer 7+, Google Chrome 10+ o Mozilla Firefox 3.5+.",
    "RESTRICTEDTEXTFIELD.CHARCANTBEUSED": "Il carattere '%s' non può essere utilizzato in questo campo",
    "TABLEFIELD.DELETECONFIRMMESSAGE": "Si è sicuri di voler eliminare questo elemento?",
    "TreeDropdownField.ENTERTOSEARCH": "Premere INVIO per cercare",
    "TreeDropdownField.FieldTitle": "Scegliere",
    "TreeDropdownField.OpenLink": "Aprire",
    "TreeDropdownField.SearchFieldTitle": "Scegliere o Cercare",
    "UNIQUEFIELD.CANNOTLEAVEEMPTY": "Questo campo non può essere lasciato vuoto",
    "UNIQUEFIELD.ENTERNEWVALUE": "È necessario scegliere un'altro valore per questo campo",
    "UNIQUEFIELD.SUGGESTED": "Cambiare il valore di '%s': %s",
    "UPDATEURL.CONFIRM": "Volete cambiare l'URL in:\n\n%s/\n\nClicca OK per cambiare l'URL, clicca Annuler per lasciarla a:\n\n%s",
    "UPDATEURL.CONFIRMURLCHANGED": "L'URL è stato cambiato in\n'%s'",
    "UploadField.ConfirmDelete": "Si è sicuri di voler eliminare questo file dal filesystem del server?",
    "UploadField.EMPTYRESULT": "File caricato vuoto",
    "UploadField.Editing": "Modifica ...",
    "UploadField.HTML_MAXFILESIZE": "Il file supera MAX_FILE_SIZE (direttiva moduli HTML)",
    "UploadField.INVALIDEXTENSION": "Estensione non consentita",
    "UploadField.LOADING": "Caricamento ...",
    "UploadField.MAXNUMBEROFFILESSIMPLE": "Numero massimo di file superato",
    "UploadField.NOFILEUPLOADED": "Nessun file caricato",
    "UploadField.NOTMPFOLDER": "Cartella temporanea assente",
    "UploadField.ONLYPARTIALUPLOADED": "Il file è stato caricato solo parzialmente",
    "UploadField.OVERWRITEWARNING": "Un file con lo stesso nome esiste già",
    "UploadField.PHP_MAXFILESIZE": "Il file supera upload_max_filesize (direttiva php.ini)",
    "UploadField.STOPEDBYEXTENSION": "Caricamento del file interrotto dall'estensione",
    "UploadField.TOOLARGE": "La dimensione del file è troppo grande",
    "UploadField.TOOSMALL": "La dimensione del file è troppo piccola",
    "UploadField.UPLOADEDBYTES": "Il numero di byte caricati supera la dimensione del file",
    "UploadField.Uploaded": "Caricato",
    "UploadField.WRITEFAILED": "Scrittura del file su disco fallita",
    "VALIDATOR.FIELDREQUIRED": "Completare il campo \"%s\", che è obbligatorio."
}<|MERGE_RESOLUTION|>--- conflicted
+++ resolved
@@ -3,17 +3,10 @@
     "FILEIFRAMEFIELD.DELETEFILE": "Eliminare file",
     "FILEIFRAMEFIELD.DELETEIMAGE": "Eliminare immagine",
     "FILEIFRAMEFIELD.UNATTACHFILE": "Scollegare file",
-<<<<<<< HEAD
-    "File.DRAFT": "Draft",
-    "File.MODIFIED": "Modified",
-    "File.PUBLISHED": "Published",
-    "FormField.NONE": "None",
-=======
     "File.DRAFT": "Bozza",
     "File.MODIFIED": "Modificato",
     "File.PUBLISHED": "Pubblicato",
     "FormField.NONE": "Nessuno",
->>>>>>> 179996b5
     "GRIDFIELD.ERRORINTRANSACTION": "Errore durante la lettura dei dati dal server.\nPer favore riprovare più tardi.",
     "HASMANYFILEFIELD.UPLOADING": "Invio file... %s",
     "HtmlEditorField.SelectAnchor": "Selezionare un riferimento",
