title: Contributing Code
summary: Fix bugs and add new features to help make SilverStripe better.

# Contributing Code - Submitting Bugfixes and Enhancements

SilverStripe will never be finished, and we need your help to keep making it better.  If you're a developer a great way to get involved is to contribute patches to our modules and core codebase, fixing bugs or adding features.

The SilverStripe core modules (`framework` and `cms`), as well as some of the more popular modules are in
git version control. SilverStripe hosts its modules on [github.com/silverstripe](http://github.com/silverstripe) and [github.com/silverstripe-labs](http://github.com/silverstripe-labs).  After [installing git](http://help.github.com/git-installation-redirect) and creating a [free github.com account](https://github.com/signup/free), you can "fork" a module,
which creates a copy that you can commit to (see github's [guide to "forking"](http://help.github.com/forking/)).

For other modules, our [add-ons site](http://addons.silverstripe.org/add-ons) lists the repository locations, typically using the version control system like "git".

<div class="hint" markdown="1">
Note: By supplying code to the SilverStripe core team in patches, tickets and pull requests, you agree to assign copyright of that code to SilverStripe Limited, on the condition that SilverStripe Limited releases that code under the BSD license.

We ask for this so that the ownership in the license is clear and unambiguous, and so that community involvement doesn't stop us from being able to continue supporting these projects.  By releasing this code under a permissive license, this copyright assignment won't prevent you from using the code in any way you see fit.
</div>

## Step-by-step: From forking to sending the pull request

<div class="notice" markdown='1'>
**Note:** Please adjust the commands below to the version of SilverStripe that you're targeting.
</div>

1. Install the project through composer. The process is described in detail in "[Installation through Composer](../getting_started/composer#contributing)".

 		composer create-project --keep-vcs --dev silverstripe/installer ./my/website/folder 4.0.x-dev

2. Edit the `composer.json`. Remove any `@stable` markers from the core modules in there. 
   Add your fork URLs, in this example a fork of the `cms` module on the `sminnee` github account 
   (replace with your own fork URL). Run a `composer update` afterwards.

		"repositories": [
			{
				"type": "vcs",
				"url": "git@github.com:sminnee/silverstripe-cms.git"
			}
		],

3. Add a new "upstream" remote so you can track the original repository for changes, and rebase/merge your fork as required.

		cd cms
		git remote add -f upstream git://github.com/silverstripe/silverstripe-cms.git

4. [Branch for new issue and develop on issue branch](code#branch-for-new-issue-and-develop-on-issue-branch)

		# verify current branch 'base' then branch and switch
		git status
		git checkout -b ###-description

5. As time passes, the upstream repository accumulates new commits. Keep your working copy's branch and issue branch up to date by periodically [rebasing your development branch on the latest upstream](code#rebase-your-development-branch-on-the-latest-upstream).

		# [make sure all your changes are committed as necessary in branch]
		git fetch upstream
		git rebase upstream/3.2

6. When development is complete, [squash all commit related to a single issue into a single commit](code#squash-all-commits-related-to-a-single-issue-into-a-single-commit).

		git fetch upstream
		git rebase -i upstream/3.2

7. Push release candidate branch to GitHub 

		git push origin ###-description

8. Issue pull request on GitHub.  Visit your forked repository on GitHub.com and click the "Create Pull Request" button next to the new branch.

The core team is then responsible for reviewing patches and deciding if they will make it into core.  If
there are any problems they will follow up with you, so please ensure they have a way to contact you!


### Picking the right version

SilverStripe core and module releases (since the 3.1.8 release) follow the [Semantic Versioning](http://semver.org) 
(SemVer) specification for releases. Using this specification declares to the entire development community the severity 
and intention of each release. It gives developers the ability to safely declare their dependencies and understand the
scope involved in each upgrade.

Each release is labeled in the format `$MAJOR`.`$MINOR`.`$PATCH`. For example, 3.1.8 or 3.2.0.

* `$MAJOR` version is incremented if any backwards incompatible changes are introduced to the public API. 
* `$MINOR` version is incremented if new, backwards compatible **functionality** is introduced to the public API or 
	improvements are introduced within the private code. 
* `$PATCH` version is incremented if only backwards compatible **bug fixes** are introduced. A bug fix is defined as 
	an internal change that fixes incorrect behavior.

**Public API** refers to any aspect of the system that has been designed to be used by SilverStripe modules & site developers. In SilverStripe 3, because we haven't been clear, in principle we have to treat every public or protected method as *potentially* part of the public API, but sometimes it comes to a judgement call about how likely it is that a given method will have been used in a particular way. If we were strict about never changing publicly exposed behaviour, it would be difficult to fix any bug whatsoever, which isn't in the interests of our user community.

In future major releases of SilverStripe, we will endeavour to be more explicit about documenting the public API.

**Contributing bug fixes**

Bug fixes should be raised against the most recent MINOR release branch. For example, If your project is on 3.3.1 and 3.4.0 is released, please raise your bugfix against the `3.4` branch. Older MINOR release branches are primarily intended for critical bugfixes and security issues.

**Contributing features**

When contributing a backwards compatible change, raise it against the same MAJOR branch as your project. For example, if your project is on 3.3.1, raise it against the `3` branch. It will be included in the next MINOR release, e.g. 3.4.0. And then when it is released, you should upgrade your project to use it. As it is a MINOR change, it shouldn't break anything, and be a relatively painless upgrade.

**Contributing backwards-incompatible public API changes, and removing or radically changing existing feautres**

When contributing a backwards incompatible change, you must raise it against the `master` branch.


### The Pull Request Process

Once your pull request is issued, it's not the end of the road. A [core committer](/contributing/core_committers/) will most likely have some questions for you and may ask you to make some changes depending on discussions you have.
If you've been naughty and not adhered to the coding conventions, expect a few requests to make changes so your code is in-line.

If your change is particularly significant, it may be referred to the [mailing list](https://groups.google.com/forum/#!forum/silverstripe-dev) for further community discussion.

A core committer will also "label" your PR using the labels defined in GitHub, these are to correctly classify and help find your work at a later date.

#### GitHub Labels

The current GitHub labels are grouped into 5 sections:

1. *Changes* - These are designed to signal what kind of change they are and how they fit into the [Semantic Versioning](http://semver.org/) schema
2. *Impact* - What impact does this bug/issue/fix have, does it break a feature completely, is it just a side effect or is it trivial and not a bit problem (but a bit annoying)
3. *Effort* - How much effort is required to fix this issue?
4. *Type* - What aspect of the system the PR/issue covers
5. *Feedback* - Are we waiting on feedback, if so who from? Typically used for issues that are likely to take a while to have feedback given

| Label | Purpose |
| ----- | ------- |
| change/major | A change for the next major release (eg: 4.0) |
| change/minor | A change for the next minor release (eg: 3.x) |
| change/patch | A change for the next patch release (eg: 3.1.x) |
| impact/critical | Broken functionality for which no work around can be produced |
| impact/high | Broken functionality but can be mitigated by other non-core code changes |
| impact/medium | Unexpected behaviour but does not break functionality |
| impact/low | A nuisance but doesn't break any functionality (typos, etc) |
| effort/easy | Someone with limited SilverStripe experience could resolve |
| effort/medium | Someone with a good understanding of SilverStripe could resolve |
| effort/hard | Only an expert with SilverStripe could resolve |
| type/docs | A docs change |
| type/frontend | A change to front-end (CSS, HTML, etc) |
| feedback-required/core-team | Core team members need to give an in-depth consideration |
| feedback-required/author | This issue is awaiting feedback from the original author of the PR |

### Workflow Diagram

[![Workflow diagram](http://www.silverstripe.org/assets/doc-silverstripe-org/collaboration-on-github.png)](http://www.silverstripe.org/assets/doc-silverstripe-org/collaboration-on-github.png)

### Quickfire Do's and Don't's

If you aren't familiar with git and GitHub, try reading the ["GitHub bootcamp documentation"](http://help.github.com/). 
We also found the [free online git book](http://git-scm.com/book/) and the [git crash course](http://gitref.org/) useful.
If you're familiar with it, here's the short version of what you need to know. Once you fork and download the code:

* **Don't develop on the master branch.** Always create a development branch specific to "the issue" you're working on (on our [GitHub repository's issues](https://github.com/silverstripe/silverstripe-framework/issues)). Name it by issue number and description. For example, if you're working on Issue #100, a `DataObject::get_one()` bugfix, your development branch should be called 100-dataobject-get-one. If you decide to work on another issue mid-stream, create a new branch for that issue--don't work on both in one branch.

* **Do not merge the upstream master** with your development branch; *rebase* your branch on top of the upstream master.

* **A single development branch should represent changes related to a single issue.** If you decide to work on another issue, create another branch.

* **Squash your commits, so that each commit addresses a single issue.** After you rebase your work on top of the upstream master, you can squash multiple commits into one. Say, for instance, you've got three commits in related to Issue #100. Squash all three into one with the message "Description of the issue here (fixes #100)" We won't accept pull requests for multiple commits related to a single issue; it's up to you to squash and clean your commit tree. (Remember, if you squash commits you've already pushed to GitHub, you won't be able to push that same branch again. Create a new local branch, squash, and push the new squashed branch.)

<<<<<<< HEAD
* **Choose the correct branch**: Assume the current release is 3.0.3, and 3.1.0 is in beta state.
Most pull requests should go against the `3.1` *pre-release branch*, only critical bugfixes
against the `3.0` *release branch*. If you're changing an API or introducing a major feature,
the pull request should go against `master` (read more about our [release process](03_Release_Process.md)). Branches are periodically merged "upwards" (3.0 into 3.1, 3.1 into master).
=======
* **Choose the correct branch**: see [Picking the right version](#picking-the-right-version).
>>>>>>> 303f6957

### Editing files directly on GitHub.com

If you see a typo or another small fix that needs to be made, and you don't have an installation set up for contributions, you can edit files directly in the github.com web interface.  Every file view has an "edit this file" link.

After you have edited the file, GitHub will offer to create a pull request for you.  This pull request will be reviewed along with other pull requests.

## Check List

* Adhere to our [coding conventions](/getting_started/coding_conventions)
* If your patch is extensive, discuss it first on the [silverstripe-dev google group](https://groups.google.com/group/silverstripe-dev) (ideally before doing any serious coding)
* When working on existing tickets, provide status updates through ticket comments
* Check your patches against the "master" branch, as well as the latest release branch
* Write [unit tests](../developer_guides/testing/unit_testing)
* Write [Behat integration tests](https://github.com/silverstripe-labs/silverstripe-behat-extension) for any interface changes
* Describe specifics on how to test the effects of the patch
* It's better to submit multiple patches with separate bits of functionality than a big patch containing lots of changes
* Only submit a pull request for work you expect to be ready to merge. Work in progress is best discussed in an issue, or on your own repository fork.
* Document your code inline through [PHPDoc](http://en.wikipedia.org/wiki/PHPDoc) syntax. See our 
[API documentation](http://api.silverstripe.org/3.1/) for good examples.
* Check and update documentation on [docs.silverstripe.org](http://docs.silverstripe.org). Check for any references to functionality deprecated or extended through your patch. Documentation changes should be included in the patch.
* When introducing something "noteworthy" (new feature, API change), [update the release changelog](/changelogs) for the next release this commit will be included in.
* If you get stuck, please post to the [forum](http://silverstripe.org/forum) or for deeper core problems, to the [core mailinglist](https://groups.google.com/forum/#!forum/silverstripe-dev)
* When working with the CMS, please read the ["CMS Architecture Guide"](/developer_guides/customising_the_admin_interface/cms_architecture) first

## Commit Messages

We try to maintain a consistent record of descriptive commit messages. 
Most importantly: Keep the first line short, and add more detail below.
This ensures commits are easy to browse, and look nice on github.com
(more info about [proper git commit messages](http://tbaggery.com/2008/04/19/a-note-about-git-commit-messages.html)).

As we automatically generate [changelogs](http://localhost/SpiritLevel/SS/doc.silverstripe.org/en/changelogs/) from them, we need a way to categorize and filter. 
Please prefix **noteworthy** commit messages with one of the following tags: 

* `NEW` New feature or major enhancement (both for users and developers)
* `API` Addition of a new API, or modification/removal/deprecation of an existing API. Includes any change developers should be aware of when upgrading.
* `BUG` Bugfix or minor enhancement on something developers or users are likely to encounter.

All other commits should not be tagged if they are so trivial that most developers
can ignore them during upgrades or when reviewing changes to the codebase.
For example, adding unit tests or documentation would not be considered "noteworthy".
Same goes for version control plumbing like merges, file renames or reverts.

Further guidelines:

* Each commit should form a logical unit - if you fix two unrelated bugs, commit each one separately
* If you are fixing a issue from our bugtracker ([cms](http://github.com/silverstripe/silverstripe-framework) and [framework](http://github.com/silverstripe/silverstripe-framework)), please append `(fixes #<ticketnumber>)`
* When fixing issues across repos (e.g. a commit to `framework` fixes an issue raised in the `cms` bugtracker),
  use `(fixes silverstripe/silverstripe-cms#<issue-number>)` ([details](https://github.com/blog/1439-closing-issues-across-repositories))
* If your change is related to another commit, reference it with its abbreviated commit hash. 
* Mention important changed classes and methods in the commit summary.

Example: Bad commit message

	finally fixed this dumb rendering bug that Joe talked about ... LOL
	also added another form field for password validation

Example: Good commit message

	BUG Formatting through prepValueForDB() 

	Added prepValueForDB() which is called on DBField->writeToManipulation() 
	to ensure formatting of value before insertion to DB on a per-DBField type basis (fixes #1234).
	Added documentation for DBField->writeToManipulation() (related to a4bd42fd).

## The steps in more detail

### Branch for new issue and develop on issue branch

Before you start working on a new feature or bugfix, create a new branch dedicated to that one change named by issue number and description. If you're working on Issue #100, a `DataObject::get_one()` bugfix, create a new branch with the issue number and description, like this:

	$ git checkout -b 100-dataobject-get-one

Edit and test the files on your development environment. When you've got something the way you want and established that it works, commit the changes to your branch on your local git repo. 

	$ git add <filename>
	$ git commit -m 'Some kind of descriptive message (fixes #100)' 

You'll need to use git add for each file that you created or modified. There are ways to add multiple files, but I highly recommend a more deliberate approach unless you know what you're doing.

Then, you can push your new branch to GitHub, like this (replace `100-dataobject-get-one` with your branch name):

	$ git push origin 100-dataobject-get-one

You should be able to log into your GitHub account, switch to the branch, and see that your changes have been committed. Then click the Pull button to request that your commits get merged into the development master.  

### Rebase Your Development Branch on the Latest Upstream

To keep your development branch up to date, rebase your changes on top of the current state of the upstream master. See the [What is git rebase?](code#what-is-git-rebase) section below to learn more about rebasing.

If you've set up an upstream branch as detailed above, and a development branch called `100-dataobject-get-one`, you can update `upstream` and rebase your branch from it like so:

	# make sure all your changes are committed as necessary in branch
	$ git fetch upstream
	$ git rebase upstream/master

Note that the example doesn't keep your own master branch up to date.  If you wanted to that, you might take the following approach instead:

	# make sure all your changes are committed as necessary in branch
	$ git fetch upstream
	$ git checkout master
	$ git rebase upstream/master
	$ git checkout 100-dataobject-get-one
	$ git rebase master

You may need to resolve conflicts that occur when a file on the development trunk and one of your files have both been changed. Edit each file to resolve the differences, then commit the fixes to your development server repo and test. Each file will need to be "added" before running a "commit." 

Conflicts are clearly marked in the code files. Make sure to take time in determining what version of the conflict you want to keep and what you want to discard. 

	$ git add <filename>
	$ git rebase --continue

### Squash All Commits Related to a Single Issue into a Single Commit

Once you have rebased your work on top of the latest state of the upstream master, you may have several commits related to the issue you were working on. Once everything is done, squash them into a single commit with a descriptive message (see ["Contributing: Commit Messages"](code#commit-messages)).

To squash four commits into one, do the following:

	$ git rebase -i upstream/master

In the text editor that comes up, replace the words "pick" with "squash" or just "s" next to the commits you want to squash into the commit before it.
Save and close the editor, and git will combine the "squash"'ed commits with the one before it.
Git will then give you the opportunity to change your commit message to something like, `BUG DataObject::get_one() parameter order (fixes #100)`.

If you want to discard the commit messages from the commits you're squashing and just use the message from your "pick" commit(s) you can use "fixup" or "f" instead of "squash" to bypass the message editing and make the process a bit quicker.

Important: If you've already pushed commits to GitHub, and then squash them locally, you will have to force-push to your GitHub again.  Add the `-f` argument to your git push command:

	$ git push -f origin 100-dataobject-get-one

Helpful hint: You can always edit your last commit message by using:

	$ git commit --amend

## Client-side build tooling

Core JavaScript, CSS, and thirdparty dependencies are managed with the build tooling
described below.

Note this only applies to core SilverStripe dependencies, you're free to manage
dependencies in your project codebase however you like.

### Node.js

The [Node.js](https://nodejs.org) JavaScript runtime is the foundation of our client-side
build tool chain. If you want to do things like upgrade dependencies, make changes to core
JavaScript or SCSS files, you'll need Node installed on your dev environment. Our build
tooling supports the v4.2.x (LTS) version of Node.

You'll likely want to manage multiple versions of Node, we suggest using
[Node Version Manager](https://github.com/creationix/nvm).

### npm

[npm](https://www.npmjs.com/) is the package manager we use for JavaScript dependencies.
It comes bundled with Node.js so should already have it installed if you have Node.

The configuration for an npm package goes in `package.json`. You'll see one in the root
directory of `framework`. As well as being used for defining dependencies and basic package
information, the `package.json` file has some other handy features.

#### npm scripts

The `script` property of a `package.json` file can be used to define command line scripts.
A nice thing about running commands from an npm script is binaries located in
`node_modules/.bin/` are temporally added to your `$PATH`. This means we can use dependencies
defined in `package.json` for things like compiling JavaScript and SCSS, and not require
developers to install these tools globally. This means builds are much more consistent
across development environments. 

For more info on npm scripts see
[https://docs.npmjs.com/misc/scripts](https://docs.npmjs.com/misc/scripts)

To run an npm script, open up your terminal, change to the directory where `package.json`
is located, and run `$ npm run <SCRIPT_NAME>`. Where `<SCRIPT_NAME>` is the name of the
script you wish to run.

Here are the scripts which are available in `framework`

Note you'll need to run an `npm install` to download the dependencies required by these scripts.

##### build

```
$ npm run build
```

Runs a Gulp task which builds the core JavaScript files. You will need to run this script
whenever you make changes to a JavaScript file.

Run this script with the `--development` flag to watch for changes in JavaScript files
and automatically trigger a rebuild.

##### lint

```
$ npm run lint
```

Run `eslint` over JavaScript files reports errors.

##### test

```
$ npm run test
```

Runs the JavaScript unit tests.

##### coverage

```
$ npm run coverage
```

Generates a coverage report for the JavaScript unit tests. The report is generated
in the `coverage` directory.

##### css

```
$ npm run css
```

Compile all of the .scss files into minified .css files. Run with the `--development` flag to
compile non-minified CSS and watch for every time a .scss file is changed.

##### sprites

```
$ npm run sprites
```

Generates sprites from the individual image files in `admin/images/sprites/src`.

##### thirdparty

```
$ npm run thirdparty
```

Copies legacy JavaScript dependencies from `node_modules` into the `thirdparty` directory.
This is only required legacy dependencies which are not written as CommonJS or ES6 modules.
All other modules will be included automatically with the `build` script.

##### sanity

```
$ npm run sanity
```

Makes sure files in `thirdparty` match files copied from `node_modules`. You should never commit
custom changes to a library file. This script will catch them if you do :smile:

##### lock

```
$ npm run lock
```

Generates a "shrinkwrap" file containing all npm package versions and writes it to
`npm-shrinkwrap.json`. Run this command whenever a new package is added to `package.json`,
or when updating packages. Commit the resulting `npm-shrinkwrap.json`. This uses a third party
[npm-shrinkwrap](https://github.com/uber/npm-shrinkwrap) library
since the built-in `npm shrinkwrap` (without a dash) has proven unreliable.

### Gulp

[Gulp](http://gulpjs.com/) is the build system which gets invoked by most npm scripts
in SilverStripe. The `gulpfile.js` script is where Gulp tasks are defined.

Here are the Gulp tasks which are defined in `gulpfile.js`

#### build

This is where JavaScript files are compiled and bundled. There are two parts to this which
are important to understand when working core JavaScript files.

##### Babel

[Babel](https://babeljs.io/) is a JavaScript compiler. It takes JavaScript files as input,
performs some transformations, and outputs other JavaScript files. In SilverStripe we use
Babel to transform our JavaScript in two ways.

###### Transforming ES6

ECMAScript 6 (ES6) is the newest version of the ECMAScript standard. It has some great new
features, but the browser support is still patchy, so we use Babel to transform ES6 source
files back to ES5 files for distribution.

To see some of the new features check out
[https://github.com/lukehoban/es6features](https://github.com/lukehoban/es6features)

###### Transforming to UMD

[Universal Module Definition](https://github.com/umdjs/umd) (UMD) is a pattern for writing
JavaScript modules. The advantage of UMD is modules can be 'required' by module loaders
(AMD and ES6 / CommonJS) and can also be loaded via `<script>` tags. Here's a simple example.

```js
(function (global, factory) {
    if (typeof define === 'function' && define.amd) {
        // AMD
        define(['jQuery'], factory);
    } else if (typeof exports === 'object') {
        // CommonJS
        module.exports = factory(require('jQuery'));
    } else {
        // Default browser with no bundling (global is window)
        global.MyModule = factory(global.jQuery);
    }
}(this, function (jQuery) {
    // Module code here
}));
```

The UMD wrapper is generated by Babel so you'll never have to write it manually,
it's handled for you by the build task.

##### Browserify

One of the great new features in ES6 is
[support for native modules](https://github.com/lukehoban/es6features#modules).
In order to support modules, SilverStripe uses
[Browserify](https://github.com/substack/node-browserify) to bundle modules for distribution.

Browserify takes an entry file, creates an abstract syntax tree (AST) by recursively
looking up all the `require` statements it finds, and outputs a bundled JavaScript file which
can be executed in a browser.

In addition to being a concatenated JavaScript file, Browserify bundles contain a lightweight
`require()` implementation, and an API wrapper which allows modules to require each other at
runtime. In most cases modules will bundled together in one JavaScript file, but it's also
possible to require modules bundled in another file, these are called external dependencies.

In this example the `BetterField` module requires `jQuery` from another bundle.

__gulpfile.js__

```js
gulp.task('bundle-a', function () {
	return browserify()
		.transform(babelify.configure({
			presets: ['es2015'] // Transform ES6 to ES5.
		}))
		.require('jQuery', { expose: 'jQuery' }) // Make jQuery available to other bundles at runtime.
		.bundle()
		.pipe(source('bundle-a.js'))
		.pipe(gulp.dest('./dist'));
});
```

This generates a bundle `bundle-a.js` which includes jQuery and exposed it to other bundles.

__better-field.js__

```js
import $ from 'jQuery';

$('.better-field').fadeIn();
```

__gulpfile.js__

```js

...

gulp.task('bundle-better-field', function () {
	return browserify('./src/better-field.js')
		.transform(babelify.configure({
			presets: ['es2015'] // Transform ES6 to ES5.
		}))
		.external('jQuery') // Get jQuery from another bundle at runtime.
		.bundle()
		.pipe(source('bundle-b.js'))
		.pipe(gulp.dest('./dist'));
});
```

When Browserify bundles `./src/better-field.js` (the entry file) it will ignore all
require statements that refer to `jQuery` and assume `jQuery` will be available via another
bundle at runtime.

The advantage of using externals is a reduced file size. The browser only needs to download
`jQuery` once (inside `bundle-a.js`) rather than it being included in multiple bundles.

Core dependencies are are bundled and exposed in the `bundle-lib.js` file. Most of the libraries
a CMS developer requires are available a externals in that bundle.

## Some gotchas

Be careful not to commit any of your configuration files, logs, or throwaway test files to your GitHub repo. These files can contain information you wouldn't want publicly viewable and they will make it impossible to merge your contributions into the main development trunk.

Most of these special files are listed in the `.gitignore` file and won't be included in any commit, but you should carefully review the files you have modified and added before staging them and committing them to your repo. The git status command will display detailed information about any new files, modifications and staged.

	$ git status 

One thing you do not want to do is to issue a git commit with the -a option. This automatically stages and commits every modified file that's not expressly defined in .gitignore, including your crawler logs.

	$ git commit -a 

Sometimes, you might correct an issue which was reported in a different repo. In these cases, don't simply refer to the issue number as GitHub will infer that as correcting an issue in the current repo. In these cases, use the full GitHub path to reference the issue.

	$ git commit -m 'Issue silverstripe/silverstripe-cms#100: Some kind of descriptive message'

Sometimes, you might correct an issue which was reported in a different repo. In these cases, don't simply refer to the issue number as GitHub will infer that as correcting an issue in the current repo. See [Commit Messages](code#commit-messages) above for the correct way to reference these issues.

## What is git rebase?

Using `git rebase` helps create clean commit trees and makes keeping your code up-to-date with the current state of the upstream master easy. Here's how it works.

Let's say you're working on Issue #212 a new plugin in your own branch and you start with something like this:

	      1---2---3 #212-my-new-plugin
	     /
	A---B #master

You keep coding for a few days and then pull the latest upstream stuff and you end up like this:

	      1---2---3 #212-my-new-plugin
	     /
	A---B--C--D--E--F #master

So all these new things (C,D,..F) have happened since you started. Normally you would just keep going (let's say you're not finished with the plugin yet) and then deal with a merge later on, which becomes a commit, which get moved upstream and ends up grafted on the tree forever.

A cleaner way to do this is to use rebase to essentially rewrite your commits as if you had started at point F instead of point B. So just do:

git rebase master 212-my-new-plugin

git will rewrite your commits like this:

	                  1---2---3 #212-my-new-plugin
	                 /
	A---B--C--D--E--F #master

It's as if you had just started your branch. One immediate advantage you get is that you can test your branch now to see if C, D, E, or F had any impact on your code (you don't need to wait until you're finished with your plugin and merge to find this out). And, since you can keep doing this over and over again as you develop your plugin, at the end your merge will just be a fast-forward (in other words no merge at all).

So when you're ready to send the new plugin upstream, you do one last rebase, test, and then merge (which is really no merge at all) and send out your pull request. Then in most cases, we have a simple fast-forward on our end (or at worst a very small rebase or merge) and over time that adds up to a simpler tree.

More info on the ["Rebasing" chapter on git-scm.com](http://git-scm.com/book/ch3-6.html) and the [git rebase man page](http://www.kernel.org/pub/software/scm/git/docs/git-rebase.html).

## License

Portions of this guide have been adapted from the ["Thinkup" developer guide](https://github.com/ginatrapani/ThinkUp/wiki/Developer-Guide%3A-Get-the-Source-Code-from-GitHub-and-Keep-It-Updated),
with friendly permission from Gina Trapani/[thinkupapp.com](http://thinkupapp.com).<|MERGE_RESOLUTION|>--- conflicted
+++ resolved
@@ -156,14 +156,7 @@
 
 * **Squash your commits, so that each commit addresses a single issue.** After you rebase your work on top of the upstream master, you can squash multiple commits into one. Say, for instance, you've got three commits in related to Issue #100. Squash all three into one with the message "Description of the issue here (fixes #100)" We won't accept pull requests for multiple commits related to a single issue; it's up to you to squash and clean your commit tree. (Remember, if you squash commits you've already pushed to GitHub, you won't be able to push that same branch again. Create a new local branch, squash, and push the new squashed branch.)
 
-<<<<<<< HEAD
-* **Choose the correct branch**: Assume the current release is 3.0.3, and 3.1.0 is in beta state.
-Most pull requests should go against the `3.1` *pre-release branch*, only critical bugfixes
-against the `3.0` *release branch*. If you're changing an API or introducing a major feature,
-the pull request should go against `master` (read more about our [release process](03_Release_Process.md)). Branches are periodically merged "upwards" (3.0 into 3.1, 3.1 into master).
-=======
 * **Choose the correct branch**: see [Picking the right version](#picking-the-right-version).
->>>>>>> 303f6957
 
 ### Editing files directly on GitHub.com
 
