--- conflicted
+++ resolved
@@ -27,12 +27,7 @@
 Copy the template markup of the base implementation at `templates/SilverStripe/Admin/Includes/LeftAndMain_MenuList.ss`
 from the `silverstripe/admin` module
 into `app/templates/SilverStripe/Admin/Includes/LeftAndMain_MenuList.ss`. It will automatically be picked up by
-<<<<<<< HEAD
 the CMS logic. Add a new section into the `<ul class="cms-menu__list">`	
-=======
-the CMS logic. Add a new section into the `<ul class="cms-menu__list">`
->>>>>>> f766555d
-
 
 ```ss
 ...
