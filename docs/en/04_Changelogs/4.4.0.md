# 4.4.0 (Unreleased)

## Overview {#overview}

 - [Correct PHP types are now returned from database queries](/developer_guides/model/sql_select#data-types)
<<<<<<< HEAD
 - [Server Requirements](/getting_started/server_requirements/#web-server-software-requirements) have been refined
 - MySQL 5.5 end of life reached in December 2018, thus SilverStripe 4.4 requires MySQL 5.6+.  
   SilverStripe 4.3 and prior still support MySQL 5.5 for their own lifetime.
=======
 - The name of the directory where vendor module resources are exposed can now be configured by defining a `extra.resources-dir` key in your `composer.json` file. If the key is not set, it will automatically default to `resources`. New projects will be preset to `_resources`. This will avoid potential conflict with SiteTree URL Segments.
 - dev/build is now non-destructive for all Enums, not just ClassNames. This means your data won't be lost if you're switching between versions, but watch out for code that breaks when it sees an unrecognised value!
>>>>>>> b388114d

## Upgrading {#upgrading}

### Adopting to new `_resources` directory

1. Update your `.gitignore` file to ignore the new `_resources` directory. This file is typically located in the root of your project or in the `public` folder.
2. Add a new `extra.resources-dir` key to your composer file.
```js
{
    // ...
    "extra": {
        // ...
        "resources-dir": "_resources"
    }
}
```
3. Expose your vendor assets by running `composer vendor-expose`.
4. Remove the old `resources` folder. This folder will be located in the `public` folder if you have adopted the public web root, or in the root of your project if you haven't.

You may also need to update your server configuration if you have applied special conditions to the `resources` path.

## Changes to internal APIs

 - `PDOQuery::__construct()` now has a 2nd argument. If you have subclassed PDOQuery and overridden __construct() 
   you may see an E_STRICT error
 - The name of the directory where vendor module resources are exposed can now be configured by adding a `extra.resources-dir` key to your composer file. The new default in `silverstripe/installer` has been changed to `_resources` rather than `resources`. This allows you to use `resources` as a URL segment or a route.<|MERGE_RESOLUTION|>--- conflicted
+++ resolved
@@ -3,14 +3,11 @@
 ## Overview {#overview}
 
  - [Correct PHP types are now returned from database queries](/developer_guides/model/sql_select#data-types)
-<<<<<<< HEAD
- - [Server Requirements](/getting_started/server_requirements/#web-server-software-requirements) have been refined
- - MySQL 5.5 end of life reached in December 2018, thus SilverStripe 4.4 requires MySQL 5.6+.  
+ - [Server Requirements](/getting_started/server_requirements/#web-server-software-requirements) have been refined:
+   MySQL 5.5 end of life reached in December 2018, thus SilverStripe 4.4 requires MySQL 5.6+.  
    SilverStripe 4.3 and prior still support MySQL 5.5 for their own lifetime.
-=======
  - The name of the directory where vendor module resources are exposed can now be configured by defining a `extra.resources-dir` key in your `composer.json` file. If the key is not set, it will automatically default to `resources`. New projects will be preset to `_resources`. This will avoid potential conflict with SiteTree URL Segments.
  - dev/build is now non-destructive for all Enums, not just ClassNames. This means your data won't be lost if you're switching between versions, but watch out for code that breaks when it sees an unrecognised value!
->>>>>>> b388114d
 
 ## Upgrading {#upgrading}
 
