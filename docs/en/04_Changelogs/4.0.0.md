--- conflicted
+++ resolved
@@ -1245,15 +1245,9 @@
  */
 class MyStagedModel extends DataObject
 {
-<<<<<<< HEAD
-	private static $extensions = [
-		"SilverStripe\\Versioned\\Versioned('StagedVersioned')"
-	];
-=======
     private static $extensions = [
-        "SilverStripe\\ORM\\Versioning\\Versioned('StagedVersioned')"
+        "SilverStripe\\Versioned\\Versioned('StagedVersioned')"
     ];
->>>>>>> c0211927
 }
 
 /**
@@ -1261,15 +1255,9 @@
  */
 class MyVersionedModel extends DataObject
 {
-<<<<<<< HEAD
-	private static $extensions = [
-		"SilverStripe\\Versioned\\Versioned('Versioned')"
-	];
-=======
     private static $extensions = [
-        "SilverStripe\\ORM\\Versioning\\Versioned('Versioned')"
+        "SilverStripe\\Versioned\\Versioned('Versioned')"
     ];
->>>>>>> c0211927
 }
 ```
 
