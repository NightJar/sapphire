# 4.0.0

## Introduction

This version introduces many breaking changes, which in most projects can be managed through a combination
of automatic upgrade processes as well as manual code review. This document reviews these changes and will
guide developers in preparing existing 3.x code for compatibility with 4.0

For users upgrading to 4.1.0 please see the specific [4.1.0 upgrading guide](4.1.0.md).

## Overview {#overview}

* Minimum version dependencies have increased; PHP 5.5 and Internet Explorer 11 (or other modern browser)
  is required.
* All code earlier marked as deprecated for 4.0 has now been removed (check our
  [deprecation process](/contributing/release_process))
* All code has been migrated to follow the PSR-2 coding standard. Most significantly, all SilverStripe
 classes are now namespaced, and some have been renamed. This has major implications for
  arrangement of templates, as well as other references to classes via string literals or configuration.
  Automatic upgrading tools have been developed to cope with the bulk of these changes (see
  [upgrading notes](#upgrading)).
* Object class has been replaced with traits ([details](#object-replace)).
* Asset storage has been abstracted, and a new concept of `DBFile` references via database column references
  now exists in addition to references via the existing `File` dataobject. File security and protected files
  are now a core feature ([details](#asset-storage))
* A new front-end development process has been developed for the construction of javascript based components,
  prominently featuring ReactJS to develop highly functional CMS content areas. A new standard form schema
  API has been developed to allow back-end PHP constructed forms to scaffold themselves within ReactJS
  powered sections.
* CMS CSS has been re-developed using Bootstrap v4 as a base
  ([blog post](https://www.silverstripe.org/blog/a-frameworks-framework-why-silverstripe-4-will-use-bootstrap/))
* Asset admin has been replaced with a purely ReactJS powered upgrade, and split out
  module called [asset-admin](https://github.com/silverstripe/silverstripe-asset-admin/).
* Versioning is now a much more powerful feature, with the addition of campaigns to allow batches of related
  or inter-dependent objects to be published as a single "changeset" ([details](#changeset)).
* Dependencies between versioned objects can be
  declared using the new ownership API, so that developers can ensure that relational consistency is
  maintained during publishing ([details](#ownership))
  This new system can be managed via the new "Campaigns" CMS section ([blog post](https://www.silverstripe.org/blog/campaigns-in-silverstripe-4/))
* Template variable casting (e.g. `<h1>$Title</h1>`) is enforced by default, which will ensure safe HTML encode
  unless explicitly opted out ([details](#template-casting))
* Themes are now configured to cascade, where you can specify a list of themes, and have the template engine
  search programatically through a prioritised list when resolving template and CSS file paths.
* Removed module path constants (e.g. `FRAMEWORK_PATH`) and support for hardcoded file paths (e.g. `mysite/css/styles.css`) ([details](#module-paths))
* Replaced Zend_Translate with symfony/translation ([details](#i18n))
* Replaced `Zend_Cache` and the `Cache` API with a PSR-16 implementation (symfony/cache) ([details](#cache))
* `_ss_environment.php` files have been removed in favour of `.env` and "real" environment variables ([details](#env)).
* Behat support updated to v3 (
  [details](https://github.com/silverstripe/silverstripe-behat-extension))
* The `GDBackend` and `ImagickBackend` classes have been replaced by a unified `InterventionBackend` which uses the
  [intervention/image](https://github.com/intervention/image) library to power manipualations.
* Dependencies can managed via [recipe-plugin](https://github.com/silverstripe/recipe-plugin). See [recipe-core](https://github.com/silverstripe/recipe-core) and [recipe-cms](https://github.com/silverstripe/recipe-cms) as examples.
* Authentication has been upgraded to a modular approach using re-usable interfaces and easier to hook in to LoginHandlers ([details](#custom-authenticators)).
* Core modules are installed in the `vendor/` folder by default (other modules can opt-in, see [guide](/developer_guides/extending/how_tos/publish_a_module))
* Renamed constant for temp folder from `TEMP_FOLDER` to `TEMP_PATH` for naming consistency with other path variables and constants

## Upgrading Guide {#upgrading}

The below sections describe how to go about updating an existing site to be prepared for upgrade to 4.0.
Most of these upgrading tasks will involve manual code review, although in some cases there are
some automated processes that users can run.

### Composer dependency update {#deps}

As a first step, you need to update your composer dependencies.
The easiest way is to start with a new `composer.json` file
and gradually move over settings from your old one.
This way you don't get dependency conflicts with potentially incompatible modules.

Backup your existing `composer.json` and overwrite it with the following content:

```json
{
  "name": "myvendor/myproject",
  "require": {
    "silverstripe/recipe-cms": "^1.0"
  },
  "prefer-stable": true,
  "minimum-stability": "dev"
}
```

This composer file uses the new [recipe](https://github.com/silverstripe/recipe-plugin) approach 
which bundles all core dependencies in a meta package. If you want more granular control over what gets installed, 
reading through the README documentation in the [recipe plugin repo](https://github.com/silverstripe/recipe-plugin) 
and also checking the `composer.json` files in [recipe-core](https://github.com/silverstripe/recipe-core) and 
[recipe-cms](https://github.com/silverstripe/recipe-cms).

Now run a `composer update`. This will remove all existing modules from your local codebase 
since we replaced your project's `composer.json`. Now you can move your modules back 
one by one, checking for compatible versions on [packagist.org](http://packagist.org).

Note: If you have issues with a pre-existing composer install you can force a clean re-install with the 
below commands:

```bash
rm -rf vendor/composer
rm composer.lock
composer update
```

For modules with stable releases, simply set your composer constraints to the new version
(with a [next significant release](https://getcomposer.org/doc/articles/versions.md#next-significant-release-operators) operator).

```diff
{
  "require": {
-    "myvendor/compatible-module": "~2.0",
+    "myvendor/compatible-module": "~3.0",
  }
}
```

For modules with a compatible pre-release, use an explicit [stability constraints](https://getcomposer.org/doc/articles/versions.md#stability-constraints).
This can be changed to a [next significant release](https://getcomposer.org/doc/articles/versions.md#next-significant-release-operators) operator
once the module is stable.

```diff
{
  "require": {
-    "myvendor/prerelease-module": "~2.0",
+    "myvendor/prerelease-module": "~3.0@dev",
  }
}
```

For modules that don't have a pre-release branch started, you should raise an issue on the repository asking for 4.0 
compatibility.
For now, you should attempt to continue the upgrade without the module and temporarily disable its functionality.

### Manual upgrades

Please follow

### Environment variables file changed to dotenv {#env}

The php configuration `_ss_environment.php` file has been replaced in favour of a non-executable
`.env` file, which follows a syntax similar to an `.ini` file for key/value pair assignment. Like
the old php file, `.env` may be placed in either the web root, or one level above.

For example, if you have the below `_ss_environment.php` file, your `.env` would be rewritten as follows:

`_ss_environment.php`:


```php
// Environment
define('SS_ENVIRONMENT_TYPE', 'dev');
define('SS_DEFAULT_ADMIN_USERNAME', 'admin');
define('SS_DEFAULT_ADMIN_PASSWORD', 'password');
$_FILE_TO_URL_MAPPING[__DIR__] = 'http://localhost';

// Database
define('SS_DATABASE_CHOOSE_NAME', true);
define('SS_DATABASE_CLASS', 'MySQLDatabase');
define('SS_DATABASE_USERNAME', 'root');
define('SS_DATABASE_PASSWORD', '');
define('SS_DATABASE_SERVER', '127.0.0.1');
```

`.env`:

```bash
## Environment
SS_ENVIRONMENT_TYPE="dev"
SS_DEFAULT_ADMIN_USERNAME="admin"
SS_DEFAULT_ADMIN_PASSWORD="password"
SS_BASE_URL="http://localhost/"

## Database
SS_DATABASE_CHOOSE_NAME="true"
SS_DATABASE_CLASS="MySQLDatabase"
SS_DATABASE_USERNAME="root"
SS_DATABASE_PASSWORD=""
SS_DATABASE_SERVER="127.0.0.1"
```

The removal of the `_ss_environment.php` file means that conditional logic is no longer available in the environment
variable set-up process. This generally encouraged bad practice and should be avoided. If you still require conditional
logic early in the bootstrap, this is best placed in the `_config.php` files.

Note also that `$_FILE_TO_URL_MAPPING` has been removed and replaced with `SS_BASE_URL` env var.
This url must be an absolute url with an optional protocol. The following are valid, for example:

```
SS_BASE_URL="http://localhost/"
SS_BASE_URL="https://localhost/"
SS_BASE_URL="//localhost/"
```

The global values `$database` and `$databaseConfig` have been deprecated, as has `ConfigureFromEnv.php`
which is no longer necessary.

To access environment variables you can use the `SilverStripe\Core\Environment::getEnv()` method.

See [Environment Management docs](/getting_started/environment_management/) for full details.

If you are not able to move your webserver away from using `_ss_environment.php` files, you can use 
[this example file](https://gist.github.com/robbieaverill/74fbfff6f438c94f6325107e4d7b2a45) and include it at the top 
of your `mysite/_config.php` file. This will export your constants as environment variables.

### Using the upgrader tool {#upgrader-tool}

We've developed [an upgrader tool](https://github.com/silverstripe/silverstripe-upgrader) which you can use to help 
with the upgrade process to SilverStripe 4. See the README documentation in the repository for more detailed 
instructions on how to use it.


### `index.php` and `.htaccess` rewrites {#index-php-rewrites}

The location of SilverStripe's "entry file" has changed. Your project and server environment will need
to adjust the path to this file from `framework/main.php` to `public/index.php`.
Use [`recipe-core` index.php](https://github.com/silverstripe/recipe-core) as a reference to ensure the contents of
your `index.php` file is correct.

If you are running Apache, adjust your `.htaccess` file. For other webservers,
please consult the [installation guides](getting_started/installation/).
Since 4.0, URL rewrite capabilities are required,
unless you use PHP's built-in webserver through [silverstripe/serve](https://github.com/silverstripe/silverstripe-serve).

The [upgrader tool](https://github.com/silverstripe/silverstripe-upgrader/) has a task runner which
automates this process for you.

After installing, run the upgrader:

```
cd ~/my-project-root
upgrade-code doctor
```

This will ensure that your `.htaccess` and `index.php` are set to a reasonable default value
for a clean installation. If you have applied customisations to your `.htaccess`
file (e.g. a custom `main.php`, HTTP header configuration, deny file access),
you'll need to manually reapply these to the copied default file.

### Renamed and namespaced classes {#namespaced-classes}

Nearly all core PHP classes in SilverStripe have been namespaced. For example, `DataObject` is now called `SilverStripe\ORM\DataObject`.
The below tasks describe how to upgrade an existing site to remain compatible with the newly upgraded classes.
We have developed an [upgrader tool](https://github.com/silverstripe/silverstripe-upgrader/) to (semi-)automatically
update your 3.x code to the new naming. Here's an example how to upgrade your `mysite` folder:

```
cd ~/my-project-root
~/.composer/vendor/bin/upgrade-code upgrade ./mysite --write
```

If you want to do a dry-run, omit the `--write` option to see a preview of a diff of
all changed project files.

This will resolve the majority of upgrading work, but we strongly recommend reviewing the diff
running some regression testing on your functionality. SilverStripe core classes can be referenced
in your PHP files, but also in YAML configuration and SilverStripe templates.
For a full list of renamed classes, check the `.upgrade.yml` definitions in each module.

The rename won't affect class-based permission codes or database table names.

### Migrate File DataObject {#migrate-file}

Since the structure of `File` dataobjects has changed, a new task `MigrateFileTask`
has been added to assist in migration of legacy files (see [file migration documentation](/developer_guides/files/file_migration)).

```
$ ./vendor/bin/sake dev/tasks/MigrateFileTask
```

Any `File` in the database with an extension which is not in the `File.allowed_extensions` config will be considered 
invalid and deleted from the database during migration.

Any invalid file on the filesystem will not be deleted in the filesystem, but will no longer be recorded in the 
database, and should be cleaned up manually.

To disable deleting from the database, set the following config:

```yaml
SilverStripe\Assets\FileMigrationHelper:
  delete_invalid_files: false
```

### Get upgrade tips on your code {#inspect-hints}

While there's some code we can automatically rewrite, other uses of changed SilverStripe APIs aren't that obvious.
You can use our heuristics to get some hints on where you need to review code manually.
Hints will generally point to more detail about a specific upgrade in this guide.
This task should be run *after* `upgrade-code upgrade`.

```
~/.composer/vendor/bin/upgrade-code inspect ./mysite
```

These hints only cover a part of the upgrade work,
but can serve as a good indicator for where to start.

### Object class replaced by traits {#object-replace}

Object has been superseded by traits.

 - `Injectable`: Provides `MyClass::create()` and `MyClass::singleton()`
 - `Configurable`: Provides `MyClass::config()`
 - `Extensible`: Provides all methods related to extensions (E.g. add_extension()).
  
Upgrade subclass use


```diff
-class MyClass extends Object
-{
-}
+use SilverStripe\Core\Extensible;
+use SilverStripe\Core\Injector\Injectable;
+use SilverStripe\Core\Config\Configurable;
+class MyClass
+{
+    use Extensible;
+    use Injectable;
+    use Configurable;
+}
```


Upgrade references to $this->class

```diff
-$obj->class
+get_class($obj);

-$this->class;
+static::class;
```

Upgrade parse_class_spec()

```diff
-$spec = Object::parse_class_spec($spec);
+$spec = ClassInfo::parse_class_spec($spec);
```

Upgrade create_from_string()


```diff
-$obj = Object::create_from_string('Varchar(100)');
+$obj = Injector::inst()->create('Varchar(100)');
```

Upgrade extension use

```diff

-Object::add_extension('File', 'Versioned');
+File::add_extension(Versioned::class);
+DataObject::add_extension(File::class, Versioned::class); // alternate

-$has = Object::has_extension('File', 'Versioned');
+$has = File::has_extension(Versioned::class);
+$has = DataObject::has_extension(File::class, Versioned::class); // alternate

-$extensions = Object::get_extensions('File');
+$extensions = File::get_extensions();
+$extensions = DataObject::get_extensions(File::class); // alternate
```

### Rewrite literal table names {#literal-table-names}

In 3.x the class name of any DataObject matched the table name, but in 4.x all classes are namespaced, and it is
necessary to map between table and class for querying the database.

In order to ensure you are using the correct table for any class a new
[DataObjectSchema](api:SilverStripe\ORM\DataObjectSchema) service is available to manage these mappings
(see [Versioned documentation](/developer_guides/model/data_model_and_orm)).
For example, the below shows how you would update a query with a hard-coded table name:

```diff
public function countDuplicates($model, $fieldToCheck)
{
    $query = new SilverStripe\ORM\Queries\SQLSelect();
+    $table = SilverStripe\ORM\DataObject::getSchema()->tableForField($model, $field);
-    $query->setFrom("\"{$model}\"");
+    $query->setFrom("\"{$table}\"");
-    $query->setWhere(["\"{$model}\".\"{$field}\"" => $model->$fieldToCheck]);
+    $query->setWhere(["\"{$table}\".\"{$field}\"" => $model->$fieldToCheck]);
    return $query->count();
}
```

### Rewrite literal class names {#literal-class-names}

You'll need to update any strings that represent class names and make sure they're fully
qualified. In particular, relationship definitions such as `has_one` and `has_many` will need
to be updated to refer to fully qualified class names.

In configs and with literal PHP strings it is recommended to use the php `::class` constant,
as demonstrated below.

```diff
<?php
+ use SilverStripe\ORM\DataObject;
+ use SilverStripe\Security\Member;
class MyClass extends DataObject 
{
    private static $has_one = [
-    'Author' => 'Member',
+    'Author' => Member::class,
    ];
}
```
 
In the context of YAML, the magic constant `::class` does not apply. Fully qualified class names must be hard coded.

```diff
-MyObject:
+My\Project\MyObject:
  property: value
```

### Controllers renamed {#controllers-renamed}

The convention for naming controllers is now `[MyPageType]Controller`, where it used to be `[MyPageType]_Controller`. This change was made to be more compatible with the PSR-2 standards.

You can still use, for example, `Page_Controller`, but you will get a deprecation notice. It is 
best to change it to `PageController` during your upgrade process. Keep in mind any modules or
other thirdparty code that extend `PageController` are likely to assume that class exists.

By default, a controller for a page type *must* reside in the same namespace as its page. To use different logic, override `SiteTree::getControllerName()`.

### Template locations and references {#template-locations}

Templates are now more strict about their locations.
Case is now also checked on case-sensitive filesystems.

Either include the folder in the template name (`renderWith('MyEmail.ss')` => `renderWith('emails/MyEmail.ss')`),
move the template into the correct directory, or both.

Core template locations have moved - if you're including or overriding these
(e.g. for `FormField` templates) please adjust to the new paths. The `forms` folder
no longer exists, and instead template locations will be placed in paths that match
the class namespace, `SilverStripe\Forms`.

When using the `<% include %>` template tag you can continue to leave out the `Includes` folder,
but this will search templates in the base folder if no Include can be found.

`<% include Sidebar %>` will match `Includes/Sidebar.ss`, but will also match `Sidebar.ss`
if the former is not present.

Please refer to our [template syntax](/developer_guides/templates/syntax) for details.

### Config settings should be set to `private static` {#private-static}

Class configuration defined as `static` properties need to be marked as `private` to take effect:

```diff
-public static $allowed_actions = [
+private static $allowed_actions = [
    'suggest'
];
```

### Module paths can't be hardcoded {#module-paths}

You should no longer rely on modules being placed in a deterministic folder (e.g. `/framework`),
and use getters on the [Module](api:SilverStripe\Core\Manifest\Module) object instead.
They expect a module composer name, followed by the module relative path, separated by a double colon. 
This prepares SilverStripe for moving modules out of the webroot at a later point.

Usage in templates:

```diff
-<img src="framework/images/image.png" />
+<img src="$ModulePath(silverstripe/framework)/image.png" />

-<% require css("framework/css/styles.css") %>
+<% require css("silverstripe/framework: css/styles.css") %>
```

Usage in Requirements:

```diff
-Requirements::css('framework/css/styles.css');
+Requirements::css('silverstripe/framework: css/styles.css');
```

Usage with custom logic:

```diff
+use SilverStripe\Core\Manifest\ModuleLoader;
+use SilverStripe\View\ThemeResourceLoader;

-$moduleFilePath = FRAMEWORK_DIR . '/MyFile.php';
+$moduleFilePath = ModuleLoader::getModule('silverstripe/framework')->getResource('MyFile.php')->getRelativePath();

-$baseFilePath = BASE_PATH . '/composer.json';
+$baseFilePath = Director::baseFolder() . '/composer.json';
 
-$mysiteFilePath = 'mysite/css/styles.css';
+$mysiteFilePath = ModuleLoader::getModule('mysite')->getResource('css/styles.css')->getRelativePath();

-$themesFilePath = SSViewer::get_theme_folder() . '/css/styles.css';
+$themesFilePath = ThemeResourceLoader::inst()->findThemedResource('css/styles.css');

-$themeFolderPath = THEMES_DIR . '/simple';
+$themeFolderPath = ThemeResourceLoader::inst()->getPath('simple');
```

Usage for Page and ModelAdmin:

```php
class ListingPage extends \Page
{
    private static $icon = 'mycompany/silverstripe-mymodule: client/images/sitetree_icon.png';
}
```

```php
class MyCustomModelAdmin extends \SilverStripe\Admin\ModelAdmin
{
    private static $menu_icon = 'mycompany/silverstripe-mymodule: client/images/modeladmin_icon.png';
}
```

To ensure consistency, we've also deprecated support for path constants:

 * Deprecated `FRAMEWORK_DIR` and `FRAMEWORK_PATH`
 * Deprecated `FRAMEWORK_ADMIN_DIR` and `FRAMEWORK_ADMIN_PATH`
 * Deprecated `FRAMEWORK_ADMIN_THIRDPARTY_DIR` and `FRAMEWORK_ADMIN_THIRDPARTY_PATH`
 * Deprecated `THIRDPARTY_DIR` and `THIRDPARTY_PATH`
 * Deprecated `CMS_DIR` and `CMS_PATH`
 * Deprecated `THEMES_DIR` and `THEMES_PATH`
 * Deprecated `MODULES_PATH` and `MODULES_DIR`
 
### Adapt tooling to modules in vendor folder {#vendor-folder}

SilverStripe modules can now be installed like any other composer package: In the `vendor/` folder
instead of the webroot. Modules need to opt in to this behaviour after they've ensured
that no hardcoded path references exist (see "Upgrade module paths in file references").

All core modules have been moved over already:

```diff
-framework/
+vendor/silverstripe/framework/
-cms/
+vendor/silverstripe/cms/
...
```

Since the `vendor/` folder isn't publicly accessible, modules need to declare
which files need to be exposed via the new [vendor-plugin](https://github.com/silverstripe/vendor-plugin)
(e.g. images or CSS/JS files). These files will be either symlinked or copied into a new `resources/`
folder automatically on `composer install`.

If your deployment process relies on `composer install` on the production environment,
and this environment supports symlinks, you don't need to change anything.
If you deploy release archives, either ensure those archives can correctly extract symlinks,
or explicitly switch to the "copy" mode to avoid symlinks. 

### SS_Log replaced with PSR-3 logging {#psr3-logging}

One of the great changes that comes with SilverStripe 4 is the introduction of 
[PSR-3](http://www.php-fig.org/psr/psr-3/) compatible logger interfaces. This 
means we can use thirdparty services like Monolog. `SS_Log` has been replaced
with a logger which can be accessed using the LoggerInterface::class service.

For instance, code which logs errors should be upgraded as below:

```diff
-SS_Log::log('My error message', SS_Log::ERR);
+use Psr\Log\LoggerInterface;
+use SilverStripe\Core\Injector\Injector;
+Injector::inst()->get(LoggerInterface::class)->error('My error message');
```

If necessary, you may need to customise either the default logging handler, or
one of the error formatters. For example, if running unit tests you may want to
suppress errors. You can temporarily disable logging by setting a `NullHandler`

```yml
---
Name: custom-dev-logging
After: dev-logging
Only:
  environment: dev
---
# Replace default handler with null
SilverStripe\Core\Injector\Injector:
  Monolog\Handler\HandlerInterface: Monolog\Handler\NullHandler
```

Alternatively you can customise one or both of the below services:
  - `Monolog\Formatter\FormatterInterface.detailed` service, which is used for displaying
  detailed error messages useful for developers.
  - `Monolog\Formatter\FormatterInterface.friendly` service, which is used to display "error"
  page content to visitors of the site who encounter errors.

For example, a custom error page generator could be added as below:

```yml
---
Name: custom-errorpage
After:
  - '#loggingformatters'
---
SilverStripe\Core\Injector\Injector:
  Monolog\Formatter\FormatterInterface.friendly:
    class: WebDesignGroup\ShopSite\Logging\ErrorPageFormatter
```

`WebDesignGroup\ShopSite\Logging\ErrorPageFormatter` should be a class that
implements the `Monolog\Formatter\FormatterInterface` interface.

### Upgrade `mysite/_config.php` {#config-php}

The globals `$database` and `$databaseConfig` are deprecated. You should upgrade your
site `_config.php` files to use the [.env configuration](#env).

`conf/ConfigureFromEnv.php` is no longer used, and references to this file should be deleted.

If you need to configure database details in PHP you should configure these details via `.env` file,
or alternatively (but less recommended) use the new `DB::setConfig()` api.

The global `$project` is deprecated in favour of the configuration setting
`SilverStripe\Core\Manifest\ModuleManifest.project`.

Changes to `mysite/_config.php`:

```diff
<?php
-global $project;
-$project = 'mysite';
-include 'conf/ConfigureFromEnv.php';
```

And also add to `mysite/_config/mysite.yml`:

```yml
SilverStripe\Core\Manifest\ModuleManifest:
  project: mysite
```

### Session object removes static methods {#session}

Session object is no longer statically accessible via `Session::inst()`. Instead, Session
is a member of the current request.

```diff
public function httpSubmission($data, $form, $request)
{
-    Session::set('loggedIn', null);
+    $request->getSession()->set('loggedIn', null);
}
```


In some places it may still be necessary to access the session object where no request is available.
In rare cases it is still possible to access the request of the current controller via
`Controller::curr()->getRequest()` to gain access to the current session.

### Extensions are now singletons {#extensions-singletons}

Extensions are now all singletons, meaning that state stored as protected vars
within extensions are now shared across all object instances that use this extension.

As a result, you must take care that all protected vars are either refactored to be stored against
the owner object, or are keyed in a fashion distinct to the parent.

```diff
class MyExtension extends Extension {
    public function getContent() {
-        if (!$this->contentCache) {
-            $this->contentCache = $this->generateContent();
-        }
-        return $this->contentCache;
+        $contentCache = $this->owner->getField('contentCache');
+        if (!$contentCache) {
+            $contentCache = $this->generateContent();
+            $this->owner->setField('contentCache', $contentCache);
+        }
+        return $contentCache;
    }
}
```

When using extensions with distinct constructor arguments it's advisable to
use `yml` to register those constructor arguments and use a service name or alias in
`private static $extensions`. Please review the default service definitions below:

```yaml
---
Name: versionedextension
---
SilverStripe\Core\Injector\Injector:
  # Versioning only
  SilverStripe\Versioned\Versioned.versioned:
    class: SilverStripe\Versioned\Versioned
    constructor:
      mode: Versioned
  # Staging and Versioning
  SilverStripe\Versioned\Versioned.stagedversioned:
    class: SilverStripe\Versioned\Versioned
    constructor:
      mode: StagedVersioned
  # Default is alias for .stagedversioned
  SilverStripe\Versioned\Versioned: '%$SilverStripe\Versioned\Versioned.stagedversioned'
```

Upgrade your extension references:

```diff
class MyClass extends DataObject {
    private static $extensions = [
-        Versioned::class . '(Versioned)',
+        Versioned::class . '.versioned',
    ];
}
```

### Javascript files in framework/admin {#js-in-framework}

Most JavaScript files in `framework/javascript` have been removed,
and are bundled through [Webpack](http://webpack.github.io/) into a combined file instead.
If you have referenced these files elsewhere, please consider
running the ES6 source files in `vendor/silverstripe/admin/client/src/legacy`
through your own transpiling and bundle process.

This also includes JavaScript i18n support, and the removal of the `i18n::js_i18n`
configuration option used in `Requirements::add_i18n_javascript()`.

The CMS UI is moving away from `Requirements::combine_files()` in favour of Webpack.
This method is being considered for deprecation in future versions.

All JavaScript thirdparty dependencies have either been moved to NPM (see `package.json`),
or moved into the `framework/admin/thirdparty` folder. If you are hotlinking to any
of these files, please consider packaging your own versions in your projects and modules.
For CMS modules, you can also use many library globals which the core bundles already expose
(see [Build Tooling](/contributing/build_tooling)).

One commonly linked thirdparty dependency is `jquery.js` bundled with SilverStripe:

```
framework/thirdparty/jquery/jquery.js => framework/admin/thirdparty/jquery/jquery.js
```

If you have customised the CMS UI (via JavaScript or CSS), please read our guide to
[customise the admin interface](/developer_guides/customising_the_admin_interface/).

### Explicit text casting on template variables {#template-casting}

Now whenever a `$Variable` is used in a template, regardless of whether any casts or methods are
suffixed to the reference, it will be cast to either an explicit DBField for that field, or
the value declared by the `default_cast` on the parent object.

The default value of `default_cast` is `Text`, meaning that now many cases where a field was
left un-uncoded, this will now be safely encoded via `Convert::raw2xml`. In cases where
un-cast fields were used to place raw HTML into templates, this will now encode this until
explicitly cast for that field.

You can resolve this in your model by adding an explicit cast to HTML for those fields.

```diff
use SilverStripe\View\ViewableData;
use SilverStripe\Core\Convert;

class MyObject extends ViewableData
{
+    private static $casting = [
+        'SomeHTML' => 'HTMLText'
+    ];

    public function getSomeHTML
    {
-        $title = Convert::raw2xml($this->Title);
+        $title = Convert::raw2xml($this->Title);
        return "<h1>{$title}</h1>";
    }
}
```

If you need to encode a field (such as `HTMLText`) for use in HTML attributes, use `.ATT`
instead, or if used in an actual XML file use `.CDATA` (see [template casting](/developer_guides/templates/casting)).

### Replace UploadField with injected service {#uploadfield}

This field has been superceded by a new class provided by the
[asset-admin](https://github.com/silverstripe/silverstripe-asset-admin) module, which provides a more
streamlined simpler mechanism for uploading `File` dataobjects.

A helper service `FileHandleField` is provided to assist with dependency injection. Where the asset-admin
module is not installed this service will fall back to the `FileField` class instead.
Usages of `UploadField` will need to be upgraded as below.

```diff
use SilverStripe\Forms\FieldList;
-use SilverStripe\AssetAdmin\Forms\UploadField;
+use SilverStripe\Forms\FileHandleField;
+use SilverStripe\Core\Injector\Injector;
use SilverStripe\ORM\DataObject;

class MyClass extends DataObject
{
    public function getCMSFields()
    {
        return new FieldList(
-            new UploadField('Files')
+            Injector::inst()->create(FileHandleField::class, 'Files')
        );
    }
}
```

### i18n placeholders, plurals and i18nEntityProvider {#i18n}

In many cases, localisation strings which worked in 3.x will continue to work in 4.0, however certain patterns
have been deprecated and will be removed in 5.0. These include:

 - `_t()` calls with sprintf-style placeholders (`%s`). Replace with named placeholders instead.
 - `_t()` calls with non-associative injection arguments. Please use an associative array for all arguments.
 - `_t()` calls which do not include a default value will now raise a warning. This can be disabled by setting
   the `i18n.missing_default_warning` config to false.
 
If you attempt to use non-associative injection arguments with named placeholders, the result will
now trigger an exception.

Implementors of `i18nEntityProvider` should note that the return type for `provideI18nEntities()` has changed as well.
The non-associative array return type is deprecated. If returning a default string for a module
other than itself, it should return an array with the `default` and `module` keys respectively.

Full locale-rule respecting localisation for plural forms is now supported. The default
key for an object plural form is `<Namespaced\ClassName>.PLURALS`, and follows CLDR array form for each
pluralisation. See [the CLDR chart](http://www.unicode.org/cldr/charts/latest/supplemental/language_plural_rules.html)
for reference.

The below demonstrates how you can provide new localisation strings for an object,
including both plurals and cross-module localisations.


```php
use SilverStripe\ORM\DataObject;

class MyObject extends DataObject, implements i18nEntityProvider
{
    public function provideI18nEntities()
    {
        return [
            'MyObject.SINGULAR_NAME' => 'object',
            'MyObject.PLURAL_NAME' => 'objects',
            'MyObject.PLURALS' => [
                'one' => 'An object',
                'other' => '{count} objects',
            ],
            'AnotherSection.DESCRIPTION' => [
                'default' => 'This is the description for this section',
                'module' => 'extendedmodule',
            ],
        ];
    }
}
```


In YML format this will be expressed as the below:

`mymodule/lang/en.yml`:


```yml
en:
  MyObject:
    SINGULAR_NAME: 'object'
    PLURAL_NAME: 'objects'
    PLURALS:
      one: 'An object',
      other: '{count} objects'
```

`extendedmodule/lang/en.yml`:


```yml
en:
  AnotherSection:
    DESCRIPTION: 'This is the description for this section'
```


Usage of these pluralised strings is through the existing `_t()` method,
and require a `|` pipe-delimeter with a `{count}` argument.


```php
public function pluralise($count)
{
    return _t('MyObject.PLURALS', 'An object|{count} objects', [ 'count' => $count ]);
}
```

In templates this can also be invoked as below:


```ss
<%t MyObject.PLURALS 'An item|{count} items' count=$Count %>
```

### Removed Member.DateFormat and Member.TimeFormat database settings {#member-date-time-fields}

We're using [native HTML5 date and time pickers](https://developer.mozilla.org/en-US/docs/Web/HTML/Element/input/date)
in `DateField` and `TimeField` now ([discussion](https://github.com/silverstripe/silverstripe-framework/issues/6626)),
where the browser localises the output based on the browser/system preferences.
In this context it no longer makes sense to give users control over their own
date and time formats in their CMS profile. 
Consequently, we've also removed `MemberDatetimeOptionsetField`.
 
`Member->getDateFormat()` and `Member->getTimeFormat()` still exist, and default to
the [IntlDateFormatter defaults](http://php.net/manual/en/class.intldateformatter.php) for the selected locale.


### New asset storage mechanism {#asset-storage}

File system has been abstracted into an abstract interface. By default, the out of the box filesystem
uses [Flysystem](http://flysystem.thephpleague.com/) with a local storage mechanism (under the assets directory).

Because the filesystem now uses the sha1 of file contents in order to version multiple versions under the same
filename, the default storage paths in 4.0 will not be the same as in 3.

In order to retain existing file paths in line with framework version 3 you should set the
`\SilverStripe\Filesystem\Flysystem\FlysystemAssetStore.legacy_paths` config to true.
Note that this will not allow you to utilise certain file versioning features in 4.0.


```yml
SilverStripe\Filesystem\Flysystem\FlysystemAssetStore:
  legacy_paths: true
```


See our ["File Management" guide](/developer_guides/files/file_management) for more information.

Depending on your server configuration, it may also be necessary to adjust your assets folder 
permissions. Please see the [common installation problems](/getting_started/installation/common_problems)
guide for configuration instruction.

### Image handling {#image-handling}

As all image-specific manipulations has been refactored from `Image` into an `ImageManipulations` trait, which
is applied to both `File` and `DBFile`. These both implement a common interface `AssetContainer`, which
has the `getIsImage()` method. In some cases, it may be preferable to invoke this method to detect
if the asset is an image or not, rather than checking the subclass, as the asset may also be a `DBFile` with
an image filter applied, rather than an instance of the `Image` dataobject.

In addition, a new file category `image/supported` has been added, which is a subset of the `image` category.
<<<<<<< HEAD
This is the subset of all image types which may be assigned to the [`Image`](api:SilverStripe\Assets\Image) dataobject, and may have
manipulations applied to it. This should be used as the file type restriction on any [`UploadField`](api:SilverStripe\AssetAdmin\Forms\UploadField) which
is intended to upload images for manipulation.
=======
This is the subset of all image types which may be assigned to the [`Image`](api:SilverStripe\Assets\Image) 
dataobject, and may have manipulations applied to it. This should be used as the file type restriction on any 
[`UploadField`](api:SilverStripe\AssetAdmin\Forms\UploadField) which is intended to upload images for manipulation.
>>>>>>> 722f2d17

```diff
-if($file instanceof Image) {
-    $upload = new UploadField();
-    $upload->setAllowedFileCategories('image');
-}
+if ($file->getIsImage()) {
+    $upload = new UploadField(); // see higher about using FileHandleField instead
+    $upload->setAllowedFileCategories('image/supported');
+}
```

In cases where image-only assets may be assigned to relationships then your datamodel should specify explicitly
an `Image` datatype, or refer to `DBFile('image/supported')`.

```php
use SilverStripe\Assets\Image;
class MyObject extends SilverStripe\ORM\DataObject
{
    private static $has_one = [
        "ImageObject" => Image::class
    ];
    private static $db = [
        "ImageField" => "DBFile('image/supported')"
    ];
}
```

### Writing to `File` dataobjects or the assets folder {#write-file-dataobject}

In the past all that was necessary to write a `File` DataObject to the database was to ensure a physical file
existed in the assets folder, and that the Filename of the DataObject was set to the same location.

Since the storage of physical files is no longer a standard location, it's necessary to delegate the writing of such
files to the asset persistence layer. As a wrapper for an individual file, you can use any of the `setFrom*`
methods to assign content from a local (e.g. temporary) file, a stream, or a string of content.
You would need to upgrade your code as below.

```diff
-function importTempFile($tmp)
-{
-    copy($tmp, ASSETS_PATH . '/imported/' . basename($tmp));
-    $file = new File();
-    $file->setFilename('assets/imported/'.basename($tmp));
-    $file->write();
-}
+public function importTempFile($tmp)
+{
+    Versioned::reading_stage('Stage');
+    $file = new File();
+    $file->setFromLocalFile($tmp, 'imported/' . basename($tmp));
+    $file->write();
+    $file->doPublish();
+}
```

Note that 'assets' is no longer present in the new code, and the path beneath what was once assets is now
used to generate the 'filename' value. This is because there is no longer an assumption that files are
stored in the assets folder.

There are other important considerations in working with File dataobjects which differ from legacy:

* File synchronisation is no longer automatic. This is due to the fact that there is no longer a 1-to-1 relationship
  between physical files and File DataObjects.
* Folder DataObjects are now purely logical DataObjects, and perform no actual filesystem folder creation on write.
* All Files are versioned, which means that by default, new File records will not be visibile
  to the public site. You will need to make sure to invoke `->doPublish()` on any File DataObject
  you wish visitors to be able to see.

You can disable File versioning by adding the following to your `_config.php`

```php
use SilverStripe\Versioned\Versioned;
// ...
SilverStripe\Assets\File::remove_extension(Versioned::class);
```

### Custom image manipulations {#image-manipulations}

As file storage and handling has been refactored into the abstract interface, many other components which were
once specific to Image.php have now been moved into a shared `ImageManipulation` trait. Manipulations of file content,
which are used to generate what are now called "variants" of assets, is now a generic api available to both `File`
and `DBFile` classes through this trait.

Custom manipulations, applied via extensions, must be modified to use the new API.
For instance, code which sizes images to a fixed width should be updated as below:

Before:

```php
// in MyImageExtension.php
class MyImageExtension extends SilverStripe\ORM\DataExtension
{
    public function GalleryThumbnail($height)
    {
        return $this->getFormattedImage('GalleryThumbnail', $height);
    }

    public function generateGalleryThumbnail(Image_Backend $backend, $height)
    {
        return $backend->paddedResize(300, $height);
    }
}

// in _config.php
SilverStripe\Assets\Image::add_extension('MyImageExtension');
```

Now image manipulations are implemented with a single method via a callback generator:

```php
use SilverStripe\Assets\File;

// in MyImageExtension.php
class MyImageExtension extends SilverStripe\Core\Extension
{
    public function GalleryThumbnail($height)
    {
        // Generates the manipulation key
        $variant = $this->owner->variantName(__FUNCTION__, $height);

        // Instruct the backend to search for an existing variant with this key,
        // and include a callback used to generate this image if it doesn't exist
        return $this->owner->manipulateImage($variant, function (Image_Backend $backend) use ($height) {
            return $backend->paddedResize(300, $height);
        });
    }
}

// in _config.php
File::add_extension('MyImageExtension');
\SilverStripe\Filesystem\Storage\DBFile::add_extension('MyImageExtension');
```

There are a few differences in this new API:

* The extension is no longer specific to DataObjects, so it uses the generic `Extension` class instead of `DataExtension`
* This extension is added to both `DBFile` and `File`, or order to make this manipulation available to non-dataobject
  file references as well, but it could be applied to either independently.
* A helper method `variantName` is invoked in order to help generate a unique variant key. Custom code may use another
  generation mechanism.
* Non-image files may also have manipulations, however the specific `manipulateImage` should not be used in this case.
  A generic `manipulate` method may be used, although the callback for this method both is given, and should return,
  an `AssetStore` instance and file tuple (Filename, Hash, and Variant) rather than an Image_Backend.

### File or Image shortcode handler {#file-shortcode}

The `handle_shortcode` methods have been removed from the core File and Image classes
and moved to separate classes in their own respective namespace.
`Image` and `File` do not implement the `ShortcodeHandler` interface anymore.
The shortcode handler for `File` has been moved to
`SilverStripe\Assets\ShortcodesFileShortcodeProvider` and
the Image handler has been moved to `SilverStripe\Assets\Shortcodes\ImageShortcodeProvider`

Example of changed shortcode handling:

```diff
+use SilverStripe\Assets\Shortcodes\FileShortcodeProvider;
class MyShortcodeUser extends Object 
{
    private $content;

    public function Content($arguments, $parser, $shortcode) 
    {
-        return File::handle_shortcode($arguments, $this->content, $parser, $shortcode);
+        return FileShortcodeProvider::handle_shortcode($arguments, $this->content, $parser, $shortcode);
    }
}
```

### Composite db fields {#compositedbfield}

The `CompositeDBField` interface has been replaced with an abstract class, `DBComposite`. In many cases, custom code
that handled saving of content into composite fields can be removed, as it is now handled by the base class.

The below describes the minimum amount of effort required to implement a composite DB field.

```php
use SilverStripe\ORM\FieldType\DBComposite;

class MyAddressField extends DBComposite
{
    private static $composite_db = [
        'Street' => 'Varchar(200)',
        'Suburb' => 'Varchar(100)',
        'City' => 'Varchar(100)',
        'Country' => 'Varchar(100)'
    ];

    public function scaffoldFormField($title = null, $params = null)
    {
        new SilverStripe\Forms\TextField($this->getName(), $title);
    }
}
```

### Removed `DataObject::database_fields` or `DataObject::db` {#dataobject-db-database-fields}

The methods `DataObject::database_fields()`, `DataObject::custom_database_fields()` and `DataObject::db()` have
been removed.

Instead, to get all database fields for a dataobject, including base fields (such as ID, ClassName, Created, and LastEdited), use `DataObject::getSchema()->databaseFields($className, $aggregate = true)`.
To omit the base fields, pass a value of `false`  as the `$aggregate` parameter, e.g. `DataObject::getSchema()->databaseFields(Member::class, false)`.

Composite database fields are omitted from the `databaseFields()` method. To get those, use `DataObject::getSchema()->compositeFields($className, $aggregate = true)`.


### Rewrite SQLQuery to more specific classes {#sqlquery}

Instead of `SQLQuery`, you should now use `SQLSelect`, `SQLUpdate`, `SQLInsert`
or `SQLDelete` - check the [3.2.0](3.2.0#sqlquery) upgrading notes for details.

Example:

```diff
-function augmentSQL(SQLQuery &$query, DataQuery &$dataQuery = null)
+public function augmentSQL(SQLSelect $query, DataQuery $dataQuery = null)
{
    if(!preg_match('/MyField/', implode(' ', $query->getWhere()))) {
-        $query->addWhere('"MyField" = \'foo\'');
+        $query->addWhere(['"MyField"' => 'foo']);
    }
}
```

### Upgrade BuildTask classes {#buildtask-segment}

Similarly to the `$table_name` configuration property for DataObjects, you should define a `private static $segment` for `BuildTask`
instances to ensure that you can still run your task via `sake dev/tasks/MyTask`. Without defining it, the default
will be a fully-qualified class name like `sake dev/tasks/Me-MyModule-Tasks-MyTask`. This can also be configured in YAML.

```php
use SilverStripe\Dev\BuildTask;

class MyTask extends BuildTask
{
    private static $segment = 'MyTask';
}
```

### Moved ErrorPage into a new module {#errorpage}

**NOTE**: This is included automatically if you switch to using the `recipe-cms` module.

ErrorPage has been moved to a separate [silverstripe/errorpage module](http://addons.silverstripe.org/add-ons/silverstripe/errorpage)
to allow for alternative approaches to managing error responses.
The module is installed by default on new projects, but needs to be added to existing projects
to preserve functionality on the existing "Page not found" and "Server error" pages in the CMS.

    composer require silverstripe/errorpage

Alternatively you can implement your own `onBeforeHTTPError()` handling to present custom errors.
By default, SilverStripe will display a plaintext "not found" message when the module isn't installed.
Check the [module upgrading guide](http://addons.silverstripe.org/add-ons/silverstripe/errorpage)
for more configuration API changes on the `ErrorPage` class.

### Server configuration files for assets {#assets-server-config}

Server configuration files for `/assets` are no longer static, and are regenerated via a set of
standard SilverStripe templates on flush. These templates include:

 * `Assets_HTAccess.ss`: Template for public permissions on the Apache server.
 * `Assets_WebConfig.ss`: Template for public permissions on the IIS server.
 * `Protected_HTAccess.ss`: Template for the protected store on the Apache server (should deny all requests).
 * `Protected_WebConfig.ss`: Template for the protected store on the IIS server (should deny all requests).

You will need to make sure that these files are writable via the web server, and that any necessary
configuration customisation is done via overriding these templates.

Depending on your server configuration, it may also be necessary to adjust your assets folder 
permissions. Please see the [common installation problems](/getting_started/installation/common_problems)
guide for configuration instruction.

If upgrading from an existing installation, make sure to invoke `?flush=all` at least once.

See our ["File Security" guide](/developer_guides/files/file_security) for more information.

### TinyMCE v4 {#tinymce}

Please see the [TinyMCE upgrading guide](http://archive.tinymce.com/wiki.php/Tutorial:Migration_guide_from_3.x)
to assist with upgrades to customisations to TinyMCE v3.

In Framework 4.0 the user interface for TinyMCE has been trimmed down considerably, with certain toolbar
buttons removed from the default cms configuration:

 * Strikethrough
 * Styles dropdown
 * Block quotes
 * Horizontal Rule
 * Undo / Redo
 * Cut / Paste as word
 * Select all
 * Fullscreen

However, these function may be enabled on a case by case basis through modification of the default TinyMCE config,
or by creating custom configurations (check [TinyMCE documentation](https://www.tinymce.com/docs/configure/)).

The optional `ss_macron` plugin for inserting Māori diacritical marks
has been removed from core. You can configure the built-in `charmap` plugin instead:

```php
$editor = SilverStripe\Forms\HTMLEditor\HtmlEditorConfig::get('cms');
$editor->enablePlugins('charmap');
$editor->addButtonsToLine(1, 'charmap');
$editor->setOption('charmap_append', [
    ['256','A - macron'],
    ['274','E - macron'],
    ['298','I - macron'],
    ['332','O - macron'],
    ['362','U - macron'],
    ['257','a - macron'],
    ['275','e - macron'],
    ['299','i - macron'],
    ['333','o - macron'],
    ['363','u - macron']
]);
```

### DataObjects with the `Versioned` extension {#dataobject-versioned}

In most cases, versioned models with the default versioning parameters will not need to be changed. However,
there are now additional restrictions on the use of custom stage names.

Rather than declaring the list of stages a model has, the constructor for `Versioned` will take a single mode
parameter, which declares whether or not the model is versioned and has a draft and live stage, or alternatively
if it only has versioning without staging.

Each form of this extension is registered under the appropriate service identifier, which you should use in your
model as below:

```php
use SilverStripe\ORM\DataObject;
use SilverStripe\ORM\Versioning\Versioned;

/**
 * This model has staging and versioning. Stages will be "Stage" and "Live"
 */
class MyStagedModel extends DataObject
{
    private static $extensions = [
        Versioned::class . '.stagedversioned',
    ];
}

/**
 * This model has versioning only, and will not have a draft or live stage, nor be affected by the current stage.
 */
class MyVersionedModel extends DataObject
{
    private static $extensions = [
        Versioned::class . '.versioned',
    ];
}
```

Additionally, the following API methods have been added:

 * `Versioned::publishRecursive` Publishes this object, and all owned objects
 * `Versioned::publishSingle` Publishes this object, but not owned objects
 * `Versioned::copyVersionToStage` Replaces the old `publish` method.

These methods are deprecated:

 * `Versioned::publish` Replaced by `Versioned::copyVersionToStage`
 * `Versioned::doPublish` Replaced by `Versioned::publishRecursive`

### New Ownership API {#ownership}

In order to support the recursive publishing of dataobjects, a new API has been developed to allow
developers to declare dependencies between versioned objects.

```php
private static $owns = [
    'Banners', // This page depends on banners, declared as a separate 'has_many'
    'FooterImage', // This page depends on the footer image, declared as a separate 'has_one'
];
```

This is done to ensure that the published state of linked components are consistent with their "owner".
Without the concept of ownership, these linked components could be implicitly exposed on the frontend,
which may not align with the intent of the content author.

For instance, on a products page which has a list of products, the products should not be published unless
the products page is, too. The ownership API solves this by allowing you to declare a two-way relationship
between objects, typically, but not necessarily, linked by a database relationship
(`has_many`, `many_many`, etc.).

```php
use SilverStripe\Versioned\Versioned;
use SilverStripe\ORM\DataObject;

class ProductPage extends Page 
{
    private static $has_many = [
        'Products' => Product::class
    ];
    
    private static $owns = [
        'Products'
    ];
}

class Product extends DataObject 
{
    private static $extensions = [
        Versioned::class
    ];
    
    private static $has_one = [
        'Parent' => ProductPage::class
    ];
}
```

If your objects are linked by something other than a database relationship, for instance, a custom
getter that is computed at runtime, the same rules can be applied, as long as you provide an `$owned_by`
setting on the child object.

For more information, see the [DataObject ownership](https://docs.silverstripe.org/en/4/developer_guides/model/versioning/#dataobject-ownership) documentation and the [versioning](/developer_guides/model/versioning) documentation

### ChangeSet batch publishing {#changeset}

ChangeSet objects have been added, which allow groups of objects to be published in
a single atomic transaction.
This API will utilise the ownership API to ensure that changes to any object include
all necessary changes to owners or owned entities within the same changeset.

### New `[image]` shortcode in `HTMLText` fields {#image-shortcode}

The new Ownership API relies on relationships between objects.
Many of these relationships are already made explicit through `has_one`, `has_many` and `many_many`.
Images inserted into `HTMLText` fields (through a WYSIWYG editor) need to be tracked as well.
Instead of `<img>` tags, the field will insert `[image]` shortcodes which point to the database identifier
of the `Image` record rather than its path on the filesystem. The shortcode will be automatically replaced
when the field is rendered. Newly inserted images will automatically receive the shortcode and ownership tracking,
and existing `<img>` will continue to work.

### Renamed DBField and subclasses {#dbfield-rename}

All `DBField` subclasses are namespaced, have a `DB` prefix, and drop any existing `SS_` prefix.
For example, `Text` becomes `SilverStripe\ORM\FieldType\DBText`,
and `SS_Datetime` becomes `SilverStripe\ORM\FieldType\DBDatetime`.
Since they are aliased to their old name, you likely won't need to change your `DataObject::$db` definitions.
If you are instanciating or otherwise referencing those classes directly (not through strings),
they'll likely get rewritten automatically through the
[upgrader tool](https://github.com/silverstripe/silverstripe-upgrader/).

Example:

```diff
use SilverStripe\ORM\DataObject;
+use SilverStripe\ORM\FieldType\DBVarchar;

class MyObject extends DataObject
{
    private static $db = [
        'Number' => 'Int',
-        'Time' => 'SS_Datetime'
+        'Time' => 'Datetime'
    ];

    public function TextNumber()
    {
-        return new Varchar('TextNumber', 'Number is ' . $this->Number);
+        return new DBVarchar('TextNumber', 'Number is ' . $this->Number);
    }
}
```

### Removed RestfulService {#restfulservice}

The `RestfulService` API was a (poor) attempt at a built-in HTTP client.
We've removed it, and recommend using [Guzzle](http://docs.guzzlephp.org/en/latest/) instead.

### Removed Oembed {#oembed}

Instead of Oembed, the framework now relies on [oscarotero/Embed](https://github.com/oscarotero/Embed) to handle getting the shortcode-data for embedding.
If you have custom embedding-code relying on `Oembed`, please refer to the documentation provided by this package.

### Configurable Admin URL {#admin-url}

The default `admin/` URL to access the CMS interface can now be changed via a custom Director routing rule for
`AdminRootController`. If your website or module has hard coded `admin` URLs in PHP, templates or JavaScript, make sure
to update those with the appropriate function or config call. See
[CMS architecture](/developer_guides/customising_the_admin_interface/cms-architecture#the-admin-url) for language
specific functions.

### Custom Authenticators {#custom-authenticators}

The methods `register()` and `unregister()` on `Authenticator` are deprecated in favour
of the `Config` system. This means that any custom `Authenticator` needs to be registered
through the YAML config. Check the [Authentication docs](/developer_guides/Security/Authentication)
for details how to setup a custom handler.

```yml
SilverStripe\Security\Authenticator;
  authenticators:
    - MyVendor\MyModule\MyAuthenticator
```

If there is no authenticator registered, `Authenticator` will try to fall back on the `default_authenticator`,
which can be changed using the following config, replacing the `MemberAuthenticator` with your authenticator:

```yml
SilverStripe\Security\Authenticator:
  default_authenticator: SilverStripe\Security\MemberAuthenticator
```

As soon as a custom authenticator is registered, the default authenticator will not be available anymore, unless enabled specifically in the config.
By default, the `SilverStripe\Security\MemberAuthenticator` is seen as the default authenticator until it's explicitly set in the config.

Every request is now authenticated against an `IdentityStore` interface.
By default that's a `CookieAuthenticationHandler` and a `SessionAuthenticationHandler`,
which are called from the `AuthenticationHandler`.
If there is a valid `Member`, it is set on `Security::setCurrentUser()`, which defaults to `null`. 
IdentityStores are responsible for logging members in and out (e.g. destroy cookies and sessions, or instantiate them).

### Config is now immutable {#config}

Performance optimisations have been made to Config which, under certain circumstances, require developer
care when modifying or caching config values. The top level config object is now immutable on application
bootstrap, and requires a developer to invoke `Config::modify()` to make mutable prior to modification.
This will immediately have a slight performance hit, so should be done sparingly, and avoided at all
if possible in performance intensive applications.

The `Config::inst()->update()` method is deprecated, and replaced with `Config::modify()->set()` and
`Config::modify()->merge()` to respectively replace and merge config.

When config is merged (either via modification or merged between yml blocks) falsey-values (including nulls)
now replace any prior values (even arrays).

One removed feature is the `Config::FIRST_SET` option. Either use uninherited config directly on the class
directly, or use the inherited config lookup. As falsey values now overwrite all parent class values, it is
now generally safer to use the default inherited config, where in the past you would need to use `FIRST_SET`.

### Replace Zend_Cache with symfony/cache {#cache}

We have replaced the unsupported `Zend_Cache` library with [symfony/cache](https://github.com/symfony/cache).
This also allowed us to remove SilverStripe's `Cache` API and use dependency injection with a standard
[PSR-16](http://www.php-fig.org/psr/psr-16/) cache interface instead.

Caches should be retrieved through `Injector` instead of `Cache::factory()`,
and have a slightly different API (e.g. `set()` instead of `save()`).

```diff
-$cache = Cache::factory('myCache');
+use Psr\SimpleCache\CacheInterface;
+$cache = Injector::inst()->get(CacheInterface::class . '.myCache');
 
// create a new item by trying to get it from the cache
-$myValue = $cache->load('myCacheKey');
+$myValue = $cache->get('myCacheKey');

// set a value and save it via the adapter
-$cache->save(1234, 'myCacheKey');
+$cache->set('myCacheKey', 1234);

// retrieve the cache item
-if (!$cache->load('myCacheKey')) {
-    // ... item does not exists in the cache
-}
+if (!$cache->has('myCacheKey')) {
+    // ... item does not exists in the cache
+}

// Remove a cache key
-$cache->remove('myCacheKey');
+$cache->delete('myCacheKey');
```

With the necessary minimal config in `_config/mycache.yml`

```yml
---
Name: mycache
---
SilverStripe\Core\Injector\Injector:
  Psr\SimpleCache\CacheInterface.myCache:
    factory: SilverStripe\Core\Cache\CacheFactory
    constructor:
      namespace: 'mycache'
```

Caches are now configured through dependency injection services instead of PHP.
See our ["Caching" docs](/developer-guides/performance/caching) for more details.
 
Before (`mysite/_config.php`):

```php
Cache::add_backend(
    'primary_memcached', 
    'Memcached',
    [
        'servers' => [
            'host' => 'localhost', 
            'port' => 11211, 
        ]
    ]
);
Cache::pick_backend('primary_memcached', 'any', 10);
```

After (`mysite/_config/config.yml`):

```yml
# setup cache
---
After:
  - '#corecache'
---
SilverStripe\Core\Injector\Injector:
  MemcachedClient:
    class: 'Memcached'
    calls:
      - [ addServer, [ 'localhost', 11211 ] ]
  SilverStripe\Core\Cache\CacheFactory:
    class: 'SilverStripe\Core\Cache\MemcachedCacheFactory'
    constructor:
      client: '%$MemcachedClient
```

### User-code style upgrades {#usercode-style-upgrades}

Although it is not mandatory to upgrade project code to follow SilverStripe and 
PSR-2 standard it is highly recommended to ensure that code is consistent. The below sections
will assist you with bringing yourself up to speed.

Please note that before upgrading user code style it is necessary to run the standard upgrade path
to fix references and usages of framework API.

#### Upgrading user-code to use namespaces

Upgrading code to use namespaces is quite a complex process, and as such we have provided
several development tools and processes to help make the upgrade user friendly and as
automated as possible.

#### Using the upgrader tool to automatically apply namespaces

The [upgrader tool](https://github.com/silverstripe/silverstripe-upgrader/) provides a feature
to not only automatically namespace code, but will provide automatic upgrade of other code
references to those classes.

Use the below to setup upgrader, and apply a namespace to a given code folder.

```
composer global require silverstripe/upgrader
cd ~/Project/Root
~/.composer/vendor/bin/upgrade-code add-namespace "WebDesignGroup\ShopSite" ./mysite/code --recursive --write
```

If you want to do a dry-run, omit the `--write` option to see a preview of a diff of
all changed project files.

This task will do the following:

 - Add the given namespace to all files in the code class, and subdirectories.
 - Sub-namespaces will be applied based on directory structure
 - All references to classes in any namespaced files will be safely retained with additional `use` directives
  added as necessary.
 - Register all namespaced classese in a mysite/.upgrade.yml file for migration of other code
  
This task will not do the following, and must be done manually:

 - Adding `table_name` to any namespaced classes
 - Upgrade other references to namespaced classes outside of this folder
 - Migrate any database table records
 
Please see the following steps for more information.

#### Using the upgrader tool to update references to namespaced user classes

Once a project has been namespaced all newly renamed classes will have a mapping included in the `mysite/.upgrade.yml`
file. If you have any user-code that references these, you may need to run the upgrader again (as you did did
to upgrade your project to namespaced framework classe).

```
composer global require silverstripe/upgrader
cd ~/Project/Root
~/.composer/vendor/bin/upgrade-code upgrade ./othercode --write
``` 

#### Updating custom dataobjects to use existing table names

Once you have namespaced your user code it will be necessary to customise the `table_name` config
for your dataobjects, in order to ensure the correct table is used after upgrade. It is recommended
to point this to the base name of the class, excluding namespace, as in 3.x.

```diff
namespace WebDesignGroup\ShopSite;
use SilverStripe\ORM\DataObject;
use Page;
class GalleryPage extends Page
{
+    private static $table_name = 'GalleryPage';
}
```

#### Class name remapping {#class-name-remapping}

If you've namespaced one of your custom page types, you may notice a message in the CMS 
telling you it's obsolete. This is likely because the `ClassName` 
field in the `SiteTree` table still contains the singular model name, e.g. `GalleryPage`
and that when you change it to `WebDesignGroup\ShopSite\GalleryPage` then everything 
works again.

The `dev/build` task is configured to look for a legacy class name mapping 
configuration setting and will update this for you automatically. You can use
this to add DB upgrading rules for your own classes.

For example, you could upgrade references to the newly namespaced Banner class by adding
this to your `mysite/_config/upgrade.yml` file:

```yml
SilverStripe\ORM\DatabaseAdmin:
  classname_value_remapping:
    GalleryPage: WebDesignGroup\ShopSite\GalleryPage 
```

The next time you run a dev/build the class name for all `GalleryPage` pages will
be automatically updated to the new `WebDesignGroup\ShopSite\GalleryPage`

#### PSR-2 Coding Standard compliance {#psr2}

You can use the [php codesniffer](https://github.com/squizlabs/PHP_CodeSniffer) tool
to not only detect and lint PSR-2 coding errors, but also do some minimal automatic
code style migration.

 - Install the necessary library:
   `composer require squizlabs/php_codesniffer`
 - Copy silverstripe standards config file from framework/phpcs.xml to your project root:
   `cp ./framework/phpcs.xml ./phpcs.xml`
 - Run the automatic upgrade tool on your code folder
   `vendor/bin/phpcbf ./mysite/code`
 - Run the automatic linting tool to detect and manually fix other errors:
   `vendor/bin/phpcs ./mysite/code`

Repeat the final step and manually repair suggested changes, as necessary,
until you no longer have any linting issues.

#### PSR-4 autoloading for project code {#psr4}

While not critical to an upgrade, SilverStripe 4.0 has adopted the [PSR-4 autoloading](http://www.php-fig.org/psr/psr-4/)
standard for the core modules, so it's probably a good idea to be consistent. 

You can implement this in your composer configuration like so:

```json
{
    "autoload": {
        "psr-4": {
            "WebDesignGroup\\ShopSite\\": "mysite/src/"
        }
    }
}
```

Now you just need to ensure that each class site in the correct folder location 
(including case sensitivity) to match its namespace. For example,
 `WebDesignGroup\ShopSite\Model\GalleryItem.php` should live at `mysite/src/Model/GalleryItem.php`.

Note that you don’t have to use `src/` as the root folder name. You can continue 
to use `code/` if you want to. SilverStripe has adopted the PSR-4 approach and 
have also started to use `src/` as a default folder location instead of 
`code/`. If you’re going to change, it's probably a good time to do it while you're
upgrading.

For examples, take a look at the file/folder structure and to the 
`composer.json` configuration in either the `framework` or `cms` modules.

Please note that there are changes to template structure which in some cases 
require templates to be in a folder location that matches the namespace of the class 
that it belongs to, e.g. `themes/mytheme/templates/MyVendor/Foobar/Model/MyModel.ss`.

## API Changes {#api-changes}

### General {#overview-general}

* Minimum PHP version raised to 5.6 (with support for PHP 7.x)
* Dropped support for PHP safe mode (removed php 5.4).
* Once PHP versions become [unsupported by the PHP Project](http://php.net/supported-versions.php)),
  we drop support for those versions in the [next minor release](/contributing/release-process 
  This means PHP 5.6 and PHP 7.0 support will become unsupported in Dec 2018.
* Minimum CMS browser requirement raised from Internet Explorer 8 to Internet Explorer 11
* Updated PHPUnit from 3.7 to 4.8 ([upgrade notes](https://github.com/sebastianbergmann/phpunit/wiki/Release-Announcement-for-PHPUnit-4.0.0#backwards-compatibility-issues)).
  Please remove any PHPUnit related `require_once()` calls (e.g. in `FeatureContext`
  definitions of the [behat-extension](https://github.com/silverstripe-labs/silverstripe-behat-extension) module).
  Run `composer require --dev 'phpunit/phpunit:~4.8'` on existing projects to pull in the new dependency.
* `always_populate_raw_post_data` will now raise a deprecation warning in install.php when running in php 5.x,
  unless set to `-1`. This is due to `$HTTP_RAW_POST_DATA` being removed in php 7.
  See the [http://php.net/manual/en/reserved.variables.httprawpostdata.php](php documentation) for more information.
* Admin URL can now be configured via custom Director routing rule
* `Controller::init` visibility changed to protected. Use `Controller::doInit()` instead.
* `Controller::join_links` supports an array of link sections.
* `Object::useCustomClass` has been removed. You should use the config API with Injector instead. {#object-usecustomclass}
* `Object::invokeWithExtensions` now has the same method signature as `Object::extend` and behaves the same way.
* `ServiceConfigurationLocator` is now an interface not a class.
* `i18nTextCollectorTask` merge is now true by default.
* `Object` has been broken up into various traits, each of which can be added to other objects independently:
  * `Configurable` Provides Config API helper methods
  * `Injectable` Provides Injector API helper methods
  * `Extensible` Allows extensions to be applied
* `Convert` class has extra methods for formatting file sizes in php_ini compatible format
  * `Convert::memstring2bytes()` will parse a php_ini memory size.
  * `Convert::bytes2memstring()` will format the memory size with the appropriate scale.
* `SiteTree.alternatePreviewLink` is deprecated. Use `updatePreviewLink` instead.
* `Injector` dependencies no longer automatically inherit from parent classes.
* `$action` parameter to `Controller::Link()` method is standardised.
* Moved test database cleanup task from `sake dev/tests/cleanupdb` to `sake dev/tasks/CleanupTestDatabasesTask`
* `Injector::load` given a `src` parameter will no longer guess the
  service name from the filename. Now the service name will either
  by the array key, or the `class` parameter value.
* Uniqueness checks for `File.Name` is performed on write only (not in `setName()`)
* Created `Resettable` interface to better declare objects which should be reset between tests.
* Added a server requirement for the php-intl extension (shipped by default with most PHP distributions)
* Replaced `Zend_Date` and `Zend_Locale` with the `php-intl` extension.
* Consistently use CLDR date formats (rather than a mix of CLDR and `date()` formats)
* Moved config into a new module: [silverstripe/config](https://github.com/silverstripe/silverstripe-config/).
  See upgrading notes below.
* Falsey config values (null, 0, false, etc) can now replace non-falsey values.
* Introduced new `ModuleLoader` manifest, which allows modules to be found via composer name.
 E.g. `$cms = ModuleLoader::inst()->getManifest()->getModule('silverstripe/cms')`
* `ClassManifest::getOwnerModule()` now returns a `Module` object instance.
* Moved `Object::parse_class_spec()` to `ClassInfo`
* Removed `create_from_spec()`. Supportede by `Injector` natively.
* Moved `Controller::Link()` to parent class (`RequestHandler`)
* Moved `Controller::redirect()` to parent class (`RequestHandler`)
* Moved `Controller::redirectBack()` to parent class (`RequestHandler`)
* `RequestHandler::Link()` now relies on the `url_segment` handler being provided for the class.
If left unset, this will raise an error.
  * `RequestHandler::getBackURL()` and `getReturnReferer()` have been added to safely inspect the current request
    to see if there is a url to redirect back to.
* Renamed `LeftAndMain_TreeNode` to `CMSMain_TreeNode`
* Removed `LeftAndMain::SiteTreeAsUL()` (override left in `CMSMain`)
* Removed `LeftAndMain::setApplicationLink()` (Deprecated from 3.x)
* Removed `LeftAndMain::setApplicationName()` (Deprecated from 3.x)
* Moved `LeftAndMain::getSiteTreeFor()` to `CMSMain`
* Moved `LeftAndMain::getsubtree()` to `CMSMain`
* Moved `LeftAndMain::updatetreenodes()` to `CMSMain`
* Moved `LeftAndMain::savetreenodes()` to `CMSMain`
* Renamed `LeftAndMain::EditorToolbar()` to `Modals()`. Returns a `ModalController` handler
instance rather than a `HTMLEditorField_Toolbar`
* Removed `Director::$dev_servers` and `Director::$test_servers`
* Removed `Director::$urlParams` and `Director::setUrlParams()`
* Removed `Director.alternate_host`. Use `Director.alternate_base_url` instead.
* Removed `Director.alternate_protocol`. Use `Director.alternate_base_url` instead.
* 'BlockUntrustedIPS' env setting has been removed.
All IPs are untrusted unless `SS_TRUSTED_PROXY_IPS` is set to '*'
See [Environment Management docs](/getting_started/environment_management/) for full details.
* `SS_TRUSTED_PROXY_HOST_HEADER`, `SS_TRUSTED_PROXY_PROTOCOL_HEADER`, and `SS_TRUSTED_PROXY_IP_HEADER`
are no longer supported. These settings should go into the Injector service configuration for
TrustedProxyMiddleware instead.
* Removed `SS_HOST` environment constant. Use `SS_BASE_URL` instead.
* `Member::canLogIn()` now returns boolean. Use `Member::validateCanLogin()` to get a `ValidationResult`
* Moved `Security::has_default_admin` to `DefaultAdminService::hasDefaultAdmin()`
* Moved `Security::check_default_admin` to `DefaultAdminService::isDefaultAdminCredentials()`
* Moved `Security::default_admin_torname` to `DefaultAdminService::getDefaultAdminUsername()`
* Moved `Security::default_admin_password` to `DefaultAdminService::getDefaultAdminPassword()`
* Moved `Security::setDefaultAdmin` to `DefaultAdminService::setDefaultAdmin()`
* Moved `Security::clearDefaultAdmin` to `DefaultAdminService::clearDefaultAdmin()`
* Moved `Security::findAnAdministrator` to `DefaultAdminService::findOrCreateDefaultAdmin()`
* Deprecated `Member::checkPassword()`. Use `Authenticator::checkPassword()` instead
* Deprecated `RequestFilter`. Use
  [HTTPMiddleware](/developer_guides/controllers/middlewares) instead. 
* Changed `RequestFilter`: The `$session` and `$dataModel` variables removed from preRequest / postRequest.
* `Extension` instances are now singletons and no longer are constructed once per extended object.
  See the 'Upgrade extensions to work as singletons' section on this page for more information.
* Removed `ConfigureFromEnv.php`
* Changed `Session` object to avoid static access (`Session::inst()`).
  Use it from the current request via `$request->getSession()` instead.
  All static methods have been removed, and the `inst_` prefix removed from all instance members.
* `Director.rules` config no longer support `redirect:<url>` directly via config.
* Removed `Director::get_environment_type()` and `Director::set_environment_type()`. 
  Get the `Kernel` instance via injector and query `getEnvironment()` instead.
  (e.g. `$type = Injector::inst()->get(Kernel::class)->getEnvironment()`)
* Removed `Director.environment_type` to configure the environment via YAML.
  Use a [.env file](/getting_started/environment_management) to manage environment settings.
* Removed `increase_xdebug_nesting_level_to()` (functionality has been inlined into `AppKernel`)
* Moved `set_increase_time_limit_max()` to `Environment::setTimeLimitMax()`
* Moved `get_increase_time_limit_max()` to `Environment::getTimeLimitMax()`
* Moved `set_increase_memory_limit_max()` to `Environment::setMemoryLimitMax()`
* Moved `get_increase_memory_limit_max()` to `Environment::getMemoryLimitMax()`
* Moved `increase_time_limit_to()` to `Environment::increaseTimeLimitTo()`
* Moved `increase_memory_limit_to()` to `Environment::increaseMemoryLimitTo()`
* Moved `translate_memstring()` to `Convert::memstring2bytes`.
* Moved `getTempFolder()` to `TempFolder::getTempFolder()`
* Removed `getTempParentFolder()`
* Removed `getTempFolderUsername()`
* Removed `CMSMain::buildbrokenlinks()`
* Removed `Injector::unregisterAllObjects()`. Use `unregisterObjects` to unregister
  groups of objects limited by type instead.
* Removed `SS_Log`. Use `Injector::inst()->get(LoggerInterface::class)` instead.
* Removed `CMSBatchAction_Delete`
* Removed `CMSBatchAction_DeleteFromLive`
* Removed `CMSMain.enabled_legacy_actions` config.
* `CMSmain.getCMSTreeTitle` is now ignored on extensions. Use `updateCMSTreeTitle` in extensions instead.
* Removed ability to run tests via web requests (`http://mydomain.com/dev/tests`), use the standard CLI
  command instead (`vendor/bin/phpunit`).
* Removed `dev/jstests/` controller
* Removed `TestRunner` and `JSTestRunner`
* Removed `PhpUnitWrapper`, `PhpUnitWrapper_3_4`, `PhpUnitWrapper_3_5`, `PhpUnitWrapper_Generic`, `SapphireTestSuite` APIs
* Removed `SapphireTestReporter` and `CliTestReporter`
* Removed `SapphireTest::skipTest()`, use `markTestSkipped()` in a `setUp()` method instead
* `debugmethods` querystring argument has been removed from debugging.
* Moved `ErrorPage` into a new module: [silverstripe/errorpage](http://addons.silverstripe.org/add-ons/silverstripe/errorpage). See upgrading notes in that module.
* Removed `VirtualPage_Controller`. Virtual pages will now share whichever controller the “target” page uses
* Removed `Config_LRU`
* Removed `SilverStripeInjectionCreator`
* Removed `i18n::get_translatable_modules` method.
* Removed `i18nTextCollector_Writer_Php`
* `i18nTextCollector` no longer collects from `themes/<theme>` root dir.
  Modules which provide themes via `<moduleName>/themes/<theme>` are now preferred.
* Removed `i18nSSLegacyAdapter`
* Removed `FunctionalTest::stat()`
* Removed `LeftAndMainMarkingFilter`
* Removed `Controller::getFormOwner()`
* Removed `TeamCityListener`
* Removed the `Spyc` YAML library. Please load it yourself, or use the included Symfony YAML component.
* Removed `RestfulService`. Use Guzzle instead ([details](#restfulservice))
* Removed `Oembed` in favour of a
  [oscarotero/Embed](https://github.com/oscarotero/Embed)
* Removed `TextParser` and `BBCodeParser`. These are available in an archived module,
  [silverstripe-archive/bbcodeparser](https://github.com/silverstripe-archive/silverstripe-bbcodeparser)
* Removed `ViewableData::ThemeDir`. Use `ThemeResourceLoader::findThemedResource` in conjunction with `SSViewer::get_themes` instead.
* Removed `Config::FIRST_SET` and `Config::INHERITED`
* Removed `RequestHandler.require_allowed_actions`. This is now fixed to on and cannot be 
  disabled.
* Removed `ClassManifest::getModules()`. Use `ModuleLoader` instead
* Removed `ClassManifest::getConfigDirs()`. Use `ModuleLoader` instead
* Removed `ClassManifest::getConfigs()`. Use `ModuleLoader` instead
* Removed `Session::set_config()` and `Session::get_config()`. Use the `Session.timeout` config setting instead
* Removed `Security::set_login_recording()` and `Security::get_login_recording()`.
  Use the `Security.login_recording` config setting instead.
* Removed `ModelAsController::find_old_page()`. Use `OldPageRedirector::find_old_page()` instead
* Removed `RootURLController:set_default_homepage_link()` and `RootURLController::get_default_homepage_link()`.
  Use the `RootURLController.default_homepage_link` config setting instead.
* Removed `CreditCardField`, `CountryDropdownField`, `PhoneNumberField`, `MemberDatetimeOptionsetField`, `InlineFormAction`.
  Use custom code instead
* Removed `ResetFormAction`, use `FormAction::create()->setAttribute('type', 'reset')` instead
* `Injector` now complies with [PSR-11](https://github.com/php-fig/fig-standards/blob/master/accepted/PSR-11-container.md).
  Accordingly, `hasService()` has been renamed to `has()`, and `get()` will throw
  `SilverStripe\Core\Injector\InjectorNotFoundException` when the service can't be found.
* Removed `CustomMethods::createMethod()`. Use closures instead.
* Removed `Extension::$ownerBaseClass` property. You should use `$this->owner->baseClass()` instead.
  The second argument of `Extension::setOwner()` has also been removed.
* Deprecated `ClassInfo::baseDataClass()`. Use `DataObject::getSchema()->baseDataClass()` instead.
* Deprecated `ClassInfo::table_for_object_field()`. Use `DataObject::getSchema()->tableForField()` instead
* Deprecated `Config::inst()->update()`. Use `Config::modify()->set()` or `Config::modify()->merge()`
  instead.

### ORM {#overview-orm}

* Deprecated `SQLQuery` in favour `SQLSelect` ([details](#sqlquery))
* Added `DataObject.many_many` 'through' relationships now support join dataobjects in place of
  automatically generated join tables. See the [/developer_guides/relations](datamodel relationship docs)
  for more info.
* Added `DataList::filter()` by null now internally generates "IS NULL" or "IS NOT NULL" conditions
  appropriately on queries.
* Changed `DataObject` constructor to require an additional parameter, which must be included in subclasses.
* `DataObject::db` now returns composite fields.
* `DataObject::ClassName` field has been refactored into a `DBClassName` type field (instead of a string).
* `DataObject::can()` has new method signature with `$context` parameter.
* `DataObject::duplicate()` now requires explicit flag to duplicate `belongs_many_many` (off by default),
  but now works with unsaved relations. By default only `many_many` are duplicated.
* `HTMLText` no longer enables shortcodes by default. Two injector aliases have been created for this
  class which can be used to select the correct behaviour. Use `HTMLText` for shortcodes enabled,
  and `HTMLFragment` without shortcodes enabled (the new default).
* Renamed `String::NoHTML()` to `Plain()`
* Removed `String::LimitWordCountXML()`. Use `LimitWordCount()` instead.
* Removed `String::BigSummary()`. Use `Summary()` instead.
* Changed `HTMLText` limit methods to operate on plain text rather than attempt to manipulate the underlying HTML.
* `FormField::Title()` and `FormField::RightTitle()` are now cast as plain text by default (but can be overridden).
* Renamed `FormField#createTag()` to `FormField::create_tag()`  
* `Hierarchy` class has had much of it's functionality refactored out into `MarkedSet`:
  * `isMarked()`
  * `isTreeOpened()`
  * `isExpanded()`
  * `markByID()`
  * `markPartialTree()`
  * `markExpanded()`
  * `markUnexpanded()`
  * `markToExpose()`
  * `markClosed()`
  * `markOpened()`
  * `markedNodeIDs()`
  * `getChildrenAsUL()` replaced with `renderChildren()`, which now takes a template name.
  * `markingFilterMatches()` (and made protected)
  * `markChildren()` (and made protected)
* Search filter classes (e.g. `ExactMatchFilter`) are now registered with `Injector`
  via a new `DataListFilter.` prefix convention.
  see [search filter documentation](/developer_guides/model/searchfilters) for more information.
* `Permission::flush_permission_cache()` renamed to `reset()` and added to `Resettable` interface.
* Changed `Versioned` constructor now only allows a single string to declare whether staging is enabled or not. The
number of names of stages are no longer able to be specified. See below for upgrading notes for models
with custom stages.
* Renamed `Versioned::reading_stage()` to `set_stage()` (throws an error if setting an invalid stage)
* Renamed `Versioned::current_stage()` to `get_stage()`
* Removed `Versioned::getVersionedStages()`
* Removed `Versioned::get_live_stage()`. Use the `Versioned::LIVE` constant instead.
* Removed `Versioned::getDefaultStage()`. Use the `Versioned::DRAFT` constant instead.
* Changed `Versioned::$versionableExtensions` from `private static` to `protected static`
* Added `Versioned::hasStages()` to check if an object has a given stage.
* Added `Versioned::stageTable()` to get the table for a given class and stage.
* Any extension declared via `versionableExtensions` config on Versioned dataobject must now
`VersionableExtension` interface at a minimum. `Translatable` has been removed from default
`versionableExtensions`
* The default CMS delete behaviour for versioned dataobjects is now to delete from both draft
and live stages, and to save to the archive. There is no longer a separate "Archive" action.
* Any writes to versioned dataobjects (in either Draft or Live) will always write to the draft
(main) table as a source of truth. This means that records created in Live mode will always be
available to the CMS and in draft mode.
* `_versions` suffixed tables are now renamed to `_Versions`. This fix will be automatically
applied during dev/build.
* A lot of standard versioned API has been refactored from `SiteTree` into `Versioned` extension.
* All versioned DataObjects have `canPublish()`, `canArchive()`, `canUnpublish()` permission checks
* All versioned Dataobjects have `doPublish()`, `doArchive()`, `doPublish()`, and `doUnpublish()` actions.
However, `do*()` methods will no longer automatically check `can*()` permissions, and must be done by
usercode before invocation.
* Moved `SiteTree::getIsAddedToStage()` to `Versioned::isOnDraftOnly()`
* Moved `SiteTree::getIsModifiedOnStage()` to `Versioned::isModifiedOnDraft()`
* Moved `SiteTree::isPublished()` to `Versioned`.
* Renamed `SiteTree::getExistsOnLive()` to `isPublished()`
* Added `Versioned::isOnDraft()`
* Added `Versioned::isArchived()`
* Added `Versioned::isOnLiveOnly()`
* Added `ChangeSet` and `ChangeSetItem` for batch publishing of versioned dataobjects.
* Added `DataObject.table_name` config to customise the database table for any record.
* Added `DataObjectSchema` class to assist with mapping between classes and tables.
* Changed `DataObject.indexes` to use `columns` instead of `value` to define index contents.
* Changed `Money` to treat values as empty only if `Amount` field is null. If an `Amount` value
  is provided without a `Currency` specified, it will be formatted as per the current locale.
* Removed `DatabaseAdmin#clearAllData()`. Use `DB::get_conn()->clearAllData()` instead
* Moved `SapphireTest` temp DB methods into a new `TempDatabase` class.
  This allows applications to create temp databases when not running tests.
* Moved `SapphireTest::using_temp_db()` to `TempDatabase->isUsed()`
* Moved `SapphireTest::kill_temp_db()` to `TempDatabase->kill()`
* Moved `SapphireTest::empty_temp_db()` to `TempDatabase->clearAllData()`
* Moved `SapphireTest::create_temp_db()` to `TempDatabase->build()`
* Moved `SapphireTest::delete_all_temp_dbs()` to `TempDatabase->deleteAll()`
* Moved `SapphireTest::resetDBSchema()` to `TempDatabase->resetSchema()`
* `DBDate`, `DBTime` and `DBDatetime` have changed methods:
    * Added `getTimestamp()` to get the respective date / time as unix timestamp (seconds since 1970-01-01)
    * Changed `Format()` method to use [CLDR format strings](http://userguide.icu-project.org/formatparse/datetime),
      rather than [PHP format string](http://php.net/manual/en/function.date.php).
      E.g. `d/m/Y H:i:s` (php format) should be replaced with to `dd/MM/y HH:mm:ss` (CLDR format).
    * Added `getISOFormat()` to return the standard date/time ISO 8601 pattern in CLDR format.
    * Changed `setValue()` method to expect dates and times to be passed in
      ISO 8601 format (y-MM-dd) or (HH:mm:ss). Certain date formats will attempt to parse with
      the below restrictions:
      - `/`, `.` or `-` are supported date separators, but will be replaced with `-` internally.
      - US date formats (m-d-y / y-d-m) will not be supported and may be parsed incorrectly.
        (Note: Date form fields will still support localised date formats).
      - `dd-MM-y` will be converted to `y-MM-dd` internally.  
      - 2-digit values for year will now raise errors.
    * Changed `FormatFromSettings()` to default to `Nice()` format if no member is logged in.
    * Changed `Nice()`, `Long()` and `Full()` methods to follow standard formatting rules for the
      current locale, rather than pre-defined formats.
    * Added `Short()` to format concise date/time values, as a shorter version than `Nice`
    * Added `getFormatter()` to return a locale-specific date/time formatter.
    * Added `DBTime::FormatFromSettings()`
* Deprecated globals `$database` and `$databaseConfig`. Use `DB::setConfig()` instead.
* Removed `DataModel`
* Changed `DataObject::can*()` methods to no longer accept a member ID. These must now be passed a `Member` object or left null
* Moved `DataObject::db()` to `DataObjectSchema::fieldSpec()` and `DataObjectSchema::fieldSpecs()`
* Moved `DataObject::manyManyComponent()` to `DataObjectSchema` (access through `DataObject->getSchema()`)
* Moved `DataObject::belongsToComponent()` to `DataObjectSchema` (access through `DataObject->getSchema()`)
* Moved `DataObject::hasOneComponent()` to `DataObjectSchema` (access through `DataObject->getSchema()`)
* Moved `DataObject::hasManyComponent()` to `DataObjectSchema` (access through `DataObject->getSchema()`)
* Moved `DataObject::getRemoteJoinField()` to `DataObjectSchema` (access through `DataObject->getSchema()`)
* Moved `DataObject::database_fields()` to `DataObjectSchema::databaseFields()`
* Moved `DataObject::has_own_table()` to `DataObjectSchema::classHasTable()`
* Moved `DataObject::composite_fields()` to `DataObjectSchema::compositeFields()`
* Moved `DataObject::manyManyExtraFieldsForComponent()` to `DataObjectSchema`
* Deprecated `DataObject::$destroyed`
* Removed `DataObject::validateModelDefinitions`. Relations are now validated within `DataObjectSchema`
* Removed `DataObject` methods `hasOwnTableDatabaseField`, `has_own_table_database_field` and {#dataobject-has-own}
  `hasDatabaseFields` are superceded by `DataObjectSchema::fieldSpec`.
  Use `$schema->fieldSpec($class, $field, DataObjectSchema::DB_ONLY | DataObjectSchema::UNINHERITED )`.
  Exclude `uninherited` option to search all tables in the class hierarchy.
* Renamed `DataObject::is_composite_field()` to `DataObjectSchema::compositeField()`
* Renamed `DataObject::custom_database_fields()`to `DataObjectSchema::databaseFields()`
  or `DataObjectSchema::fieldSpecs()` instead.
* Removed `DataList::getRelation`, as it was mutable. Use `DataList::applyRelation` instead, which is immutable.
* `Member` Field 'RememberLoginToken' removed, replaced with 'RememberLoginHashes' has_many relationship
* Removed `UpgradeSiteTreePermissionSchemaTask`
* Removed `EncryptAllPasswordsTask`
* Removed `DBString::LimitWordCountXML()` method. Use `LimitWordCount()` for XML safe version.
* Removed `SiteTree::getExistsOnLive()`. Use `isPublished()` instead.
* Removed `SiteTree::getIsDeletedFromStage()`. Use `isOnDraft()` instead (inverse case).
* Changed `DataObject.many_many` to remove triangular resolution. Both the `many_many` and `belongs_many_many`
  must point directly to the specific class on the opposing side, not a subclass or parent.
* Removed `DataObject::validateModelDefinitions()`. Validation and parsing of config is now handled
  within `DataObjectSchema`.
* `CMSBatchAction_Delete` removed. Use `CMSBatchAction_Archive` instead.
* Removed `Date::past_date()`
* Removed `Date::prior_monday()`
* Removed `Date::weekday()`
* Removed `Date::next_day()`
* Removed `Date::day_before()`
* Removed `Date::days_between()`
* Removed `Date::nice_format()`. Use locale-specific formatting for `Nice()`
* Removed `Time::nice_format()`. Use locale-specific formatting for `Nice()`
* Removed `Datetime::nice_format()`. Use locale-specific formatting for `Nice()`
* Removed `Time::TwelveHour()`
* Removed `Time::Nice24()`
* Removed `Money::NiceWithShortname()`
* Removed `Money::NiceWithName()`
* Removed `Money::getShortName()`
* Removed `Money::getCurrencyName()`
* Removed additional arguments from `Money::getSymbol()`. The result of this value is
  now localised based on the currency code assigned to the `Money` instance
* Removed `Money::getAllowedCurrencies`. Apply validation to `MoneyField` instead.
* Removed `Hierarchy::parentStack()` removed. Use `getAncestors()` instead
* Removed `Hierarchy::doAllChildrenIncludingDeleted()`. Use `AllChildrenIncludingDeleted()` instead
* Removed `Hierarchy::naturalNext()`
* Removed `Hierarchy::naturalPrev()`
* Removed `Hierarchy::markingFinished()`

### Filesystem {#overview-filesystem}

* Image manipulations have been moved into a new [`ImageManipulation`](api:SilverStripe\Assets\ImageManipulation) trait.
* Removed `CMSFileAddController`
* `UploadField::setAllowedFileCategories('image')` now excludes non-resizeable images. 'unresizeable_image' is
  can be used to validate these types.
* `Image_Backend` API now loads and saves from `AssetContainer` instances rather than local files.
* The following File categories have been renamed: 'zip' to 'archive', 'doc' to 'document', and 'mov' to 'video'
* `File::updateLinks()` no longer takes urls as parameters. All file links are now identified either by
  the `DataObject::ID` in a `data-fileid` property, or via shortcodes. This is necessary because file
  urls are no longer able to identify assets.
* Extension point `HtmlEditorField::processImage` has been removed, and moved to `Image::regenerateImageHTML()`
* `Upload::load()` now stores assets directly without saving into a `File` dataobject.
<<<<<<< HEAD
* Protected file storage is now a core Framework API. See [the file security guide](/developer_guides/files/file_security) for
=======
* Protected file storage is now a core Framework API. See [File Security](/developer_guides/files/file_security) for
>>>>>>> 722f2d17
  more information.
* `File` is now versioned, and should be published before they can be used on the frontend.
  See section on [Migrating File DataObject from 3.x to 4.0](#migrating-file-dataobject-from-3x-to-40)
  below for upgrade notes.
* New filesystem abstraction including new `DBFile` database field to hold file references.
* `ShortcodeHandler` interface to help generate standard handlers for HTML shortcodes in the editor.
* `File::handle_shortcode()` and `Image::handle_shortcode()` have moved to their own classes in `SilverStripe\Assets\Shortcodes`,
  and are named `FileShortcodeProvider` and `ImageShortcodeProvider` respectively.
* `AssetNameGenerator` interface, including a `DefaultAssetNameGenerator` implementation, which is used to generate
  renaming suggestions based on an original given filename in order to resolve file duplication issues.
* `GeneratedAssetHandler` API now used to store and manage generated files (such as those used for error page
  cache or combined files).
* `Requirements_Minifier` API can be used to declare any new mechanism for minifying combined required files.
  By default this api is provided by the `JSMinifier` class, but user code can substitute their own.
* `AssetControlExtension` is applied by default to all DataObjects, in order to support the management
  of linked assets and file protection.
* `ProtectedFileController` class is used to serve up protected assets.
* `AssetAdaptor` has a new config `default_server` which helps tell the code which server type to use if no matching type was found by scanning the server software - defaults to `apache`

The following image manipulations have been removed:

* Renamed `Image::SetRatioSize()` to `Fit()`
* Renamed `Image::SetWidth()` to `ScaleWidth()`
* Renamed `Image::SetHeight()` to `ScaleHeight()`
* Renamed `Image::SetSize()` to `Pad()`
* Renamed `Image::PaddedImage()` to `Pad()`
* Renamed `Image::CroppedImage()` to `Fill()`
* Renamed `Image::AssetLibraryPreview()` to `PreviewThumbnail()`
* Renamed `Image::AssetLibraryThumbnail()` to `CMSThumbnail()`

The following `File` methods have been removed. Since there is no longer any assumed local path for any file,
methods which dealt with such paths may no longer be relied on.

* Removed `File::deletedatabaseOnly()`
* Renamed `File::link_shortcode_handler()` to `handle_shortcode()`
* Removed `File::setParentID()`
* Removed `File::getFullPath()`
* Removed `File::getRelativePath()`
* Removed `File::Content` database field (wasn't used by core)

Image manipulations have been moved out of `Image` and now available to any `File` or `DBFile` which has the
appropriate mime types. The following file manipulations classes and methods have been removed:

* Removed `Image_Cached`
* Removed `Image::regenerateFormattedImages()`
* Removed `Image::getGeneratedImages()`
* Removed `Image::deleteFormattedImages()`
* Removed `Image::handle_shortcode()` moved to `SilverStripe\Assets\Shortcodes\ImageShortcodeProvider::handle_shortcode()`
* Removed `AssetAdmin::deleteunusedthumbnails()`
* Removed `AssetAdmin::getUnusedThumbnails()`
* Removed `Folder_UnusedAssetsField`
* Removed `Folder::syncChildren()`
* Removed `Folder::constructChild()`
* Removed `Folder::addUploadToFolder()`
* Removed `RegenerateCachedImagesTask`
* Removed `CleanImageManipulationCache`
* Removed `Filesystem::sync()`
* Removed `AssetAdmin::doSync()`

### Templates and Form {#overview-template}

* Upgrade to TinyMCE 4.x
* Templates now use a standard template lookup system via `SSViewer::get_templates_by_class()`
  which builds a candidate list for a given class. Actual resolution of existing templates
  for any list of candidates is actually performed by `SSViewer::chooseTemplate`
* `HtmlEditorConfig` is now an abstract class, with a default implementation `TinyMCEConfig` for the built in
  TinyMCE editor.
* `HtmlEditorField::setEditorConfig()` may now take an instance of a `HtmlEditorConfig` class, as well as a
  standard config identifier name.
* `HeaderField` requires a `$name` constructor argument (`new HeaderField('MyName', 'My Title')`
* `FormField` templates no longer look in the 'forms' folder for templates. As all form fields are
  now namespaced, the path for these templates will now match the namespace of the given class instead.
* `$module` parameter in `themedCSS()` and `themedJavascript()` removed.
* Ability to select a theme through `admin/settings` has been removed from `SiteConfig`. Please use `SSViewer.themes` config instead.
* `FormAction::setValidationExempt())` can be used to turn on or off form validation for individual actions
* GridField edit form now has improved support for versioned DataObjects, with basic publishing
  actions available when editing records.
* `PopoverField` added to provide popup-menu behaviour in react forms (currently not available for
  non-react forms).
* Introduction of experimental `FormFactory` API as a substitute for DataObject classes being responsible
  for building their own form fields. This builds a form based on a given controller and model,
  and can be customised on a case by case basis. This has been introduced initially for the asset-admin
  module.
* Introduced `AssetAdmin\Forms\UploadField` as a React-friendly version of `UploadField`. This may also
  be used in normal entwine forms for managing files in a similar way to `UploadField`. However, this
  does not support inline editing of files.
* Added method `FormField::setSubmittedValue($value, $data)` to process input submitted from form
  submission, in contrast to `FormField::setValue($value, $data)` which is intended to load its
  value from the ORM. The second argument to `setValue()` has been added.
* `FormField::create_tag()` moved to `SilverStripe\View\HTML->createTag()`.
* `CompositeField::setID()` is removed. ID is generated from name indirectly.
  Use SilverStripe\Form\FormField::setName() instead
* Changed `ListboxField` to multiple only. Previously, this field would operate as either a
  single select (default) or multi-select through `setMultiple()`.
  Now this field should only be used for multi-selection. Single-selection should be done using
  a regular `DropdownField`.
* `GroupedDropdownField::setDisabled()` now only accepts a list of values
  instead of a list of grouped values. The method now expectes
  a non-associative array of values (not titles) or an `SS_List`.

The following methods and properties on `Requirements_Backend` have been renamed: {#requirements}

* Renamed `$combine_files` to `$combinedFiles`
* Renamed `$combine_js_with_min` to `$minifyCombinedFiles`
* Renamed `$write_header_comments` to `$writeHeaderComment`
* Renamed `$write_js_to_body` to `$writeJavascriptToBody`
* Renamed `$force_js_to_bottom` to `$forceJSToBottom`
* Renamed `get_combined_files_enabled()` to `getCombinedFilesEnabled()`
* Renamed `set_combined_files_enabled()` to `setCombinedFilesEnabled()`
* Renamed `get_suffix_requirements()` to `getSuffixRequirements()`
* Renamed `set_suffix_requirements()` to `setSuffixRequirements()`
* Renamed `get_custom_scripts()` to `getCustomScripts()`
* Renamed `unblock_all()` to `unblockAll()`
* Renamed `include_in_response()` to `includeInResponse()`
* Renamed `combine_files()` to `combineFiles()`
* Renamed `get_combine_files()` to `getCombinedFiles()`
* Renamed `clear_combined_files()` to `clearCombinedFiles()`
* Renamed `process_combined_files()` to `processCombinedFiles()`
* Renamed `set_write_js_to_body()` to `setWriteJavascriptToBody()`
* Renamed `set_force_js_to_bottom()` to `setForceJSToBottom()`
* Added `get_minify_combined_js_files()` and `set_minify_combined_js_files()`
* Added `get_force_js_to_bottom()`
* Added `get_write_js_to_body()`
* Changed `includeInHTML()` to remove the first parameter (`$template`)

A new config `Requirements_Backend.combine_in_dev` has been added in order to allow combined files to be
forced on during development. If this is off, combined files is only enabled in live environments.

Form validation has been refactored significantly. A new `FormMessage` trait has been created to {#form-validation}
handle `FormField` and `Form` messages. This trait has a new`setMessage()` API to assign a message, type, and cast.
Use `getMessage()`, `getMessageType()`, `getMessageCast()` and `getMessageCastingHelper()` to retrieve them.

`Form` behaviour methods have been changed:

* `__construct()` now allows a `RequestHandler` to be passed as a first argument, rather than a controller.
  In addition this argument is now optional. This allows forms to be constructed as a model only.
* `validate` is replaced with `validationResult` instead, which returns a `ValidationResult` instance.
  This is no longer automatically persisted in the state by default, unless a redirection occurs.
  You can also save any response in the state by manually invoking `saveFormState` inside a custom
  validation response handler.
* Renamed `setupFormErrors()` to `restoreFormState()`
* Renamed `resetValidation()` to `clearFormState()`
* Added `loadMessagesFrom()` to load a `ValidationResult` into a form.
* Changed `setMessage()` to accept `$cast` as a third parameter (instead of a `$escapeHtml` boolean)
* Removed `messageForForm()`. Use `setMessage()` or `sessionMessage()` instead.
* Added `getSessionValidationResult()` / `setSessionValidationResult()` to get / set session errors
* Added `getSessionData()` / `setSessionData()` to get / set field values cached in the session
* Removed `addErrorMessage()`. Use `sessionMessage()` or `sessionError()` to add a
  form level message, throw a `ValidationException` during submission, or add a custom validator.
* `Form` is no longer a `RequestHandler`, but implements the `HasRequestHandler` interface and returns
  a `FormRequestHandler` instance from `getRequestHandler()`. the `Form` constructor no longer has
  any mandatory parameters, and the first parameter allows a non-`Controller` `RequestHandler` to be
  passed.
* Moved `buttonClicked()` to `FormRequestHandler`
* Moved `checkAccessAction()` to `FormRequestHandler`
* Moved `handleField()` to `FormRequestHandler`
* Moved `httpSubmission()` to `FormRequestHandler`
* Moved `Link()` to `FormRequestHandler`

`Validator` methods have changed:

* Changed `validate()` to return a `ValidationResult` instance.
* Removed `requireField()`. Use `RequiredFields` subclass instead.

`ValidationResult` now has these methods:

* Added `serialize()` / `unserialize()` for saving within session state
* Renamed `messageList()` to `getMessages()`
* Changed `error()` to `addMessage()` / `addError()` / `addFieldMessage()` / `addFieldError()`
* Renamed `valid()` to `isValid()`

`ValidationException` has these changes:

* Changed constructor to remove second argument (`$message`). It now only accepts `$result`,
  which may be a string, and optional `$code`
  
New `DatetimeField` methods replace `getConfig()` / `setConfig()`: {#datetimefield}

* Added `getTimezone()` / `setTimezone()`
* Added `getDateTimeOrder()` / `setDateTimeOrder()`
* Added `getLocale()` / `setLocale()`
* Removed `datavaluefield` config as internal data value is now fixed to ISO 8601 format

The `DatetimeField` has changed behaviour:

* It uses a combined input instead of a composite from `DateField` and `TimeField`
  Consequently, `getDateField()` and `getTimeField()` have been removed.
* It returns [ISO 8601 normalised dates](https://html.spec.whatwg.org/multipage/infrastructure.html#local-dates-and-times)
  by default in `Value()`, which include a "T" separator between date and time. 
  This is required to allow HTML5 input. Either use `setHTML5(false)` to set your custom format,
  or use `dataValue()` to retrieve a whitespace separated representation. 
* It no longer accepts `setValue()` as an array with 'date' and 'time' keys
* Added `getHTML5()` / `setHTML5()`

New `DateField` methods replace `getConfig()` / `setConfig()`: {#datefield}

* Added `getDateFormat()` / `setDateFormat()`
* Added `getMinDate()` / `setMinDate()`
* Added `getMaxDate()` / `setMaxDate()`
* Added `getLocale()` / `setLocale()`

The `DateField` has changed behavior:

* `DateField` no longer provides a jQuery UI date picker (`showcalendar` option),
   and uses [HTML5 date pickers](https://www.wufoo.com/html5/types/4-date.html) by default instead.
* `DateField` provides an optional polyfill for
  [browsers without HTML5 date picker support](http://caniuse.com/#feat=input-datetime) 
* The `dmyfields` option has been replced with native HTML5 behaviour (as one single `<input type=date>`).
* `getClientLocale` / `setClientLocale` have been removed (handled by `DateField->locale` and browser settings)

New `TimeField` methods replace `getConfig()` / `setConfig()` {#timefield}

* Added `getTimeFormat()` / `setTimeFormat()`
* Added `getLocale()` / `setLocale()`

Further API changes:

* Removed `TabularStyle`
* Removed `NestedForm`
* Removed `FieldList->getTabPathRewrites()`
* Removed `FieldList->setTabPathRewrites()`
* Removed `FieldList->rewriteTabPath()`
* Removed `Form->transformTo()`
* Removed `Form->callfieldmethod()`
* Removed `Form->single_field_required()`
* Removed `Form->current_action()`
* Removed `Form->set_current_action()`
* Removed `Form->testSubmission()`
* Removed `Form->testAjaxSubmission()`
* Removed `ValidationResult->messageList()`
* Removed `ValidationResult->codeList()`
* Removed `ValidationResult->message()`
* Removed `ValidationResult->starredList()`
* Removed `ValidationResult->error()`
* Removed `ValidationResult->valid()`
* Removed `ReportAdminForm.ss` template
* Removed `FormField::dontEscape()`. Escaping is now managed on a class by class basis.
* Removed `PermissionCheckboxSetField::getAssignedPermissionCodes()`
* Removed `Requirements::delete_combined_files()`
* Removed `NumericField_Readonly`. Use `setReadonly(true)` instead.
* Removed `SSViewer->set_source_file_comments()`
* Removed `SSViewer->get_source_file_comments()`
* Removed `SSViewer->getOption()`
* Removed `SSViewer->setOption()`  
* Removed `MemberDatetimeOptionsetField` (no replacement)
* Removed `DateField_View_JQuery` (replaced with native HTML5 support in `DateField`)
* Moved `HTMLEditorField_Toolbar` to `SilverStripe\Admin\ModalController`
* Moved `HTMLEditorField_Embed` to`SilverStripe\AssetAdmin\EmbedResource`
* Removed `HTMLEditorField_File`
* Removed `HTMLEditorField_Flash`
* Removed `HTMLEditorField_Image`

### i18n {#overview-i18n}

* Upgrade of i18n to symfony/translation
* Localisation based on language-only (without any specific locale) is now supported
* `i18nEntityProvider::provideI18nEntities()` Now is expected to return only a single array
  map of key to default values.
* i18n keys for '.PLURAL_NAME' and '.SINGULAR_NAME' have been changed back to use the namespaced class names
  for all DataObject subclasses, rather than just the basename without namespace.
* i18n key for locale-respective pluralisation rules added as '.PLURALS'. These can be configured
  within yaml in array format as per [ruby i18n pluralization rules](http://guides.rubyonrails.org/i18n.html#pluralization).
* Moved `i18n.all_locales` config setting to `SilverStripe\i18n\Data\Locales.locales`
* Moved `i18n.common_languages` config setting to `SilverStripe\i18n\Data\Locales.languages`
* Moved `i18n.likely_subtags` config setting to `SilverStripe\i18n\Data\Locales.likely_subtags`
* Moved `i18n.tinymce_lang` config setting to `SilverStripe\Forms\HTMLEditor\TinyMCEConfig.tinymce_lang`
* Moved `i18n::get_tinymce_lang()` to `SilverStripe\Forms\HTMLEditor\TinyMCEConfig::get_tinymce_lang()`
* Moved `i18n::get_locale_from_lang()` to `SilverStripe\i18n\Data\Locales::localeFromLang()`
* Moved `i18n::get_lange_from_locale()` to `SilverStripe\i18n\Data\Locales::langFromLocale()`
* Moved `i18n::validate_locale()` to `SilverStripe\i18n\Data\Locales::validate()`
* Moved `i18n::get_common_languages()` to `SilverStripe\i18n\Data\Locales::getLanguages()`
* Moved `i18n::get_locale_name()` to `SilverStripe\i18n\Data\Locales::localeName()`
* Moved `i18n::get_language_name()` to `SilverStripe\i18n\Data\Locales::languageName()`
* Moved `i18n.module_priority` config setting to `SilverStripe\i18n\Data\Sources.module_priority`
* Moved `i18n::get_owner_module()` to `SilverStripe\Core\Manifest\ClassManifest::getOwnerModule()`
  This now returns a `Module` object instance instead of a string.
* Moved `i18n::get_existing_translations()` to `SilverStripe\i18n\Data\Sources::getKnownLocales()`
* Removed `Zend_Translate`
* Changed `i18n::_t()` to remove support for sprintf-style `%s` arguments
* Changed `i18n::_t()` to remove support for non-associative injection with named parameters
* Removed `i18n::get_language_name()`
* Removed `i18n::get_language_code()`
* Removed `i18n::get_common_locales()`
* Removed `i18n.common_locales`

### Email {#overview-mailer}

* Changed `Mailer` to an interface
* `Email` re-written to be powered by [SwiftMailer](https://github.com/swiftmailer/swiftmailer)
* Default template body variable renamed from `$Body` to `$EmailContent`
* Renamed `Email->setTemplate()` to `Email->setHTMLTemplate()`
* Added `Email->setPlainTemplate()` for rendering plain versions of email
* Renamed `Email->populateTemplate()` to `Email->setData()`

### SapphireTest {#overview-testing}

* `is_running_tests()` is no longer public and user code should not rely on this. Test-specific behaviour
  should be implemented in `setUp()` and `tearDown()`
* Removed `setUpOnce()`. Please use `setUpBeforeClass()`
* Removed `tearDownOnce()`. Please use `tearDownAfterClass()`
* Removed `TestListener`
* Renamed `$requiredExtensions` to `$required_extensions` (and made static)
* Renamed `$extraDataObjects` to `$extra_dataobjects` (and made static)
* Renamed `$extraControllers` to `$extra_controllers` (and made static)

### Security {#overview-security}

 * `LoginForm` now has an abstract method `getAuthenticatorName()`. If you have made subclasses of this,
   you will need to define this method and return a short name describing the login method.
 * `MemberLoginForm` has a new constructor argument for the authenticator class, although this is usually
   constructed by `MemberAuthenticator` and won't affect normal use.
 * `Authenticator` methods `register()` and `unregister()` are deprecated in favour of using `Config`
 * Unused `SetPassword` property removed from `Member`. Use `Member::changePassword` or set `Password` directly.
<!--- Changes below this line will be automatically regenerated -->

## Change Log

### Security

 * 2017-05-09 [30986b4ea](https://github.com/silverstripe/silverstripe-framework/commit/30986b4ea3d6a111e182f1970267696b991ea660) Lock out users who dont exist in the DB (Daniel Hensby) - See [ss-2017-002](http://www.silverstripe.org/download/security-releases/ss-2017-002)
 * 2016-05-03 [70480f5ee](https://github.com/silverstripe/silverstripe-framework/commit/70480f5ee433d9a67bcd54fa7f284d764fb73a47) HtmlEditorField_Toolbar#viewfile not whitelisting URLs (Damian Mooyman) - See [ss-2015-027](http://www.silverstripe.org/download/security-releases/ss-2015-027)

### API Changes

 * 2017-10-05 [b996e2c22](https://github.com/silverstripe/silverstripe-framework/commit/b996e2c22c47eb8eecd1656e1dd69160b97fc68c) Extensions are now stateless (Damian Mooyman)
 * 2017-09-27 [f686b5082](https://github.com/silverstripe/silverstripe-framework/commit/f686b50824a75eb17677987adfcc4366dc9f8f65) Rename assert dos to assert list (Werner M. Krauß)
 * 2017-09-05 [496b9c8c](https://github.com/silverstripe/silverstripe-cms/commit/496b9c8c045af1625f9b3484b3db5a0607ae10d0) Implement insert-anchor modal (Damian Mooyman)
 * 2017-09-04 [a9c479f2](https://github.com/silverstripe/silverstripe-cms/commit/a9c479f26a9d0d48b3d708873d9034c1d7496b48) Allow SiteTree::Link to be extended (Damian Mooyman)
 * 2017-08-23 [595ba75a5](https://github.com/silverstripe/silverstripe-framework/commit/595ba75a50e2cb8eb0b5fc7088f398474f17785d) Make FormField::hasClass return a boolean instead of an int (Robbie Averill)
 * 2017-08-14 [c14233f74](https://github.com/silverstripe/silverstripe-framework/commit/c14233f7435d87fe1641c179f647a8e5441afc5d) Enable config files to be loaded for behat tests (Damian Mooyman)
 * 2017-08-08 [2c54e331](https://github.com/silverstripe/silverstripe-cms/commit/2c54e33106ae1dfa2eb4d873769c2f17edd406ff) Virtual pages now respect cascade_deletes on source page (Damian Mooyman)
 * 2017-08-08 [323644c7b](https://github.com/silverstripe/silverstripe-framework/commit/323644c7bb963f9310704a7871419ade356c1683) Implement cascade_deletes (Damian Mooyman)
 * 2017-07-31 [078a508d7](https://github.com/silverstripe/silverstripe-framework/commit/078a508d718f9a37dc6ac413be2db5ecd124a03b) Replace legacy tiny_mce_gzip compressor with asset generator (Damian Mooyman)
 * 2017-07-26 [3364f5c5](https://github.com/silverstripe/silverstripe-cms/commit/3364f5c52bc7a5059412a946fbe193235196001b) Use setTitleField to use MenuTitle for selecting internal links (Damian Mooyman)
 * 2017-07-16 [f4af1fab](https://github.com/silverstripe/silverstripe-reports/commit/f4af1fab7731c76c742d0823717b22db00268516) Remove Report::add_excluded_report() and make excluded_reports configurable (Robbie Averill)
 * 2017-07-12 [2b266276c](https://github.com/silverstripe/silverstripe-framework/commit/2b266276c2146f4d8fd6e5fec69e28fc9848586e) Implement new module sorting pattern (Aaron Carlino)
 * 2017-07-12 [a69600fa](https://github.com/silverstripe/silverstripe-cms/commit/a69600fa7b4fccf55ef1264cb62e97b559b87469) Update module sorting (Damian Mooyman)
 * 2017-07-11 [ccda816f9](https://github.com/silverstripe/silverstripe-framework/commit/ccda816f909b3004c3a8e00dec02fa37e35d1667) added flatList argument for generating the json tree list with a context string property (Christopher Joe)
 * 2017-07-11 [2d04b84](https://github.com/silverstripe/silverstripe-installer/commit/2d04b844b78d4b4fbbff054e58fbf1b06d965060) Convert installer to recipe (Damian Mooyman)
 * 2017-06-27 [cf511562](https://github.com/silverstripe/silverstripe-reports/commit/cf5115624dee09861409370446ebb27f5a3ebee9) Remove REPORTS_DIR and its use. (Sam Minnee)
 * 2017-06-27 [ef6db273](https://github.com/silverstripe/silverstripe-cms/commit/ef6db273a1e71d35185e1d505d9d85d2849e9ded) Remove CMS_PATH and CMS_DIR (Sam Minnee)
 * 2017-06-27 [741166e36](https://github.com/silverstripe/silverstripe-framework/commit/741166e36963735884a847b24a3bbf05776f41e0) ModulePath template global now takes any composer package name. (Sam Minnee)
 * 2017-06-25 [69fe16689](https://github.com/silverstripe/silverstripe-framework/commit/69fe166897686b50ef2536808fb3ba5712408174) Director::handleRequest() is no longer static - use a Director service (Sam Minnee)
 * 2017-06-25 [d20ab50f9](https://github.com/silverstripe/silverstripe-framework/commit/d20ab50f9d480372a2b6489278f9876d1a85134c) Stronger Injector service unregistration (Damian Mooyman)
 * 2017-06-25 [e92c63c54](https://github.com/silverstripe/silverstripe-framework/commit/e92c63c5457bf56fe320d83977e3475c1fc60908) Remove $sid argument of Session::start() (Sam Minnee)
 * 2017-06-23 [10866c080](https://github.com/silverstripe/silverstripe-framework/commit/10866c0809623426e875c335ee9175e11935f98c) Replace Director::direct() with Director::handleRequest(). (Sam Minnee)
 * 2017-06-22 [b30f410ea](https://github.com/silverstripe/silverstripe-framework/commit/b30f410ea02b2330eef871a2eb59ad022fdfa102) Deprecate RequestFilter. (Sam Minnee)
 * 2017-06-22 [3873e4ba0](https://github.com/silverstripe/silverstripe-framework/commit/3873e4ba008cfc2af7e26ca86665affc289cd677) Refactor bootstrap, request handling (Damian Mooyman)
 * 2017-06-15 [024371c37](https://github.com/silverstripe/silverstripe-framework/commit/024371c37e96326c0ae001d5940e1a1839191f6f) authentication ValidationResult handling to pass by-reference (Damian Mooyman)
 * 2017-06-15 [62d095305](https://github.com/silverstripe/silverstripe-framework/commit/62d095305b965840a2991b5f19f16e9453dd0456) Update DefaultAdmin services (Damian Mooyman)
 * 2017-06-12 [77ec2b90](https://github.com/silverstripe/silverstripe-cms/commit/77ec2b90c6e72039394cfd96f403f562b43cdbec) Removed ErrorPage (Jonathon Menz)
 * 2017-06-10 [413b4936a](https://github.com/silverstripe/silverstripe-framework/commit/413b4936a1cfe6447832c08c26a4fceb9a3a36a6) Add extension hook to FormField::extraClass() (Damian Mooyman)
 * 2017-06-09 [0559da7f](https://github.com/silverstripe/silverstripe-siteconfig/commit/0559da7f5c7064dc98d85d78273f83b910af0771) s for Authenticator refactor (Damian Mooyman)
 * 2017-06-09 [03125b8c](https://github.com/silverstripe/silverstripe-reports/commit/03125b8c6cd0f2deb757d856807b050566adeb89) s for Authenticator refactor (Simon Erkelens)
 * 2017-05-25 [f82f0844](https://github.com/silverstripe/silverstripe-cms/commit/f82f0844c1ffd8c7fd40520072983e9eaf82ae21) Add insert internal link modal (Damian Mooyman)
 * 2017-05-25 [e7d87add9](https://github.com/silverstripe/silverstripe-framework/commit/e7d87add9f6cafb8fdfd49310a0106ce94356762) Remove legacy HTMLEditor classes (Damian Mooyman)
 * 2017-05-22 [2e94a11](https://github.com/silverstripe/silverstripe-installer/commit/2e94a11c8b6863cca505ff08e3fb430cb1b9190a) Add pgsql + behat tests to installer (Damian Mooyman)
 * 2017-05-19 [ad43a8292](https://github.com/silverstripe/silverstripe-framework/commit/ad43a8292339af4df5614e9c29fcd7e71bc9fc7a) Consistent use of inst() naming across framework (Robbie Averill)
 * 2017-05-19 [963d9197d](https://github.com/silverstripe/silverstripe-framework/commit/963d9197d3e714e4f137ae538b86c4bd6288c0e2) Ensure that all DataQuery joins are aliased based on relationship name (Damian Mooyman)
 * 2017-05-19 [100048da3](https://github.com/silverstripe/silverstripe-framework/commit/100048da33c7ea2561de008033deed99a59e7723) PSR-11 compliance (fixes #6594) (#6931) (Ingo Schommer)
 * 2017-05-17 [fba8e2c24](https://github.com/silverstripe/silverstripe-framework/commit/fba8e2c245ba21febb983de8148242fdf27394c4) Remove Object class (Damian Mooyman)
 * 2017-05-12 [906a4c444](https://github.com/silverstripe/silverstripe-framework/commit/906a4c444b43fddc243f905962a40f6fc25a2dac) Add streamable response object (Damian Mooyman)
 * 2017-05-12 [23e1aa8c](https://github.com/silverstripe/silverstripe-cms/commit/23e1aa8c45f31ac191ed005bbf761229d923074f) Refactor inherited permissions (#1811) (Damian Mooyman)
 * 2017-05-11 [0b70b008b](https://github.com/silverstripe/silverstripe-framework/commit/0b70b008b36b3d4c0c7cb42db86eea3ad675f7a9) Implement InheritedPermission calculator (#6877) (Damian Mooyman)
 * 2017-05-11 [259f957ce](https://github.com/silverstripe/silverstripe-framework/commit/259f957ce89be071ddd7ba850c8c941fe51ef59b) Rename services to match FQN of interface / classes (Damian Mooyman)
 * 2017-05-11 [49e559b0](https://github.com/silverstripe/silverstripe-cms/commit/49e559b08cebe4311e1af581c15a42eddc467242) Rename services to match FQN of interface / classes (Damian Mooyman)
 * 2017-05-08 [484a4ec4](https://github.com/silverstripe/silverstripe-cms/commit/484a4ec4f6f59d34934233cca3c5ea5ff0d2beaf) Removed deprecated RootURLController:set_default_homepage_link (Ingo Schommer)
 * 2017-05-08 [7c2f49d44](https://github.com/silverstripe/silverstripe-framework/commit/7c2f49d443833dd151c137f6f596210b37399ba8) Removed RootURLController:set_default_homepage_link() (Ingo Schommer)
 * 2017-05-08 [cec983b62](https://github.com/silverstripe/silverstripe-framework/commit/cec983b628f3ee8780126a940351ca6268d2ff4b) Removed deprecated ModelAsController::find_old_page() (Ingo Schommer)
 * 2017-05-08 [de41e145](https://github.com/silverstripe/silverstripe-cms/commit/de41e14518fee36be957afe146ea1acd63d8e9f1) Removed deprecated ModelAsController::find_old_page() (Ingo Schommer)
 * 2017-05-08 [5784a7d2d](https://github.com/silverstripe/silverstripe-framework/commit/5784a7d2d7c4c5ec27765498660f9a71cbdb7f48) Removed deprecated Security::set_login_recording() (Ingo Schommer)
 * 2017-05-08 [2a7c76e9e](https://github.com/silverstripe/silverstripe-framework/commit/2a7c76e9e99eb2ae315671191ba3575c827a0108) Removed deprecated DatabaseAdmin#clearAllData() (Ingo Schommer)
 * 2017-05-08 [81e5c7ac4](https://github.com/silverstripe/silverstripe-framework/commit/81e5c7ac4017fe5813e9eebb5edb5cc38a41dfa1) Removed deprecated Session::set_config() (Ingo Schommer)
 * 2017-05-08 [1d438d3fb](https://github.com/silverstripe/silverstripe-framework/commit/1d438d3fb5eb822081c7e428d57c271bf3aee180) Remove deprecated FormAction::createTag() (Ingo Schommer)
 * 2017-05-08 [75b7e1906](https://github.com/silverstripe/silverstripe-framework/commit/75b7e19066c504708b721dca3cd39fe5ea45ac6b) Remove deprecated SS_HOST (Ingo Schommer)
 * 2017-05-08 [0d9b38363](https://github.com/silverstripe/silverstripe-framework/commit/0d9b3836319b40160bab56774dfdb548934399ce) Removed legacy form fields (fixes #6099) (Ingo Schommer)
 * 2017-05-02 [963568d7](https://github.com/silverstripe/silverstripe-siteconfig/commit/963568d7a2c39599280e0752af336ba0c394ac87) Refactor inheritable permissions (Damian Mooyman)
 * 2017-04-28 [03750acbe](https://github.com/silverstripe/silverstripe-framework/commit/03750acbee6ee26b4f5cae762c22ea6dc3cf4492) Namespace i18n keys (Damian Mooyman)
 * 2017-04-28 [b1c59d40](https://github.com/silverstripe/silverstripe-cms/commit/b1c59d40c6808fc3fd3a3ccfbec443577559973a) Namespace i18n keys (Damian Mooyman)
 * 2017-04-27 [61388b153](https://github.com/silverstripe/silverstripe-framework/commit/61388b153f9fbad0d794d3280516d8fa9aa29e5a) Rewrite Date and Time fields to support HTML5 (Damian Mooyman)
 * 2017-04-26 [de8abe116](https://github.com/silverstripe/silverstripe-framework/commit/de8abe11675941ee9c5bfa49f491155dd8f22293) rename (Ingo Schommer)
 * 2017-04-23 [7af7e6719](https://github.com/silverstripe/silverstripe-framework/commit/7af7e6719e82385a1a60813141fd291df5a16667) Security.authenticators is now a map, not an array (Sam Minnee)
 * 2017-04-21 [df100b87](https://github.com/silverstripe/silverstripe-cms/commit/df100b8798f5c9a270b15d9f8ba1bb084b053247) Upgrade to behat 3 (Damian Mooyman)
 * 2017-04-21 [0a55ff9f8](https://github.com/silverstripe/silverstripe-framework/commit/0a55ff9f8c4367d4026ed477ebafb7e9c3c32f71) Remove SapphireTestReporter and CliTestReporter (Ingo Schommer)
 * 2017-04-17 [64e802f79](https://github.com/silverstripe/silverstripe-framework/commit/64e802f7955df2738d6d7381d30843f0cd438332) Move createTag to HTML class (Damian Mooyman)
 * 2017-04-13 [f54ff29](https://github.com/silverstripe/silverstripe-installer/commit/f54ff29a023e0d77678365e8447f3ddba0a99226) Remove BlockUntrustedIPs (Damian Mooyman)
 * 2017-04-13 [2548bfba1](https://github.com/silverstripe/silverstripe-framework/commit/2548bfba1ea5904302c60523b8a8d6d51d4515ab) Replace SS_HOST with SS_BASE_URL (Damian Mooyman)
 * 2017-04-11 [0791b387b](https://github.com/silverstripe/silverstripe-framework/commit/0791b387b81aa4a3e6a931fe10d60d0d7a795d80) Update serialisation of JSON tree data (Damian Mooyman)
 * 2017-04-10 [f2768c85b](https://github.com/silverstripe/silverstripe-framework/commit/f2768c85b10edeaf195ffaa336a0ac2468feb471) Enable namespaced-localisation keys in templates (Damian Mooyman)
 * 2017-04-06 [d75a3cb0](https://github.com/silverstripe/silverstripe-cms/commit/d75a3cb0e9db7b3f52bedec71043ebeefc969d1c) Update site tree hierarchy to use a MarkingSet and template (Damian Mooyman)
 * 2017-04-03 [e61257c27](https://github.com/silverstripe/silverstripe-framework/commit/e61257c27b42a29bf45acaf8e5a15a13a1e9ed34) Update embed/embed to 3.0 (Damian Mooyman)
 * 2017-04-03 [9be22701f](https://github.com/silverstripe/silverstripe-framework/commit/9be22701fd31123e4cb63102c04c6eb4b82b8792) exists() no longer true for nullifyIfEmpty if empty string (Damian Mooyman)
 * 2017-03-30 [4b7994036](https://github.com/silverstripe/silverstripe-framework/commit/4b79940368bd765840d22a5dabddb62c40df7b6c) Drop IE10 support (fixes #6321) (Ingo Schommer)
 * 2017-03-30 [326aa37ea](https://github.com/silverstripe/silverstripe-framework/commit/326aa37ea4f1e09319098105932467a10d6782e6) HTML5 date/time fields, remove member prefs (fixes #6626) (Ingo Schommer)
 * 2017-03-29 [92a5e4a05](https://github.com/silverstripe/silverstripe-framework/commit/92a5e4a057176916a92158f38b5f98fbdb9e13cf) Refactor CMS-specific code out of LeftAndMain (Damian Mooyman)
 * 2017-03-29 [136b67f59](https://github.com/silverstripe/silverstripe-framework/commit/136b67f5976737fb98837989f5ee7d662f27b089) Major refactor of Hierarchy into MarkedSet (Damian Mooyman)
 * 2017-03-28 [98e77a48](https://github.com/silverstripe/silverstripe-cms/commit/98e77a48a920706b3b8d91bd9f2c6c3be85c6a9d) Rename SiteTree::description() to SiteTree::classDescription() to prevent clash (Damian Mooyman)
 * 2017-03-23 [874c6ccdd](https://github.com/silverstripe/silverstripe-framework/commit/874c6ccdd4a4eb887c989e858a8bb3b34d02f384) Add experimental getResource() to Module (Damian Mooyman)
 * 2017-03-22 [1186f0783](https://github.com/silverstripe/silverstripe-framework/commit/1186f0783041fc236f872e2b14e69f3746d7bd45) Use mysql-safe table namespace separator (Damian Mooyman)
 * 2017-03-21 [5ce98ace](https://github.com/silverstripe/silverstripe-cms/commit/5ce98aced2058670e303a16db899428ed5777df4) Upgrade to rely on silverstripe/versioned module (Damian Mooyman)
 * 2017-03-21 [ac3a9c9e6](https://github.com/silverstripe/silverstripe-framework/commit/ac3a9c9e6e4dd5dfd0f9d93696b17652cea5be59) Split out SilverStripe\ORM\Versioned into new module (Damian Mooyman)
 * 2017-03-19 [62f8aa440](https://github.com/silverstripe/silverstripe-framework/commit/62f8aa4408189e407fd81e827c239eb0fd58c4ef) Drop PHP 5.5 support, limit PHP 5.6 to 2018 (Damian Mooyman)
 * 2017-03-16 [dae6d5902](https://github.com/silverstripe/silverstripe-framework/commit/dae6d5902f7968222a1ad8b3f879fbf4ab2b2f7a) Split SilverStripe\Assets into separate module (Damian Mooyman)
 * 2017-03-16 [3a0099161](https://github.com/silverstripe/silverstripe-framework/commit/3a0099161bbaa88d53d67d20384bccc7cfe26cab) Remove Log class (Damian Mooyman)
 * 2017-03-14 [4599b2b5](https://github.com/silverstripe/silverstripe-reports/commit/4599b2b52cb910d07ef906260e65fe702a365a0f) move CMSPreviewable to ORM (Damian Mooyman)
 * 2017-03-14 [54ba08a30](https://github.com/silverstripe/silverstripe-framework/commit/54ba08a306d23139e1e5a15f9bc54c4d7dc9f34a) Replace ManifestCache with ManifestCacheFactory (Damian Mooyman)
 * 2017-03-12 [a07a9bffc](https://github.com/silverstripe/silverstripe-framework/commit/a07a9bffc43b3d0a5188dad149fa0c3c42667834) Add FormRequestHandler::forTemplate() for backwards compatibility (Damian Mooyman)
 * 2017-03-10 [9f953770f](https://github.com/silverstripe/silverstripe-framework/commit/9f953770f5228c0387de5a0607e32448cc26a265) Move CMSPreviewable to framework module (Damian Mooyman)
 * 2017-03-09 [ce1406091](https://github.com/silverstripe/silverstripe-framework/commit/ce14060913fee01d86d73ca8513d3a68d87c627c) Apply default logger to all caches (Damian Mooyman)
 * 2017-03-09 [8f0f9fa11](https://github.com/silverstripe/silverstripe-framework/commit/8f0f9fa1190a36f91eb07ccde62065da566389ba) Apply logging to config cache (Damian Mooyman)
 * 2017-03-02 [0c41a97a8](https://github.com/silverstripe/silverstripe-framework/commit/0c41a97a8b1ecde2341122b49ebc58b9e6e2a9e0) Refactor Form request handling into FormRequestHandler (Damian Mooyman)
 * 2017-03-01 [466c50b30](https://github.com/silverstripe/silverstripe-framework/commit/466c50b30217a301a8fb69e9ac61efcbb8487ec2) Switch from npm4 and shrinkwrap to npm6 and yarn (Christopher Joe)
 * 2017-02-28 [50deb1776](https://github.com/silverstripe/silverstripe-framework/commit/50deb17763098d938478c6422f1767da67a375a1) remove UploadField, AssetField and associated files (Christopher Joe)
 * 2017-02-27 [e74556b32](https://github.com/silverstripe/silverstripe-framework/commit/e74556b32277b03c299efce62a75b37a4b0cbdd3) Protect Director::get_environment_type() from invoking (Damian Mooyman)
 * 2017-02-26 [b3fc11e59](https://github.com/silverstripe/silverstripe-framework/commit/b3fc11e594bda2569f467630e42486a472cbc123) Move ssmedia plugin to asset-admin (Damian Mooyman)
 * 2017-02-26 [c452d5f6c](https://github.com/silverstripe/silverstripe-framework/commit/c452d5f6cd87ba512869c12494b73d40b93a2c86) Rename CoreConfigCreator to CoreConfigFactory (Damian Mooyman)
 * 2017-02-24 [1d49c4afe](https://github.com/silverstripe/silverstripe-framework/commit/1d49c4afe9f2e9a1957e3f3f1d183eaa1c0cb461) Remove non-asset-admin TinyMCE media dialog (Damian Mooyman)
 * 2017-02-23 [d220ca3f6](https://github.com/silverstripe/silverstripe-framework/commit/d220ca3f67de0198269610fcc2045bd016ea6cf2) Use symfony/cache (fixes #6252) (Ingo Schommer)
 * 2017-02-23 [358bb8ba](https://github.com/silverstripe/silverstripe-cms/commit/358bb8baecf2434e4d43831d5f47fe839cd9e1e0) Remove insert-media tests (now covered by asset-admin, not cms) (Damian Mooyman)
 * 2017-02-22 [8444a21cb](https://github.com/silverstripe/silverstripe-framework/commit/8444a21cbfc440035f4b6805b9a07771ab9363b0) Upgrade tests to use new Config API (Damian Mooyman)
 * 2017-02-22 [3362e15a2](https://github.com/silverstripe/silverstripe-framework/commit/3362e15a2978918c7d3f2b72b30844e2f5ee53eb) Upgrade code to use updated config (Damian Mooyman)
 * 2017-02-22 [395878885](https://github.com/silverstripe/silverstripe-framework/commit/39587888582f1ab41b73d2cf00edd983327df6eb) Remove Director.environment_type config and replace with static methods (Damian Mooyman)
 * 2017-02-22 [a6e9a7111](https://github.com/silverstripe/silverstripe-framework/commit/a6e9a7111bf7b6d5d79e90611d6443cbce2204f2) Substitute core config system with new silverstripe/config module (Damian Mooyman)
 * 2017-02-22 [72ddac2a5](https://github.com/silverstripe/silverstripe-framework/commit/72ddac2a56f8cb89be4046c041077484a227783e) Implement ModuleLoader for module registration by composer name (Damian Mooyman)
 * 2017-02-22 [6bae8047](https://github.com/silverstripe/silverstripe-cms/commit/6bae804744f4fb513ffc79c116ce6cee561ce6e7) Use symfony/cache (Ingo Schommer)
 * 2017-02-19 [2513a0f4c](https://github.com/silverstripe/silverstripe-framework/commit/2513a0f4c3edcef63619fa03074b7328ed243b2e) Added drag and drop libraries (Christopher Joe)
 * 2017-02-16 [4885736b](https://github.com/silverstripe/silverstripe-cms/commit/4885736b0eccf8f4b6843e8892ba7d389480e749) Upgrade CMS to use new Config API (Damian Mooyman)
 * 2017-02-14 [014f0d23e](https://github.com/silverstripe/silverstripe-framework/commit/014f0d23edbb604ee285274711b2c49124acc3f7) Create SeparatedDateField (Damian Mooyman)
 * 2017-01-30 [9d35ff8f9](https://github.com/silverstripe/silverstripe-framework/commit/9d35ff8f9559ae7087ce189880db749fe1569efa) Remove ViewableData::ThemeDir, update changelog to reflect suggested replacement (Robbie Averill)
 * 2017-01-26 [029a8b958](https://github.com/silverstripe/silverstripe-framework/commit/029a8b9586888cff44f621b7e4299eddd0f6528d) Substitute Zend_Currency with NumberFormatter based solution (Damian Mooyman)
 * 2017-01-20 [942c0257b](https://github.com/silverstripe/silverstripe-framework/commit/942c0257b765ebc46bb0b2c3069721ccb8915ff6) Upgrade to behat 3 (Damian Mooyman)
 * 2017-01-18 [8a07c56bd](https://github.com/silverstripe/silverstripe-framework/commit/8a07c56bdf28a4d74ebd22c17b1e258f91a273b2) Replace i18n message localisation with symfony/translation (Damian Mooyman)
 * 2017-01-17 [3033953cc](https://github.com/silverstripe/silverstripe-framework/commit/3033953cc93ea0f721084cbc1d4d77842963eafd) Scaffolded redux form fields have the parent form name assigned as a property (Damian Mooyman)
 * 2017-01-13 [7d67c5b9b](https://github.com/silverstripe/silverstripe-framework/commit/7d67c5b9bd578b7e7b4ff17fe6d8df3bec621979) Allow users to act-as another (Damian Mooyman)
 * 2017-01-13 [ce38f1f1f](https://github.com/silverstripe/silverstripe-framework/commit/ce38f1f1fd1722fb50285dd57aa9b528d2794105) Allow "removeComponentsByType" to remove multiple component"s" (Robbie Averill)
 * 2017-01-12 [2c274c838](https://github.com/silverstripe/silverstripe-framework/commit/2c274c838ece66256a0fc94fc3d9680f212cfff9) Shift Security page class config to separate option (Damian Mooyman)
 * 2017-01-10 [9e563ebd3](https://github.com/silverstripe/silverstripe-framework/commit/9e563ebd3a2cd7aab164184b0d28f25be2d9fbfe) Moved iShouldSeeAButton to behat-extension (Damian Mooyman)
 * 2017-01-05 [fb06cc0](https://github.com/silverstripe/silverstripe-installer/commit/fb06cc0075d524cd42bfd7495b2f9aa458e91ef8) Page_Controller to PageController (PSR-2 compliance) (Robbie Averill)
 * 2016-12-29 [0927e547](https://github.com/silverstripe/silverstripe-cms/commit/0927e54780d2f5b7d240ffd7f1f39522c19610a0) Allow controller discovery without underscore (PSR-2 compliance) (Robbie Averill)
 * 2016-12-20 [9be5142fc](https://github.com/silverstripe/silverstripe-framework/commit/9be5142fc15b17395562a0c88b53eece0fbd2c4b) Set::publish() / canPublish() no longer treats hasChanges() = false as a permission error (Damian Mooyman)
 * 2016-12-14 [bb71a37cc](https://github.com/silverstripe/silverstripe-framework/commit/bb71a37cc8274f05d5a9abeae39bf3793155df0d) added enlarge icon (Christopher Joe)
 * 2016-12-12 [88b4ae65c](https://github.com/silverstripe/silverstripe-framework/commit/88b4ae65cc51041f866ee47c66a7764aa3e107f8) Add css class to assist with bootstrapping entwine sections (Damian Mooyman)
 * 2016-12-12 [178bd480e](https://github.com/silverstripe/silverstripe-framework/commit/178bd480eb141f6dc0eb8d07097d85d0e80a8e07) s required for asset search behaviour (Paul Clarke)
 * 2016-12-09 [63ac2efa](https://github.com/silverstripe/silverstripe-siteconfig/commit/63ac2efaa2e7e8caca178579f16d1526fe2a0746) Update validation handling (#43) (Damian Mooyman)
 * 2016-12-09 [bf58c5ae](https://github.com/silverstripe/silverstripe-cms/commit/bf58c5aef4578657678857fe0f0f59f8c60f759e) Update to use new form submission handling (#1691) (Damian Mooyman)
 * 2016-12-06 [6b06fd9f2](https://github.com/silverstripe/silverstripe-framework/commit/6b06fd9f2d9321ced73eee46964da42ea87b473e) Add buttonTooltop to PopoverField and fix critical positioning issue (Damian Mooyman)
 * 2016-11-28 [97d0fc61d](https://github.com/silverstripe/silverstripe-framework/commit/97d0fc61d8a8d246ae2fa05ad769fdb741a3c8ea) Include psr-2 checks in CI (Damian Mooyman)
 * 2016-11-28 [f16d7e183](https://github.com/silverstripe/silverstripe-framework/commit/f16d7e1838d834575738086326d1191db3a5cfd8) Deprecate unused / undesirable create_new_password implementation (Damian Mooyman)
 * 2016-11-23 [799ebe5ba](https://github.com/silverstripe/silverstripe-framework/commit/799ebe5ba8f3b95139031c3a905598a331fedab6) Expose QueryString library and lib/Format as external for formatting items (Christopher Joe)
 * 2016-11-23 [6e589aac7](https://github.com/silverstripe/silverstripe-framework/commit/6e589aac7598878d60490a390537c4a12c24f619) Updates to Form, ValidationResponse, ValidationException (Damian Mooyman)
 * 2016-11-22 [875811fdf](https://github.com/silverstripe/silverstripe-framework/commit/875811fdfd9d3269d168f1767ccd55bbf24d5a13) Create loading state for schema (Christopher Joe)
 * 2016-11-15 [38070ab2](https://github.com/silverstripe/silverstripe-cms/commit/38070ab2d3a8d768c60047e31d39d74e12c13242) Update tests to reflect renamed services (Damian Mooyman)
 * 2016-11-13 [cac326eeb](https://github.com/silverstripe/silverstripe-framework/commit/cac326eebb8e3914813b7dcee3cdba4d09434e1b) Add getExtraDataObjects() and getExtraControllers() methods to SapphireTest (Damian Mooyman)
 * 2016-11-04 [7cba50e3a](https://github.com/silverstripe/silverstripe-framework/commit/7cba50e3a544780badc4e1eda6ed3e2cf8b49417) Refactor UploadField, FileField and AssetField into traits Uploadable and FileUploadable (Damian Mooyman)
 * 2016-11-03 [8e4ed776d](https://github.com/silverstripe/silverstripe-framework/commit/8e4ed776d893e9828326d31b8bfb1345888894ae) Expose FieldHolder react component (Damian Mooyman)
 * 2016-10-28 [1142757c2](https://github.com/silverstripe/silverstripe-framework/commit/1142757c21df7d421057be9d185cc88ab97abe1b) Add 'validation' to form schema (Damian Mooyman)
 * 2016-10-28 [1734e0d2a](https://github.com/silverstripe/silverstripe-framework/commit/1734e0d2a334c0d48d276f673df1cac1fc78edc0) Shorten overly-verbose invalid extension error (#6231) (Damian Mooyman)
 * 2016-10-25 [555104083](https://github.com/silverstripe/silverstripe-framework/commit/555104083995678e16717dd7f3238cf55755c496) Update listview / treeview to use pjax instead of deferred loading (Damian Mooyman)
 * 2016-10-25 [13d40f96](https://github.com/silverstripe/silverstripe-cms/commit/13d40f96f3d0f6459ff47a398c31a5d6a27725b4) Rename _versions table to _Versions (#1655) (Damian Mooyman)
 * 2016-10-25 [d54ae8bb](https://github.com/silverstripe/silverstripe-cms/commit/d54ae8bb26b37f7424ba5767f5ee5b9175069e23) Consolidate "Delete from draft" and "Archive" actions into a consistent behaviour (#1653) (Damian Mooyman)
 * 2016-10-21 [8c87ea6b](https://github.com/silverstripe/silverstripe-cms/commit/8c87ea6b79fc6298008cdfc956d0a1cd733d8d87) Update listview / treeview to use pjax instead of deferred loading (Damian Mooyman)
 * 2016-10-20 [ea6851fd7](https://github.com/silverstripe/silverstripe-framework/commit/ea6851fd700aa8ba5407e54c361f150d1769f122) Rename _versions table to _Versions (Damian Mooyman)
 * 2016-10-19 [840f27523](https://github.com/silverstripe/silverstripe-framework/commit/840f275235fff97132a3b541e83bcffe848ed407) Created a generic FormFactory interface (#6178) (Damian Mooyman)
 * 2016-10-18 [316ac8603](https://github.com/silverstripe/silverstripe-framework/commit/316ac8603647a03e7d8705a83343430cc8b88141) Writes to versioned dataobjects always writes to stage even when written on live (Damian Mooyman)
 * 2016-10-14 [6e8304ff2](https://github.com/silverstripe/silverstripe-framework/commit/6e8304ff2f4b2582b8535ef549b9f2ad9479925e) Namespace framework tests (Damian Mooyman)
 * 2016-10-13 [055795d4d](https://github.com/silverstripe/silverstripe-framework/commit/055795d4d1e6da449af5eef3a9bebfacb284eb69) Support fixture paths relative to current directory (Damian Mooyman)
 * 2016-10-11 [f60fe7d4a](https://github.com/silverstripe/silverstripe-framework/commit/f60fe7d4a9a698a009298c63915a4872bcfadfcf) Versioned::publishRecursive() now uses a ChangeSet (Damian Mooyman)
 * 2016-10-11 [f5f6fdce1](https://github.com/silverstripe/silverstripe-framework/commit/f5f6fdce12abd6074de210b11b98a68fd929c62c) Duplication of many_many relationships now defaults to many_many only (Damian Mooyman)
 * 2016-10-06 [cb24d199b](https://github.com/silverstripe/silverstripe-framework/commit/cb24d199b6e7c57204032452100fa79338e0219a) Convert fieldSpec options to bitwise operators (#6161) (Damian Mooyman)
 * 2016-10-06 [d1dbe912](https://github.com/silverstripe/silverstripe-cms/commit/d1dbe912470295fb11a5f38ebcdeb4d4c4447bdc) Update for DataObjectSchema changes (Damian Mooyman)
 * 2016-10-06 [11bbed4f7](https://github.com/silverstripe/silverstripe-framework/commit/11bbed4f76b2dab35ed0c1db50114eef4a29c4b7) Move many methods from DataObject to DataObjectSchema (Damian Mooyman)
 * 2016-10-05 [380d6523c](https://github.com/silverstripe/silverstripe-framework/commit/380d6523c5db67041721077c58e06f54e46dfe0a) Cleaned up versioned status checks (Damian Mooyman)
 * 2016-10-05 [1ce243cc](https://github.com/silverstripe/silverstripe-cms/commit/1ce243ccc1c724edce1140a43cdf61e1900df537) Cleaned up versioned status checks (Damian Mooyman)
 * 2016-10-03 [f0dd9af69](https://github.com/silverstripe/silverstripe-framework/commit/f0dd9af699cd03e3e315ff6e8297efdc0a9cfd23) Support named join alias for many_many through list (Damian Mooyman)
 * 2016-09-30 [27d35403e](https://github.com/silverstripe/silverstripe-framework/commit/27d35403e863d47745d32025ee7969b1b1d1171c) Force formschema to be reloaded on form submission (Damian Mooyman)
 * 2016-09-30 [92e34b743](https://github.com/silverstripe/silverstripe-framework/commit/92e34b743432a47f3be6d460b0c48f044ed96882) controller::join_links supports array values (Damian Mooyman)
 * 2016-09-28 [2f4867fef](https://github.com/silverstripe/silverstripe-framework/commit/2f4867fef85b273f60b8c0b794e4ecf10a59d0d5) added watch command to package.json (Christopher Joe)
 * 2016-09-26 [e7303170c](https://github.com/silverstripe/silverstripe-framework/commit/e7303170c2ff62adc0fb5d09fdffaacf88c614dd) Implement many_many through (Damian Mooyman)
 * 2016-09-21 [760caaab](https://github.com/silverstripe/silverstripe-cms/commit/760caaab444837a5bb58d49e9f8727f1b61a876c) use new bootstrap button row template (Damian Mooyman)
 * 2016-09-21 [5a59c4f4b](https://github.com/silverstripe/silverstripe-framework/commit/5a59c4f4b40523592174d661f1be490d3cafdea9) Add bootstrap button row template (Damian Mooyman)
 * 2016-09-20 [4f19113c](https://github.com/silverstripe/silverstripe-cms/commit/4f19113c5cce68ae6806c13d87c4f916bcc977ba) Use new DBField::getSchemaValue() (Damian Mooyman)
 * 2016-09-19 [ea50e3007](https://github.com/silverstripe/silverstripe-framework/commit/ea50e300791bf8bf4e187ae048ef56b2ad78d994) Move PreviewLink logic into File dataobject (Christopher Joe)
 * 2016-09-15 [8f23fa99a](https://github.com/silverstripe/silverstripe-framework/commit/8f23fa99a5cbb91e47a10c4d9008ef7364137b10) Moved CMS-specific JavaScript to admin/thirdparty (Ingo Schommer)
 * 2016-09-15 [7d67b24c2](https://github.com/silverstripe/silverstripe-framework/commit/7d67b24c257c515ee758ca7df11aba81766d82fd) Removed legacy Jasmine JS Unit tests (Ingo Schommer)
 * 2016-09-14 [e8375111b](https://github.com/silverstripe/silverstripe-framework/commit/e8375111b17dd2cf4b08b709f140786f69a9f924) Enable default value to be specified for dbstring types at the db level (Damian Mooyman)
 * 2016-09-13 [aecf5260f](https://github.com/silverstripe/silverstripe-framework/commit/aecf5260fc41f4a3a1161e21a955d0cb3b2f075a) Remove TextParser and BBCodeParser (Sam Minnee)
 * 2016-09-13 [2316b0da9](https://github.com/silverstripe/silverstripe-framework/commit/2316b0da9fd18423c0246b7ce4a156f11d2e96a3) Remove i18n::js_i18n option (Ingo Schommer)
 * 2016-09-13 [ee10dbb68](https://github.com/silverstripe/silverstripe-framework/commit/ee10dbb680d7653b1f727e5e146b07df87e66b37) Moved frontend assets into admin/ "module" (Ingo Schommer)
 * 2016-09-13 [327a8a32](https://github.com/silverstripe/silverstripe-cms/commit/327a8a320e882d7c96118036f837d29acd9e8ca8) Move preview template to cms section (Damian Mooyman)
 * 2016-09-13 [9b1c24cf4](https://github.com/silverstripe/silverstripe-framework/commit/9b1c24cf4c74c8241f7b1e9fac1ded5fcdc3c3df) Move preview panel to CMS module (Damian Mooyman)
 * 2016-09-13 [190ed628b](https://github.com/silverstripe/silverstripe-framework/commit/190ed628bc14f8da67b21e77ded01ab060a09574) PreviewThumbnail now uses ScaleMaxWidth (Christopher Joe)
 * 2016-09-12 [ab7e5944d](https://github.com/silverstripe/silverstripe-framework/commit/ab7e5944d1f5e8cd2896fd132a6bfa87e8440a5f) Derive BASE_PATH from composer autoloader (Sam Minnee)
 * 2016-09-07 [9cb9a05ec](https://github.com/silverstripe/silverstripe-framework/commit/9cb9a05ec0b0478e6228f9ea72e94dcafa036112) Removed duplicated thirdparty deps (Ingo Schommer)
 * 2016-09-07 [0a380a94c](https://github.com/silverstripe/silverstripe-framework/commit/0a380a94cd6470f860300ba793f4e6c9d406004b) Removed unused UMD builds of individual JS files (Ingo Schommer)
 * 2016-09-05 [efb004b72](https://github.com/silverstripe/silverstripe-framework/commit/efb004b72aab74c65871c3dbd268a8c453a353d7) use injector for DataObject::newClassInstance() (Damian Mooyman)
 * 2016-09-05 [fc353dc17](https://github.com/silverstripe/silverstripe-framework/commit/fc353dc17a092aa6e8114cf78ad87a8342d4267d) Allow has_many fixtures to be declared with array format as well as many_many (#5944) (Damian Mooyman)
 * 2016-09-01 [5f7b13ee4](https://github.com/silverstripe/silverstripe-framework/commit/5f7b13ee4971d0433278691d95fde0922a5e0c28) Removed unused images across CMS UI (Ingo Schommer)
 * 2016-08-31 [b599095a](https://github.com/silverstripe/silverstripe-cms/commit/b599095a50cc97d3f181a44adee3771e1c82deb8) Remove AssetAdmin (moved to asset-admin module) (Ingo Schommer)
 * 2016-08-31 [5ddd8c331](https://github.com/silverstripe/silverstripe-framework/commit/5ddd8c3318a4b449ee0619cc752be2b77f191159) Adapt File/Folder getCMSFields() to new AssetAdmin (Ingo Schommer)
 * 2016-08-29 [710509949](https://github.com/silverstripe/silverstripe-framework/commit/710509949754c28975dabcaa00e5880dbd88a016) behaviour of filter API to support injected search filter classes (Damian Mooyman)
 * 2016-08-23 [8e89d08e7](https://github.com/silverstripe/silverstripe-framework/commit/8e89d08e7b1889d93ca8e1763dff2146252b5ae0) Remove js/css requirements include from form fields. (Sam Minnee)
 * 2016-08-23 [c9b6e9bac](https://github.com/silverstripe/silverstripe-framework/commit/c9b6e9bac0aaf78e3b2963c9e6ad38ad27fa46f1) Update template lookup to late resolution for performance reasons (Damian Mooyman)
 * 2016-08-21 [2e577ddb1](https://github.com/silverstripe/silverstripe-framework/commit/2e577ddb1d68e52e990f0f89222fe03ad6deb7ca) Use Webpack (Sam Minnee)
 * 2016-08-18 [8dd644d25](https://github.com/silverstripe/silverstripe-framework/commit/8dd644d25d4e01b6853922164440f8ac9c824f22) Namespace all classes (Damian Mooyman)
 * 2016-08-12 [a96ab15a](https://github.com/silverstripe/silverstripe-reports/commit/a96ab15af33a3ac38a61fc7b261c290fac8e4f7a) issue with namespaced reports (Damian Mooyman)
 * 2016-08-11 [90aff08d](https://github.com/silverstripe/silverstripe-cms/commit/90aff08df75386899665cc7d2f868da97dc68cb7) remove obsolete template (Damian Mooyman)
 * 2016-08-10 [afdae4937](https://github.com/silverstripe/silverstripe-framework/commit/afdae4937ecfecb16442c228f3d04457e6b64f8d) Add CMSMenu::remove_menu_class to remove items by class instead of code (Damian Mooyman)
 * 2016-08-09 [cb1f4335a](https://github.com/silverstripe/silverstripe-framework/commit/cb1f4335a09113feff1707dbe3fff777e3736779) remove DataFormatter class and all subclasses (Damian Mooyman)
 * 2016-08-09 [cf6f882e2](https://github.com/silverstripe/silverstripe-framework/commit/cf6f882e2931d229ec621b5ed7d61b2de989a605) Ensure that i18n plural / singular names use shortname prior to namespaced translations (Damian Mooyman)
 * 2016-08-04 [19b81155](https://github.com/silverstripe/silverstripe-cms/commit/19b811555cbdc9ebdbd6995d1215e3e055fcd730) Move NestedController from cms to framework (Damian Mooyman)
 * 2016-08-04 [1c3ec1935](https://github.com/silverstripe/silverstripe-framework/commit/1c3ec1935377e9a1469d44ecb083622b996e5343) Move NestedController from cms to framework (Damian Mooyman)
 * 2016-08-04 [6005a1c2b](https://github.com/silverstripe/silverstripe-framework/commit/6005a1c2b2abba919cc660dc2fd2a5fc0becbbd6) Upgrade for silverstripe CMS namespace changes (Damian Mooyman)
 * 2016-08-04 [59539578](https://github.com/silverstripe/silverstripe-reports/commit/59539578816c2f77ca689c9a17f4f2415a9d51dc) Update for SilverStripe\CMS namespace (Damian Mooyman)
 * 2016-08-02 [4ca3d1dc9](https://github.com/silverstripe/silverstripe-framework/commit/4ca3d1dc9487be2dadd1722823f75f7146bd7a60) Allow custom 'type' option for scripts (Damian Mooyman)
 * 2016-07-28 [9188628ae](https://github.com/silverstripe/silverstripe-framework/commit/9188628ae335fb6ea3c377013ec3e64f24d2260d) Add $action parameter to Controller::Link (Damian Mooyman)
 * 2016-07-26 [c556b0107](https://github.com/silverstripe/silverstripe-framework/commit/c556b010718c7bfdb5eba58913868bb9388a1b4c) Update core templates for CompositeField / SelectionGroup.ss (Damian Mooyman)
 * 2016-07-25 [5e8e8c87](https://github.com/silverstripe/silverstripe-siteconfig/commit/5e8e8c87b2468b69fc2065bcfabaa73d11b977f6) Remove theme selector (#31) (Damian Mooyman)
 * 2016-07-25 [93f4dd1](https://github.com/silverstripe/silverstripe-installer/commit/93f4dd17642fc8b55057b1179248109de1c4e318) Support nested themes API (#129) (Damian Mooyman)
 * 2016-07-25 [ff07a2e2](https://github.com/silverstripe/silverstripe-cms/commit/ff07a2e2641eaa11c48425b16bddf484742c758f) Convert CMS forms to bootstrap (Damian Mooyman)
 * 2016-07-25 [a809e80d0](https://github.com/silverstripe/silverstripe-framework/commit/a809e80d015786bd448652f859e3d6cff6e5bc09) Convert CMS forms to bootstrap (Damian Mooyman)
 * 2016-07-24 [c7387ff45](https://github.com/silverstripe/silverstripe-framework/commit/c7387ff45f294b2a652dee11838eda60539ed025) Upgrade to SilverStripe\CMS namespace (Damian Mooyman)
 * 2016-07-24 [4d007cd1](https://github.com/silverstripe/silverstripe-cms/commit/4d007cd13cf3b7d843c6e177b6252e861d99c6d2) remove obsolete CMSMain::buildbrokenlinks() (Damian Mooyman)
 * 2016-07-24 [70179c8b](https://github.com/silverstripe/silverstripe-cms/commit/70179c8b873676cf2408afc1e5af9fb9e8e9e6c2) Better behaviour for virtualised controller (Damian Mooyman)
 * 2016-07-24 [886d65ad](https://github.com/silverstripe/silverstripe-cms/commit/886d65ad37c33c14dfdd2922092fb524ad2e5f53) Remove obsolete Folder_UsusedAssetsField (Damian Mooyman)
 * 2016-07-24 [b135c256](https://github.com/silverstripe/silverstripe-cms/commit/b135c2566c1807fddfedd3ce80af4fcaf10648ec) remove obsolete UpgradeSiteTreePermissionSchemaTask (Damian Mooyman)
 * 2016-07-19 [20daf1f8e](https://github.com/silverstripe/silverstripe-framework/commit/20daf1f8e11746ef6dc4f925c75754c3b6063106) Abstract ThemeManifest into ThemeList (Damian Mooyman)
 * 2016-07-19 [4b4aa4e91](https://github.com/silverstripe/silverstripe-framework/commit/4b4aa4e91c31b930e664527994840895fe176466) Exclude templates in 'themes' directories from $default theme (#5820) (Damian Mooyman)
 * 2016-07-14 [6e68f38ef](https://github.com/silverstripe/silverstripe-framework/commit/6e68f38efb6443ebe04ac7036678deca627dedfb) Update react sections to use react-router instead of page.js (#5796) (Damian Mooyman)
 * 2016-07-13 [b8b4e98ac](https://github.com/silverstripe/silverstripe-framework/commit/b8b4e98ac2a157992be0a5f679bf3902d0d16991) Theme stacking (Hamish Friedlander)
 * 2016-07-12 [26d46517a](https://github.com/silverstripe/silverstripe-framework/commit/26d46517aca15ff02281ec5cbac9888d21084652) Remove custom DBHTMLText::exists() custom behaviour (Damian Mooyman)
 * 2016-07-07 [859acf571](https://github.com/silverstripe/silverstripe-framework/commit/859acf571e0328a5d6e49264acae6a8ba2936d41) mute frontend debugging by default (#5777) (Damian Mooyman)
 * 2016-07-07 [628455f7](https://github.com/silverstripe/silverstripe-siteconfig/commit/628455f723b12801f3b8e0d5dd4d7ac9e984ba3f) Apply SilverStripe\Security namespace (#28) (Damian Mooyman)
 * 2016-07-07 [39b6d129](https://github.com/silverstripe/silverstripe-reports/commit/39b6d12969053ad97b04dc70d022643a94901cff) Apply SilverStripe\Security namespace (#35) (Damian Mooyman)
 * 2016-07-06 [5cb4ab4a8](https://github.com/silverstripe/silverstripe-framework/commit/5cb4ab4a82993d5b16fa0316e008f547f38d8e98) Add PopoverField for extra-actions popup in react (Damian Mooyman)
 * 2016-07-06 [9e1b12a89](https://github.com/silverstripe/silverstripe-framework/commit/9e1b12a8918b121c9f66d9491e5506aa3248ed0c) Support composite react formfields (Damian Mooyman)
 * 2016-06-22 [25e4cad1](https://github.com/silverstripe/silverstripe-cms/commit/25e4cad1645f17f2a4c60511cec71de5f1281bee) Apply SilverStripe\Security namespace (Damian Mooyman)
 * 2016-06-22 [af22a8316](https://github.com/silverstripe/silverstripe-framework/commit/af22a83166a088311805cf9dc301f8eaca5b46b7) Apply Framework\Security namespace (Damian Mooyman)
 * 2016-06-22 [80e5b9149](https://github.com/silverstripe/silverstripe-framework/commit/80e5b9149e3b207b07cbb98f7d3454f4887067a7) Move dependency on model class from form schema API (Damian Mooyman)
 * 2016-06-17 [b7ac5c564](https://github.com/silverstripe/silverstripe-framework/commit/b7ac5c564d212cd2616e8062919da77182fb73c6) / BUG Fix DBField summary methods (Damian Mooyman)
 * 2016-06-16 [ab819611](https://github.com/silverstripe/silverstripe-reports/commit/ab81961115f2ec19d1e54608263e354b836d27a5) Apply SilverStripe\ORM namespace (Damian Mooyman)
 * 2016-06-16 [fbc90e10](https://github.com/silverstripe/silverstripe-siteconfig/commit/fbc90e1070060c90164074e499d58c3083ad63a2) Update for new SilverStripe\ORM namespace (Damian Mooyman)
 * 2016-06-16 [e378332f](https://github.com/silverstripe/silverstripe-cms/commit/e378332ff3c781cda167d5f39a680448cbe8cf96) Update for new SilverStripe\ORM namespace (Damian Mooyman)
 * 2016-06-16 [83308689d](https://github.com/silverstripe/silverstripe-framework/commit/83308689d5cfb3ecd228cdea775573ebd0a9779e) Initialise React controllers via routes (#5436) (David Craig)
 * 2016-06-15 [80d4af6b6](https://github.com/silverstripe/silverstripe-framework/commit/80d4af6b6e00b39fd5fefddfb87a52708baf714e) Apply Framework\ORM Namespace to model (Hamish Friedlander)
 * 2016-06-13 [c50bc917](https://github.com/silverstripe/silverstripe-cms/commit/c50bc91772af2b400dbcd664f187730b25ba148b) Cleanup inconsistent SiteTree::duplicate API (Damian Mooyman)
 * 2016-06-03 [5c9044a00](https://github.com/silverstripe/silverstripe-framework/commit/5c9044a007d3e0e49d5a57f8794c71717a5aa5d1) Enforce default_cast for all field usages (Damian Mooyman)
 * 2016-05-25 [5e8ae41d4](https://github.com/silverstripe/silverstripe-framework/commit/5e8ae41d4772f750f8ce14103ed45a697a147f6d) Refactor dataobject schema management into separate service (Damian Mooyman)
 * 2016-05-23 [04e617d6](https://github.com/silverstripe/silverstripe-cms/commit/04e617d65def656d66f0920c9ad13b27861160b7) Allow extensions to influence canCreate, canEdit, canView, canDelete, and canAddChildren even for admins. (Damian Mooyman)
 * 2016-05-10 [7f03b88e5](https://github.com/silverstripe/silverstripe-framework/commit/7f03b88e5e1826da662bba1fbfc36221232215f5) Add empty campaign layout (Damian Mooyman)
 * 2016-05-09 [8b94dd83d](https://github.com/silverstripe/silverstripe-framework/commit/8b94dd83dfb8a31f79cd001fc1672d76aa82ffab) Add CSRF to Campaign delete (Damian Mooyman)
 * 2016-05-09 [3edbfd944](https://github.com/silverstripe/silverstripe-framework/commit/3edbfd944ebb6035c9ca681fa153dd1c3e017b05) Implement breadcrumbs via controllable state (Damian Mooyman)
 * 2016-05-04 [65eb0bde6](https://github.com/silverstripe/silverstripe-framework/commit/65eb0bde6a25fbdd84a5c369eaa591df8ed9d523) Look for templates of namespaced classes in subfolders. (Sam Minnee)
 * 2016-05-03 [8ce3d90e1](https://github.com/silverstripe/silverstripe-framework/commit/8ce3d90e18050519c2b94f0cf529e0864a372713) Injector dependencies no longer inherit from parent classes automatically (Damian Mooyman)
 * 2016-05-03 [8d2cc91](https://github.com/silverstripe/silverstripe-installer/commit/8d2cc913e9d4ee1db68e8641da3c784c38fb55be) Include asset-admin module in installer (Damian Mooyman)
 * 2016-05-02 [8b1146be9](https://github.com/silverstripe/silverstripe-framework/commit/8b1146be9adac324e1487ca7f0af159ab201c542) Implement campaign item edit button (Damian Mooyman)
 * 2016-05-02 [6948267c4](https://github.com/silverstripe/silverstripe-framework/commit/6948267c41c486eb501049555df95903fb6573ec) LeftAndMain::menu_title can be overridden (#5423) (Damian Mooyman)
 * 2016-05-02 [0d4c71f39](https://github.com/silverstripe/silverstripe-framework/commit/0d4c71f393a9d73981b9cf25287e3213ffddeb1a) Filtering on invalid relation is no longer a silent error (Damian Mooyman)
 * 2016-05-01 [46f69b0c](https://github.com/silverstripe/silverstripe-cms/commit/46f69b0c0dd484d7c4ed007158b77cbcc2306cf6) set menu title without editing transifex masters (Damian Mooyman)
 * 2016-04-27 [72fcfbf4b](https://github.com/silverstripe/silverstripe-framework/commit/72fcfbf4bc3344a3992a8e99ce9d0d506acac5bc) Campaign preview for images (Damian Mooyman)
 * 2016-04-27 [1aa54924](https://github.com/silverstripe/silverstripe-cms/commit/1aa54924108a877e40fb3048eb87919b64028ac0) Cleanup SilverStripeNavigator and CMSPreview (Damian Mooyman)
 * 2016-04-27 [4be5e7c96](https://github.com/silverstripe/silverstripe-framework/commit/4be5e7c961f7041dd5babb10d6d5550766f8c7be) Implement basic preview behaviour (Damian Mooyman)
 * 2016-04-25 [daf538583](https://github.com/silverstripe/silverstripe-framework/commit/daf53858331179badd4ad6ab6e37e30dc56e2192) in behaviour to flysystem reporting for root folders (Damian Mooyman)
 * 2016-04-22 [241cdfed1](https://github.com/silverstripe/silverstripe-framework/commit/241cdfed1bb7ef9a1cab70f309283a8110bcbd4e) Allow actions to declare they are exempt from validation themselves (Hamish Friedlander)
 * 2016-04-20 [e463fcce6](https://github.com/silverstripe/silverstripe-framework/commit/e463fcce6eaa80719a4f14d59dca9ee56d1f3d12) redux-logger respects ss environment (Damian Mooyman)
 * 2016-04-19 [19de22f42](https://github.com/silverstripe/silverstripe-framework/commit/19de22f42714874abcebfe7ece192546f4d8dd1a) Moved frontend assets into admin/client/ (Ingo Schommer)
 * 2016-04-19 [e2afcd0ac](https://github.com/silverstripe/silverstripe-framework/commit/e2afcd0acb1c65810b5a90ca2a9921f902c6a8e0) Implement back end for saving forms via react (Damian Mooyman)
 * 2016-04-18 [dbd17bd49](https://github.com/silverstripe/silverstripe-framework/commit/dbd17bd49a04a61d7b11d98f28f1b7307d25541c) Remove routing from silverstripe-component (Damian Mooyman)
 * 2016-04-18 [2e9003577](https://github.com/silverstripe/silverstripe-framework/commit/2e900357713a54803d5ae5ed2649d99bf23b1514) Campaign publish button (Damian Mooyman)
 * 2016-04-12 [31247a67b](https://github.com/silverstripe/silverstripe-framework/commit/31247a67bd8cfb34023421da46f59786d49811a0) Replace baked-in and modified Chosen 0.9.8 with npm'ed in Chosen 1.5.1 (Hamish Friedlander)
 * 2016-04-11 [590089375](https://github.com/silverstripe/silverstripe-framework/commit/590089375327aa80c6c92007462b9bfa439ad207) Implement campaign list view (Damian Mooyman)
 * 2016-04-11 [2d16d69dd](https://github.com/silverstripe/silverstripe-framework/commit/2d16d69ddb863b55de3a94fd83a49a3f666354af) Use base data class for ChangeSetItem#ObjectClass, not just ClassName (Hamish Friedlander)
 * 2016-04-07 [05973cee5](https://github.com/silverstripe/silverstripe-framework/commit/05973cee55a9a80b30421c88a3c12baddb63a4f0) Add i18n pluralisation (Damian Mooyman)
 * 2016-04-05 [db6251a9](https://github.com/silverstripe/silverstripe-cms/commit/db6251a9b74886ddb2f15bcb28b393c2c9ae0a73) Update to use new travis-artifacts (Damian Mooyman)
 * 2016-04-01 [3c2b53157](https://github.com/silverstripe/silverstripe-framework/commit/3c2b53157e6f064ebac2269dc9950db2b36501ec) Update Versioned methods (Damian Mooyman)
 * 2016-04-01 [716baa6b](https://github.com/silverstripe/silverstripe-cms/commit/716baa6b1fb55c25112066a6b1a3c10a6be38c0b) Support renamed Versioned API (Damian Mooyman)
 * 2016-03-30 [87ee4365e](https://github.com/silverstripe/silverstripe-framework/commit/87ee4365e7f51089742d1ca24687e25c3b251fb8) Implement ChangeSets for batch publishing (Damian Mooyman)
 * 2016-03-30 [64b7a84bb](https://github.com/silverstripe/silverstripe-framework/commit/64b7a84bb2be4de93a21a7263dc8529085a3eba3) SapphireTest::logInWithPermission now supports multiple permissions (Damian Mooyman)
 * 2016-03-30 [29c5eff43](https://github.com/silverstripe/silverstripe-framework/commit/29c5eff433ff7a62bbf66c7dd3bd0e31b6a368ed) Add $context method to DataObject::can for consistency with canCreate() (Damian Mooyman)
 * 2016-03-30 [501b2f180](https://github.com/silverstripe/silverstripe-framework/commit/501b2f180913cb6d3454fdebc868a929ccb89f28) CMSMenu::get_cms_classes() is now sorted (Damian Mooyman)
 * 2016-03-28 [d22ad706](https://github.com/silverstripe/silverstripe-cms/commit/d22ad706a99504680ca1fdf8ef482e13a7441ab4) Support new DataObject::can() signature (Damian Mooyman)
 * 2016-03-27 [b2e4e9622](https://github.com/silverstripe/silverstripe-framework/commit/b2e4e9622b2dd3a65b4ed7e994f38c8965dd58e9) Remove deprecated caching behaviour from ViewableData (closes #4063) (Loz Calver)
 * 2016-03-23 [8abede133](https://github.com/silverstripe/silverstripe-framework/commit/8abede13395ca97d52e6a8d6cb82106da37127fb) Add SS_Database::withTransaction for nice enclosed transactions (Damian Mooyman)
 * 2016-03-22 [094745ec0](https://github.com/silverstripe/silverstripe-framework/commit/094745ec0ffe24ffd9c5b36d0188ec90ad2bb8b5) Formally support custom ownership relations (Damian Mooyman)
 * 2016-03-21 [2d56ea278](https://github.com/silverstripe/silverstripe-framework/commit/2d56ea278aaeebf49be80b4a40f718caf7cffba2) Move ss buttons plugin out of thirdparty (Damian Mooyman)
 * 2016-03-17 [4cc7b080](https://github.com/silverstripe/silverstripe-cms/commit/4cc7b0806d12166c72f1e1bdf829d0c14e7beaf2) Update to use new Versioned API (Damian Mooyman)
 * 2016-03-09 [067d44ac](https://github.com/silverstripe/silverstripe-cms/commit/067d44ac6ca2bf6353a8efdbc8e00266bd42fa9f) Update link tracking for image shortcodes (Damian Mooyman)
 * 2016-03-08 [8ae794ee9](https://github.com/silverstripe/silverstripe-framework/commit/8ae794ee99b17bed83d969005be03a6621a4ccad) TinyMCE Image shortcodes (Ingo Schommer)
 * 2016-03-07 [14d74f7a](https://github.com/silverstripe/silverstripe-siteconfig/commit/14d74f7ae369483edab421b679d39c3c2955e888) Refactor for removal of CMSForm class (Damian Mooyman)
 * 2016-03-02 [0848aca46](https://github.com/silverstripe/silverstripe-framework/commit/0848aca4625954be8ffc4818be3e3df633f521fd) Massive refactor of Versioned (Damian Mooyman)
 * 2016-02-26 [8366d22](https://github.com/silverstripe/silverstripe-installer/commit/8366d22a1930e0171179b084afce1baaac666e2b) Replace old assets/.htaccess with better default (Damian Mooyman)
 * 2016-02-25 [b196d33bf](https://github.com/silverstripe/silverstripe-framework/commit/b196d33bfa067e11c8a74771ef0aa6898548136a) Ownership API (Damian Mooyman)
 * 2016-02-25 [c275c2105](https://github.com/silverstripe/silverstripe-framework/commit/c275c21057f8739e6d881625812a5d6fe39af663) Extensible::invokeWithExtension has same method signature as Extensible::extend (Damian Mooyman)
 * 2016-02-21 [de6db9f5](https://github.com/silverstripe/silverstripe-cms/commit/de6db9f5c6f32eb8b6efd72e78d7ff2fe212c772) Mark image tracking as owned (Damian Mooyman)
 * 2016-02-16 [99394a84](https://github.com/silverstripe/silverstripe-cms/commit/99394a84d0ae1611754353423723a96601cfa2f0) Remove references to class aliases; Use correct classname (Damian Mooyman)
 * 2016-02-12 [f20ad434c](https://github.com/silverstripe/silverstripe-framework/commit/f20ad434ce66d0102a4bd43c66df517ef385aa2b) Update TinyMCE to 4.x (Damian Mooyman)
 * 2016-01-27 [829135a85](https://github.com/silverstripe/silverstripe-framework/commit/829135a85a0f97d5c4387ed2b66ee7cef7d7d7ad) remove Object::useCustomClass (Damian Mooyman)
 * 2016-01-26 [1c907dd2](https://github.com/silverstripe/silverstripe-cms/commit/1c907dd227a41be8cd25ba0c751f6aa7a308ebfe) Support versioned File management (Damian Mooyman)
 * 2016-01-26 [510c55673](https://github.com/silverstripe/silverstripe-framework/commit/510c55673972ea5aeaca40bc6ef9166fb2b339c3) File has Versioned extension (Damian Mooyman)
 * 2016-01-25 [9662d938f](https://github.com/silverstripe/silverstripe-framework/commit/9662d938f385a24c00d8613fef9bd9340081fd44) remove obsolete class loaders from test listeners (Damian Mooyman)
 * 2016-01-25 [17ee318d](https://github.com/silverstripe/silverstripe-cms/commit/17ee318d06edb37229634206a5f1dd4e032bcdd8) VirtualPage permissions now can be set independently of the mirrored page (Damian Mooyman)
 * 2016-01-21 [e77389d0c](https://github.com/silverstripe/silverstripe-framework/commit/e77389d0c88225e68098fa8250a6b2ccdbf8a4ac) Standardise SS_List::map() implementation (Damian Mooyman)
 * 2016-01-21 [c9764707](https://github.com/silverstripe/silverstripe-cms/commit/c97647078b065b962d2d1d5fd7ae85db40216e15) Refactor out Page default classname hack (Damian Mooyman)
 * 2016-01-21 [5138bf1b7](https://github.com/silverstripe/silverstripe-framework/commit/5138bf1b7fe9a660574444d77ac5324b5687f40d) Refactor out Page default classname hack (Damian Mooyman)
 * 2016-01-14 [8e1ae55ff](https://github.com/silverstripe/silverstripe-framework/commit/8e1ae55ff67647c495c4e1d528907d280d78ad37) Enable single javascript files to declare that they include other files (Damian Mooyman)
 * 2015-12-21 [99de74d69](https://github.com/silverstripe/silverstripe-framework/commit/99de74d69e1bf39a43890487bee3e441b8b01105) Add isDisabledValue to SelectField (Damian Mooyman)
 * 2015-12-09 [037467bea](https://github.com/silverstripe/silverstripe-framework/commit/037467beae90b92598500c27ecfe5d1fcbfea883) Asset Access Control implementation (Damian Mooyman)
 * 2015-11-30 [c13b5d989](https://github.com/silverstripe/silverstripe-framework/commit/c13b5d989f4267e457fb08e0ff0ccdfdd77aa7fe) Enable advanced configuration options for requirements combined files (Damian Mooyman)
 * 2015-11-26 [c50dc064](https://github.com/silverstripe/silverstripe-cms/commit/c50dc06401b7ea08bee4eef81b33586a2e2c1bbd) Update ErrorPage to use FilesystemGeneratedAssetHandler (Damian Mooyman)
 * 2015-11-26 [ce28259c5](https://github.com/silverstripe/silverstripe-framework/commit/ce28259c5f21620db2a61f79fd6479be60a2d8c4) Replace CacheGeneratedAssetHandler with FlysystemGeneratedAssetHandler (Damian Mooyman)
 * 2015-11-09 [369f3dda](https://github.com/silverstripe/silverstripe-cms/commit/369f3dda8d46d846c66bfc4e0c55fef7fcdf90d0) Remove deprecated ListboxField::setMultiple() (Damian Mooyman)
 * 2015-11-09 [0b897477](https://github.com/silverstripe/silverstripe-siteconfig/commit/0b8974774781ab611e02a50318486472709263be) Remove deprecated setMultiple() (Damian Mooyman)
 * 2015-10-29 [641c26299](https://github.com/silverstripe/silverstripe-framework/commit/641c26299ce9bce5c63f36277d8626aa3c1fe6e8) Enable linear-only restriction for DataList::applyRelation (Damian Mooyman)
 * 2015-10-23 [e17a49f8a](https://github.com/silverstripe/silverstripe-framework/commit/e17a49f8a50ad1cf6539b41baedfde34277956c8) Restore JS Minification (Damian Mooyman)
 * 2015-10-19 [d1ea74e40](https://github.com/silverstripe/silverstripe-framework/commit/d1ea74e40d7558e2ba8fef4c0fa5cecd0a98650b) Implement AssetField to edit DBFile fields (Damian Mooyman)
 * 2015-10-14 [2bd9d00d](https://github.com/silverstripe/silverstripe-cms/commit/2bd9d00da0187558b7c76cd0bdc9d9664c140572) Remove filesystem sync (Damian Mooyman)
 * 2015-10-13 [227e2ba1](https://github.com/silverstripe/silverstripe-cms/commit/227e2ba1628cc8969a5367e6aab3e20f253c7a82) Move ErrorPage to new generated files API (Damian Mooyman)
 * 2015-10-12 [f9892c628](https://github.com/silverstripe/silverstripe-framework/commit/f9892c628c8709333969acb3c8ace4cb820b9987) Generated files API (Damian Mooyman)
 * 2015-09-23 [f26c220d8](https://github.com/silverstripe/silverstripe-framework/commit/f26c220d865786725f85860d7848cbd8d137c6c0) Support trait loading (Damian Mooyman)
 * 2015-09-16 [2b1e5ee07](https://github.com/silverstripe/silverstripe-framework/commit/2b1e5ee071e72494c02a1c04a508b54e401afe35) Enable DataList::sort to support composite field names (similar to filter) (Damian Mooyman)
 * 2015-09-15 [be239896d](https://github.com/silverstripe/silverstripe-framework/commit/be239896d32a6d4437d53ce67e1ccf71847cc845) Refactor of File / Folder to use DBFile (Damian Mooyman)
 * 2015-09-14 [051c69ba3](https://github.com/silverstripe/silverstripe-framework/commit/051c69ba3217d464a18270704364590ca752303c) (minor): Freshening up SS_Log API documentation and removed $extras param which was not being used anyway. (Patrick Nelson)
 * 2015-09-10 [10dece653](https://github.com/silverstripe/silverstripe-framework/commit/10dece653f36d65a5649014464d40df85833c49f) Consolidate DataObject db methods (Damian Mooyman)
 * 2015-09-04 [ee639deed](https://github.com/silverstripe/silverstripe-framework/commit/ee639deedbc3330ea419ee20a6bcd6a04e576bd2) showqueries=1 now shows parameters (Damian Mooyman)
 * 2015-09-04 [9872fbef4](https://github.com/silverstripe/silverstripe-framework/commit/9872fbef4d3ae8f649451febb9d0e30ed6dcf843) Refactor CompositeDBField into an abstract class (Damian Mooyman)
 * 2015-09-03 [ac27836d2](https://github.com/silverstripe/silverstripe-framework/commit/ac27836d2b3ebe286464744105e8628ec170f236) Implementation of RFC-1 Asset Abstraction (Damian Mooyman)
 * 2015-08-30 [aeccb8b8e](https://github.com/silverstripe/silverstripe-framework/commit/aeccb8b8e05f1b26d5ee77075809d330fcedbb4a) Move DBField subclasses into SilverStripe\Model\FieldType namespace (Sam Minnee)
 * 2015-07-31 [3e7eecf97](https://github.com/silverstripe/silverstripe-framework/commit/3e7eecf9784b21f7c0fcac14ed58172c575884e0) Remove SQLQuery (Damian Mooyman)
 * 2015-07-23 [1b8d29576](https://github.com/silverstripe/silverstripe-framework/commit/1b8d2957673f50ec7c7e52bfb70980aa28519634) Shift to Monolog for error reporting and logging (Sam Minnee)
 * 2015-07-16 [40cc567c3](https://github.com/silverstripe/silverstripe-framework/commit/40cc567c368cc8bc633c2486ca2c420bb1256924) Force resampling by default (Jonathon Menz)
 * 2015-07-16 [d1af214ef](https://github.com/silverstripe/silverstripe-framework/commit/d1af214ef5efb817c14b85b639525104d94ef2d9) Removed custom dev/tests/ execution (Ingo Schommer)
 * 2015-07-16 [a16588aac](https://github.com/silverstripe/silverstripe-framework/commit/a16588aac3b5b3ea0228d13f5c1f9cf437ac9582) Removed JSTestRunner (Ingo Schommer)
 * 2015-06-17 [4aa84f3d](https://github.com/silverstripe/silverstripe-cms/commit/4aa84f3dd2856fb0caa597018a7f668f6e1265eb) make DataObject::validate public (Damian Mooyman)
 * 2015-06-17 [55170a0b7](https://github.com/silverstripe/silverstripe-framework/commit/55170a0b746e09c59fc6a0d78f2461bfea5f835c) make DataObject::validate public (Damian Mooyman)
 * 2015-06-12 [513f0191f](https://github.com/silverstripe/silverstripe-framework/commit/513f0191fba490275bb15e1a5d5f3c4b0c9cb5a5) default behaviour for Director::getAbsoluteUrl (Damian Mooyman)
 * 2015-06-08 [3bc76e69](https://github.com/silverstripe/silverstripe-cms/commit/3bc76e69fb7e6da4803707c235431a80652da4f3) Formalise new DataObject::canCreate argument (Damian Mooyman)
 * 2015-06-08 [e9d486382](https://github.com/silverstripe/silverstripe-framework/commit/e9d4863828882c12f0cb94d90affa43e6bef45bc) Formalise new additional arguments to DataObject::canCreate, DataExtension::augmentSQL, and DataObject::extendedCan (Damian Mooyman)
 * 2015-05-19 [922d02f53](https://github.com/silverstripe/silverstripe-framework/commit/922d02f5356d5904debaf10003477cdd00306192) Enable filters to perform 'IS NULL' or 'IS NOT NULL' checks (Damian Mooyman)
 * 2015-03-25 [7f5608c59](https://github.com/silverstripe/silverstripe-framework/commit/7f5608c599106a2b15509168cd575e1f62b133a5) Public visibility on DataQuery::selectField (Uncle Cheese)
 * 2015-02-13 [bdb1a9575](https://github.com/silverstripe/silverstripe-framework/commit/bdb1a957583662fb0c463f61fee70cfefd26c988) Cleanup and refactor of select fields (Damian Mooyman)
 * 2015-02-10 [dc8d4ffe](https://github.com/silverstripe/silverstripe-cms/commit/dc8d4ffe0bfa98043e23d24899f2fcf8c74cdd09) Refactor usages of HTMLText -&gt; HTMLFragment (Daniel Hensby)

### Features and Enhancements

 * 2017-10-30 [0c178f934](https://github.com/silverstripe/silverstripe-framework/commit/0c178f934de942b8b3f6b8fda78b1228656d9906) Adjust tinymce footer, remove branding and restore path (Damian Mooyman)
 * 2017-10-26 [f6b7cf888](https://github.com/silverstripe/silverstripe-framework/commit/f6b7cf88893fdc5bc50f1c10d59696b41f924dc2) disable current user from removing their admin permission (Christopher Joe)
 * 2017-10-24 [324bdad48](https://github.com/silverstripe/silverstripe-framework/commit/324bdad48c7ad3c3faa75388e22a34dfdf7ae4b9) Ensure DBVarchar scaffolds text field with TextField with appropriate max length (Damian Mooyman)
 * 2017-10-19 [04b4596be](https://github.com/silverstripe/silverstripe-framework/commit/04b4596bec408f04f1f8f2ba08872d0cf95b7d27) Don't fail immediately on imagick install (Damian Mooyman)
 * 2017-10-16 [78f39e6b](https://github.com/silverstripe/silverstripe-cms/commit/78f39e6b1167e94cc39a123bece8cb02b4ca0ca8) hide tree view icon when searching (Christopher Joe)
 * 2017-10-12 [7e97f04e4](https://github.com/silverstripe/silverstripe-framework/commit/7e97f04e47a1adf3848589269fbdba6c2b3737e1) Allow extensions to intercept incorrect deletes on unpublish (Damian Mooyman)
 * 2017-10-10 [11b2c7453](https://github.com/silverstripe/silverstripe-framework/commit/11b2c74533f8c646085b1e1921b81525a3a6b194) Improve upgrade experience for beta3 -&gt; beta4 upgrade (Damian Mooyman)
 * 2017-10-05 [cdf6ae45a](https://github.com/silverstripe/silverstripe-framework/commit/cdf6ae45a3a7d5bcd44c85d684a2aa2c4c75fb80) Ensure changePassword is called by onBeforeWrite for a consistent API (Robbie Averill)
 * 2017-10-03 [43ec2f87e](https://github.com/silverstripe/silverstripe-framework/commit/43ec2f87eda5e8e2dbacc5679520da6eac3a8610) Implement accept attribute in FileField (closes #7279) (Loz Calver)
 * 2017-10-03 [6b5241269](https://github.com/silverstripe/silverstripe-framework/commit/6b52412693eaf13d0ae60bb807180069d9cb7eec) Make Member::changePassword extensible (Robbie Averill)
 * 2017-09-29 [f4b141761](https://github.com/silverstripe/silverstripe-framework/commit/f4b1417612426e1f7e26c3b31f2be5a403a2a1e3) Use less expensive i18n defaults in Member::populateDefaults() (Damian Mooyman)
 * 2017-09-27 [36397c787](https://github.com/silverstripe/silverstripe-framework/commit/36397c787ccef002c7bba793e2e255112a8652c1) add notice for MigrateFileTask if FileMigrationHelper doesn't exist (Christopher Joe)
 * 2017-09-27 [90d0361a6](https://github.com/silverstripe/silverstripe-framework/commit/90d0361a6ca3805370c21e9699bb602eb5c272e4) update set_themes to not update config (Christopher Joe)
 * 2017-09-26 [28552155c](https://github.com/silverstripe/silverstripe-framework/commit/28552155c33f82d834d25cead433d4683fff0d42) Add actWithPermission to SapphireTest for shortcut to perform actions with specific permissions (Daniel Hensby)
 * 2017-09-21 [fa57deeba](https://github.com/silverstripe/silverstripe-framework/commit/fa57deeba4099d74a8746909e3ba1767353c465b) Allow vendor modules with url rewriting (Damian Mooyman)
 * 2017-09-21 [7e92b053f](https://github.com/silverstripe/silverstripe-framework/commit/7e92b053f4c01593539a18b3796c41ad0683ad46) Add setter and getter for certain classes, so that LeftAndMain no longer updates config during init (Christopher Joe)
 * 2017-09-19 [261302a12](https://github.com/silverstripe/silverstripe-framework/commit/261302a12150b88068a70f829f7265f31e57f551) Don't force all class names to lowercase (Damian Mooyman)
 * 2017-09-13 [04b1bb816](https://github.com/silverstripe/silverstripe-framework/commit/04b1bb816e8f3f6aa79e147179d53b0e9a8fff04) RateLimiter for Security controller (Daniel Hensby)
 * 2017-09-05 [c707fccf6](https://github.com/silverstripe/silverstripe-framework/commit/c707fccf69cfb6683d7f905d0e440ffa35874e5a) Allow GridFieldEditButton to have configurable HTML classes. Change edit icon. (Sacha Judd)
 * 2017-08-29 [98c10b089](https://github.com/silverstripe/silverstripe-framework/commit/98c10b089c0c3a9315f075dc44ab46bbe361369a) Allow &lt;% include %&gt; to fallback outside of the Includes folder (Damian Mooyman)
 * 2017-08-28 [0b34066f0](https://github.com/silverstripe/silverstripe-framework/commit/0b34066f0cec8de2c1afdd717613ffab201d02a8) incorrect scalar types in doc blocks, add chainable returns in setters (Robbie Averill)
 * 2017-08-23 [2c34af72e](https://github.com/silverstripe/silverstripe-framework/commit/2c34af72e18c7ba577591d389ca1eff2c4bc9eaf) Log user constants during CI for debugging improvements (Damian Mooyman)
 * 2017-08-14 [0eebeedd0](https://github.com/silverstripe/silverstripe-framework/commit/0eebeedd0325609bd6785c4e1990109ea3052f23) Test php 7.2 (Sam Minnee)
 * 2017-08-10 [9dc11eff4](https://github.com/silverstripe/silverstripe-framework/commit/9dc11eff4362f91c56ad63cf042cf4936f8ae7d3) Add a path option for the schema data, so a full tree is not required for this data (Christopher Joe)
 * 2017-08-03 [8577ad128](https://github.com/silverstripe/silverstripe-framework/commit/8577ad128059f4c508f03df4e5566c09fe161be5) Added SSL support for MySQLi Connector (fixes #7242) (John)
 * 2017-08-03 [417caf29](https://github.com/silverstripe/silverstripe-cms/commit/417caf29724c1bd6df286d4a0ef9bad71152bf2f) Allow insert links with display link text (Saophalkun Ponlu)
 * 2017-08-03 [06efd2ac1](https://github.com/silverstripe/silverstripe-framework/commit/06efd2ac12d92bdfb08d23bcc317a83e9c369cd3) Ensure flush destroys temp tinymce files (Damian Mooyman)
 * 2017-08-02 [2f9bfae1f](https://github.com/silverstripe/silverstripe-framework/commit/2f9bfae1f9f6bb2d33e3f979601e0abae243a7f6) Added MySQL SSL PDO Support (John)
 * 2017-08-01 [ae97c15e4](https://github.com/silverstripe/silverstripe-framework/commit/ae97c15e4206f70bbdf6028365cb86373d8329ee) Soft-code CSS explicit height and compute against rows (Damian Mooyman)
 * 2017-07-26 [74873096b](https://github.com/silverstripe/silverstripe-framework/commit/74873096bdd2cbc3ca1ed9a777987c595431dfb4) getSummary() API for SearchContext (Aaron Carlino)
 * 2017-07-21 [392cda15f](https://github.com/silverstripe/silverstripe-framework/commit/392cda15f67dd6935a125483f66584051a3bd140) Add updateRules extension point to Director::handleRequest (Robbie Averill)
 * 2017-07-20 [78d4d0d5d](https://github.com/silverstripe/silverstripe-framework/commit/78d4d0d5dd2811047833d5f3624fc1a3bf63c855) add support for TreeMultiselectField in react (Christopher Joe)
 * 2017-07-16 [ac851f3a](https://github.com/silverstripe/silverstripe-siteconfig/commit/ac851f3afa1e46a35e355d04ce6cc91c05bd1589) Upgrade to Behat 3, remove old feature contexts, update Travis configuration (Robbie Averill)
 * 2017-07-16 [12310d5d](https://github.com/silverstripe/silverstripe-siteconfig/commit/12310d5d2bc81605f4ec7ed2ea834fc84b799dfe) Change "only these people" to "only these groups" in permissions (Robbie Averill)
 * 2017-07-16 [2dd5bb4d1](https://github.com/silverstripe/silverstripe-framework/commit/2dd5bb4d19a8f226e3179f89e7bb9514c630db84) Add Behat CMS header tab context methods (Robbie Averill)
 * 2017-07-14 [6fc1491f](https://github.com/silverstripe/silverstripe-cms/commit/6fc1491f0b823ae43f86354d843ba3cd3a4cfbb1) Add edit command and its url test for page insert (Saophalkun Ponlu)
 * 2017-07-13 [1cf8a67f](https://github.com/silverstripe/silverstripe-cms/commit/1cf8a67f21563c99044bccd78af6c7f02b1ebb81) Use injector for creating SSViewer (Robbie Averill)
 * 2017-07-12 [f367a0aa6](https://github.com/silverstripe/silverstripe-framework/commit/f367a0aa62baef0969091cc766c41822ad305087) add web accessible colours to web view dev/build (Sacha Judd)
 * 2017-07-10 [823e49526](https://github.com/silverstripe/silverstripe-framework/commit/823e49526fe43b554e1b05a098ddff498bb52210) Allow SSViewer and SSViewer_FromString to be injectable (Robbie Averill)
 * 2017-07-04 [b347ab86](https://github.com/silverstripe/silverstripe-cms/commit/b347ab866d50a589a598fa4f27fef787a24d9879) Add version provider configuration (Robbie Averill)
 * 2017-07-04 [ee4d8b4d4](https://github.com/silverstripe/silverstripe-framework/commit/ee4d8b4d4e22a25b86c90785c45cc480f8423861) Add new SilverStripeVersionProvider to provider module versions (Robbie Averill)
 * 2017-07-04 [bd5782adc](https://github.com/silverstripe/silverstripe-framework/commit/bd5782adcaf46e4a7281b778504a38e4dc6badf3) Allow index type to be configured per DBField instance (Robbie Averill)
 * 2017-07-03 [4c1dbd40](https://github.com/silverstripe/silverstripe-cms/commit/4c1dbd402b69093c069ffa12d8e01e4e5a816d83) Change "only these people" to "only these groups" in permissions (Robbie Averill)
 * 2017-06-27 [ce730319](https://github.com/silverstripe/silverstripe-cms/commit/ce730319ecdf9f0c93c0ea4001d120fe238e9250) Remove use of MODULE_DIR constants (Sam Minnee)
 * 2017-06-27 [8bb53215](https://github.com/silverstripe/silverstripe-siteconfig/commit/8bb5321546dfe289d29a970d0ba7d7ccd4527674) Remove use of MODULE_DIR constants (Sam Minnee)
 * 2017-06-23 [c9c439061](https://github.com/silverstripe/silverstripe-framework/commit/c9c43906191511bce8ef6f4dc8b84600eebaebf2) Ensure polymorphic has_one fields are indexed (Robbie Averill)
 * 2017-06-23 [ccc86306b](https://github.com/silverstripe/silverstripe-framework/commit/ccc86306b6a0d6eb9bbb8b41b209b8595393d591) Add TrustedProxyMiddleware (Sam Minnee)
 * 2017-06-23 [c4d038f20](https://github.com/silverstripe/silverstripe-framework/commit/c4d038f20dfcba582c7ab35b596b106ae0938075) Add HTTPRequest::getScheme()/setScheme() (Sam Minnee)
 * 2017-06-23 [4d89daac7](https://github.com/silverstripe/silverstripe-framework/commit/4d89daac786ac501a4c651d4bbe62d8eac701388) Register Injector::inst()-&gt;get(HTTPRequest) (Sam Minnee)
 * 2017-06-23 [d3d426bdf](https://github.com/silverstripe/silverstripe-framework/commit/d3d426bdfc021b8bf1ae801674a1f9efa7ecfd57) restored Extension::__construct() (Franco Springveldt)
 * 2017-06-23 [72a7655e9](https://github.com/silverstripe/silverstripe-framework/commit/72a7655e95f89aa63fe9ed7b3bce3d7fd32cd989) Moved allowed-hosts checking to a middleware. (Sam Minnee)
 * 2017-06-23 [db080c060](https://github.com/silverstripe/silverstripe-framework/commit/db080c0603a14a4a134a83400d46cbf34d19bae5) Move session activation to SessionMiddleware. (Sam Minnee)
 * 2017-06-23 [254204a3a](https://github.com/silverstripe/silverstripe-framework/commit/254204a3a66045e97ed076dc27910f85721177a9) Replace AuthenticationRequestFilter with AuthenticationMiddleware (Sam Minnee)
 * 2017-06-23 [e85562289](https://github.com/silverstripe/silverstripe-framework/commit/e85562289045cdc7c5c0c619811444e4b1f4dcd9) Replace FlushRequestFilter with FlushMiddleware (Sam Minnee)
 * 2017-06-22 [26b9bf11e](https://github.com/silverstripe/silverstripe-framework/commit/26b9bf11edcc2cb5a27a681ab52ad0f8299df81a) Allow “%$” prefix in Injector::get() (Sam Minnee)
 * 2017-06-15 [a990c99d6](https://github.com/silverstripe/silverstripe-framework/commit/a990c99d6e6f477ab6e973ada13f9dff234682f5) suffix subfolder in silverstripe-cache with php-version (#6810) (Lukas)
 * 2017-06-15 [5d27dccd6](https://github.com/silverstripe/silverstripe-framework/commit/5d27dccd6013d3d2ae8e26db74469c6b5f22ecdd) Add CSRF token to logout action (Loz Calver)
 * 2017-06-11 [7178caf4a](https://github.com/silverstripe/silverstripe-framework/commit/7178caf4a947cf48f3785b2b1b6ec658a2ce146a) show the path which threw the error (Christopher Joe)
 * 2017-06-01 [9a0e01d4a](https://github.com/silverstripe/silverstripe-framework/commit/9a0e01d4a083514c70992d8c7625c6cfedd6e54a) DB Driver defaults to PDO (Daniel Hensby)
 * 2017-05-31 [0f90c5b63](https://github.com/silverstripe/silverstripe-framework/commit/0f90c5b63fdd5dedf0d5689c78208f44ddb4b4c1) Update style of CMSLogin form (Damian Mooyman)
 * 2017-05-31 [844420df](https://github.com/silverstripe/silverstripe-cms/commit/844420df40c18fed97976da75265297e6386852a) Translation strings updated (Christopher Joe)
 * 2017-05-24 [e327bf3c7](https://github.com/silverstripe/silverstripe-framework/commit/e327bf3c70a5f0510e579016ffce85f1efadaef1) add contribution notes about releasing to NPM (Christopher Joe)
 * 2017-05-18 [c2841b6d6](https://github.com/silverstripe/silverstripe-framework/commit/c2841b6d64d2c756f4ad046bb1ef6eacf9d861ea) Remove "Remove link" button from the editor's main toolbar (Saophalkun Ponlu)
 * 2017-05-18 [3e556b596](https://github.com/silverstripe/silverstripe-framework/commit/3e556b59660b1126a4079bd99e030415780997e2) Move index generation to DataObjectSchema and solidify index spec (Daniel Hensby)
 * 2017-05-16 [9a31b19e](https://github.com/silverstripe/silverstripe-cms/commit/9a31b19ed28c4fc530dc4a231031313943a14799) RedirectorPage extensions can now modify fields (Damian Mooyman)
 * 2017-05-11 [6869e450a](https://github.com/silverstripe/silverstripe-framework/commit/6869e450a0f98fdf44ec888308ee85262210ab60) added customisable emptyTitle and a showRootOption property in TreeDropdownField (Christopher Joe)
 * 2017-05-10 [7fa47e234](https://github.com/silverstripe/silverstripe-framework/commit/7fa47e234f9082d770e4618a4e78ea2c5f74c80b) API for minified files using injectable service (Aaron Carlino)
 * 2017-05-08 [afd157526](https://github.com/silverstripe/silverstripe-framework/commit/afd157526777b6f3a62644c800155c4286401e30) GridField passes in context for canCreate (Aaron Carlino)
 * 2017-05-07 [f9ea752ba](https://github.com/silverstripe/silverstripe-framework/commit/f9ea752bae7344ea9df1eeef56e7e8259e65fbcb) Add AuthenticationHandler interface (Sam Minnee)
 * 2017-05-05 [edcb220e4](https://github.com/silverstripe/silverstripe-framework/commit/edcb220e4afd99d294e105c2363fac3fbf0beb62) add EmailLink form factory server-side (Christopher Joe)
 * 2017-05-04 [f4179d60](https://github.com/silverstripe/silverstripe-cms/commit/f4179d608de86f04cdc7d1d4211901d31ded3d52) Simplify test runs. (Sam Minnee)
 * 2017-05-04 [1691e90fb](https://github.com/silverstripe/silverstripe-framework/commit/1691e90fbd4ef15fdf2514ba8da2e0500e0c7b29) Allow SapphireTest::objFromFixture() to accept either table or class (Sam Minnee)
 * 2017-05-04 [2ee0d9980](https://github.com/silverstripe/silverstripe-framework/commit/2ee0d99806daca5e1fdcd033e5046a91785bfcac) switch FormFactories to use RequestHandler instead of Controller (Christopher Joe)
 * 2017-04-24 [b6d4eb3e](https://github.com/silverstripe/silverstripe-cms/commit/b6d4eb3e77d3f7dd68067b1e46c93e391809290b) module-based JS translation keys (Aaron Carlino)
 * 2017-04-20 [d51c4891e](https://github.com/silverstripe/silverstripe-framework/commit/d51c4891e2f585bf89c67071d9ad665c0c97151a) namespaced i18n keys (Uncle Cheese)
 * 2017-04-20 [29805ee4](https://github.com/silverstripe/silverstripe-cms/commit/29805ee4462b5cc7620040864312d707e4a8d191) namespaced i18n keys (Uncle Cheese)
 * 2017-04-13 [a58416b6](https://github.com/silverstripe/silverstripe-reports/commit/a58416b6f67b48651960368bbc513b92fed786f6) style travis tests (Ingo Schommer)
 * 2017-04-03 [b8db4505](https://github.com/silverstripe/silverstripe-cms/commit/b8db45055ca8f08291d5d2ba4317a755339917a7) Refactor archive message to a separate method (Saophalkun Ponlu)
 * 2017-04-03 [8b1c020b9](https://github.com/silverstripe/silverstripe-framework/commit/8b1c020b9f1890ba5818206baa7b51ee38ec1cb3) Downgrade MSSQL from commercially supported to community supported (Sam Minnee)
 * 2017-03-31 [5b90141c](https://github.com/silverstripe/silverstripe-cms/commit/5b90141c03208873fc15e2a1e807ede52868ac41) Update archive warning message (Saophalkun Ponlu)
 * 2017-02-27 [fc54fa160](https://github.com/silverstripe/silverstripe-framework/commit/fc54fa160064e50c6234dfbd17df13fee1c5984c) Add class to clear underline styling for fieldholders (Christopher Joe)
 * 2017-02-02 [0982f77ec](https://github.com/silverstripe/silverstripe-framework/commit/0982f77ec70bfa69cd88767204fac55e677e4bc2) /aggregate data filters (#6553) (Aaron Carlino)
 * 2017-02-02 [3952769ea](https://github.com/silverstripe/silverstripe-framework/commit/3952769ea390cdecf831c9c6fd653a7355a6d4af) More helpful error when .env is missing. (Sam Minnee)
 * 2017-01-30 [06b4758](https://github.com/silverstripe/silverstripe-installer/commit/06b475896d69738541d3033690ed3768f8f42955) Add .env support (Daniel Hensby)
 * 2017-01-30 [8c8231c03](https://github.com/silverstripe/silverstripe-framework/commit/8c8231c03e3fd1fea8d91da3c03676d59ed0847c) Director::host() to determine host name of site (Daniel Hensby)
 * 2017-01-30 [873fd8c5b](https://github.com/silverstripe/silverstripe-framework/commit/873fd8c5bc03a848aae84f39b7d73af67b661798) replace _ss_environment.php with .env and environment vars (Daniel Hensby)
 * 2017-01-16 [87ac3e397](https://github.com/silverstripe/silverstripe-framework/commit/87ac3e3971381945b2039c9e90934a6aa3dcb4a7) Display warning on always_populate_raw_post_data not being -1 in php 5 (#6507) (Damian Mooyman)
 * 2017-01-13 [3ea5015f8](https://github.com/silverstripe/silverstripe-framework/commit/3ea5015f8bbed1a88b5ea9ba27c5fe33cf75ff36) Move to SwiftMailer powered Emails (#6466) (Daniel Hensby)
 * 2017-01-11 [b52a963ed](https://github.com/silverstripe/silverstripe-framework/commit/b52a963ed7e6bea244ac08f83636db632f242c64) Remove jquery-ui button() api from default HTML editor dialog (Damian Mooyman)
 * 2016-12-23 [ed26b251c](https://github.com/silverstripe/silverstripe-framework/commit/ed26b251c830bd7b096cd717bc1baeb6c2d4c590) Better output type detection for debugging (Damian Mooyman)
 * 2016-12-21 [cf5c055de](https://github.com/silverstripe/silverstripe-framework/commit/cf5c055dede91a0da362aef8b3a9e5465af16de4) Campaign admin publish button styles missing (Paul Clarke)
 * 2016-12-20 [e893fc4c5](https://github.com/silverstripe/silverstripe-framework/commit/e893fc4c5164b6cba9a1ea67b4651410b6cb01d1) improve secondary action colours (Paul Clarke)
 * 2016-12-14 [d8843c6fe](https://github.com/silverstripe/silverstripe-framework/commit/d8843c6fe2bfd4a7116c327ba3be6d9926072227) Split out the fetch call easier mocking (Christopher Joe)
 * 2016-12-13 [ddc9a9c6d](https://github.com/silverstripe/silverstripe-framework/commit/ddc9a9c6d6d48b9a689e3d3e0588aae07d344547) up buttons within gridfield search (Will Rossiter)
 * 2016-12-12 [7b90ee137](https://github.com/silverstripe/silverstripe-framework/commit/7b90ee137dcd589c3c31d9683f4804f7f2607717) resize icon to sit inline and increase size of search icon and Upload icon (Paul Clarke)
 * 2016-12-08 [085c8f5a4](https://github.com/silverstripe/silverstripe-framework/commit/085c8f5a43636cbb0c09d7a6cbeb218a8a7128e9) 2x increase in scanning of files for ConfigManifest (Jake Bentvelzen)
 * 2016-12-07 [2a25a525c](https://github.com/silverstripe/silverstripe-framework/commit/2a25a525cb53a1f4158f87481a1658aa25e0c51f) Move temporary JSON block into standard component (Damian Mooyman)
 * 2016-12-05 [6ec780493](https://github.com/silverstripe/silverstripe-framework/commit/6ec780493202c4a06165c9dafe0c2d7961de33a1) Add icon size for 14px icons and table padding for asset list (Paul Clarke)
 * 2016-11-30 [cb6ec11f1](https://github.com/silverstripe/silverstripe-framework/commit/cb6ec11f1b179acadc0dd52d902aa52ca1284f2a) Implement import CSV icon and tidy up import forms (Will Rossiter)
 * 2016-11-29 [0e92ecea0](https://github.com/silverstripe/silverstripe-framework/commit/0e92ecea0c1dc57ccde5b1b152934a880960375a) Prevent test DBs persisting after testing (Damian Mooyman)
 * 2016-11-22 [8ab382ed7](https://github.com/silverstripe/silverstripe-framework/commit/8ab382ed78031a0da43417f3020e18c878bd92cb) Insert media modal in react (Damian Mooyman)
 * 2016-11-21 [35e313de1](https://github.com/silverstripe/silverstripe-framework/commit/35e313de17acbf88a6b1c33c74f07136e25310cc) height for modal in IE10 (Paul Clarke)
 * 2016-11-21 [0d788ddf](https://github.com/silverstripe/silverstripe-cms/commit/0d788ddfbc8be0e00d54b4316bf544104cb4cbdb) Code Coverage via CodeCov.io (#1631) (Ingo Schommer)
 * 2016-11-01 [5650254b5](https://github.com/silverstripe/silverstripe-framework/commit/5650254b53a7ab25872657cdd6932ef5e63afdf3) es to allow code files in src/ folder. (Damian Mooyman)
 * 2016-11-01 [213cf8841](https://github.com/silverstripe/silverstripe-framework/commit/213cf8841b5675c59a1578f36a3af9dd397d2eae) Test webpack build as part of NPM test run. (Sam Minnee)
 * 2016-11-01 [e9d2f2f73](https://github.com/silverstripe/silverstripe-framework/commit/e9d2f2f733343bff29f5bab0fc94263d02119f0b) Use composer autoloader to set the right include path. (Sam Minnee)
 * 2016-11-01 [7a10c194b](https://github.com/silverstripe/silverstripe-framework/commit/7a10c194bdd751f74669c07836befecc1fde400e) Move code files into src/ folder. (Sam Minnee)
 * 2016-10-31 [741c515c](https://github.com/silverstripe/silverstripe-cms/commit/741c515cb2f5ed07d429cbcdcff32331aedb5d64) Improved behaviour for flexbox on smaller screens (Damian Mooyman)
 * 2016-10-28 [bf9939e3](https://github.com/silverstripe/silverstripe-cms/commit/bf9939e32c1e624fdff4de8b0ca213531093a496) Refactor test bootstrap to be more modular. (Sam Minnee)
 * 2016-10-26 [c47a1d909](https://github.com/silverstripe/silverstripe-framework/commit/c47a1d9091c4cba52109c7fa9d9a46ac57d4ea93) Simplified test runs. (Sam Minnee)
 * 2016-10-24 [added212](https://github.com/silverstripe/silverstripe-cms/commit/added2129f7c91812442cc6ebfc01c72b9f68605) Simplified travis run (Sam Minnee)
 * 2016-09-17 [b19475d74](https://github.com/silverstripe/silverstripe-framework/commit/b19475d748a8f3039605a5b63f8ef829688044a3) Ignore npm-shrinkwrap for greenskeeper-provided PRs. (Sam Minnee)
 * 2016-09-17 [c2ebff5c1](https://github.com/silverstripe/silverstripe-framework/commit/c2ebff5c19ada06110f6422e9a74ffde8dacb182) Use sass-lint over scss-lint (Sam Minnee)
 * 2016-09-15 [f700d8655](https://github.com/silverstripe/silverstripe-framework/commit/f700d86557375a0f7510344274337bb58b37e68f) Run JS/CSS linting in Travis. (Sam Minnee)
 * 2016-09-14 [cebcf7fb8](https://github.com/silverstripe/silverstripe-framework/commit/cebcf7fb8c4bedb45cf8360978e95c11a831ff8b) More flexible theme resolution for framework and cms. (Sam Minnee)
 * 2016-09-13 [07396e443](https://github.com/silverstripe/silverstripe-framework/commit/07396e4437064ace9cad66bedc5ea07eced78bf5) Move Travis behat test to run locally. (Sam Minnee)
 * 2016-09-13 [96126323d](https://github.com/silverstripe/silverstripe-framework/commit/96126323d24349ade5900f68a3f3ea13e226ff77) themedCSS() and themedJavascript() work with any file layout. (Sam Minnee)
 * 2016-09-12 [9dd5ebee8](https://github.com/silverstripe/silverstripe-framework/commit/9dd5ebee8cd04fd5b7544c7ca7cad0d065e7b8ed) Don’t set up SilverStripe project for test run (Sam Minnee)
 * 2016-09-12 [6b847d361](https://github.com/silverstripe/silverstripe-framework/commit/6b847d36144a5d10aa2eb1bf691a641efa82f73f) Allow project root to be treated as a module. (Sam Minnee)
 * 2016-09-08 [3d827543](https://github.com/silverstripe/silverstripe-cms/commit/3d827543a8d7d419bba5ac79d398614f31b296a7) Allow pages to specify the controller they use (Loz Calver)
 * 2016-05-21 [a9eebdc7e](https://github.com/silverstripe/silverstripe-framework/commit/a9eebdc7edc31023cb7272ed3fff2ca6f31de0b1) Allow namespaces in template include statements. (Sam Minnee)
 * 2016-04-11 [21a106532](https://github.com/silverstripe/silverstripe-framework/commit/21a106532922fb9533c6be3c156015ba0149c2e3) Add createEndpointFetcher to backend (Sam Minnee)
 * 2016-04-03 [a17c5cb14](https://github.com/silverstripe/silverstripe-framework/commit/a17c5cb148cbf08b59b846586fc6707cf6da5b1b) Expose silverstripe-backend for modules to access. (Sam Minnee)
 * 2016-03-02 [ae3161969](https://github.com/silverstripe/silverstripe-framework/commit/ae3161969567215670574f0cca273a124586fa40) styles for main nav (Paul Clarke)
 * 2016-02-04 [bab1f230b](https://github.com/silverstripe/silverstripe-framework/commit/bab1f230bfccf8f7fcc66bc38630eb4b2c1c2c4a) Cross device "Remember Me" feature (Jean-Fabien Barrois)
 * 2015-08-28 [53ffc1a0d](https://github.com/silverstripe/silverstripe-framework/commit/53ffc1a0dbac52ad682a150d387b104c1dc0616f) Defining byID functions in SS_Filterable (Daniel Hensby)
 * 2015-08-27 [52ca089d0](https://github.com/silverstripe/silverstripe-framework/commit/52ca089d0bb01a8a588ecaecbf841f92e9cec050) Ensure php7 builds pass. (Sam Minnee)
 * 2015-07-29 [a1f7dcafa](https://github.com/silverstripe/silverstripe-framework/commit/a1f7dcafa23380ed9f357d3574dd6aea4bffd653) Add ‘calls’ section to Injector configs. (Sam Minnee)
 * 2015-07-27 [ebc3900c4](https://github.com/silverstripe/silverstripe-framework/commit/ebc3900c4af39ff3c46a0127b0cf681c829666a6) Replace DebugView’s writeX() functions with renderX() functions. (Sam Minnee)
 * 2015-05-27 [223466a8b](https://github.com/silverstripe/silverstripe-framework/commit/223466a8b8554046a0525de5b794c702cb56fdae) Configurable file version prefix (Jonathon Menz)
 * 2015-05-01 [9f91b4782](https://github.com/silverstripe/silverstripe-framework/commit/9f91b4782513b703926a9ff90d6248bf4dc3059d) Update SS_ConfigStaticManifest to use Reflection (micmania1)
 * 2014-07-05 [533d5dbd4](https://github.com/silverstripe/silverstripe-framework/commit/533d5dbd4b79c307d8b6289f8c6fb28ae743a9ca) Admin url can now be customized (Thierry François)

### Bugfixes

 * 2017-11-07 [8497b9e1e](https://github.com/silverstripe/silverstripe-framework/commit/8497b9e1e6f2710733a22d210b2b7f3d79c287ff) Disable directory index with missing slash (Damian Mooyman)
 * 2017-11-03 [1929ec46b](https://github.com/silverstripe/silverstripe-framework/commit/1929ec46bba443c870b0a756df791520a485e352) Prevent logOut() from clearing site stage during bootstrapping due to flushed session (Damian Mooyman)
 * 2017-11-02 [6a73466b4](https://github.com/silverstripe/silverstripe-framework/commit/6a73466b41a1fbc1947bf2608c5ea35f78934f50) Fix basicauth (Damian Mooyman)
 * 2017-11-02 [1b190de7](https://github.com/silverstripe/silverstripe-cms/commit/1b190de7e1844f817caa0f65d3bfe5fdff31d264) Fix regression to cancel draft changes (Christopher Joe)
 * 2017-11-02 [a61ce077c](https://github.com/silverstripe/silverstripe-framework/commit/a61ce077c64851fdf5dd4aa041cfd74509590011) Sessions must be destroyed on logout (Daniel Hensby)
 * 2017-11-02 [27907304](https://github.com/silverstripe/silverstripe-cms/commit/27907304c16950ccd3b9e4a81e6952dad96ee64b) Ensure we publish pages to update permissions during testing (Damian Mooyman)
 * 2017-11-01 [df50c8da0](https://github.com/silverstripe/silverstripe-framework/commit/df50c8da03033c3282a9589b292b00002f4f08e8) Use parse_str in place of guzzle library (Damian Mooyman)
 * 2017-11-01 [897cba55c](https://github.com/silverstripe/silverstripe-framework/commit/897cba55cbf6bf2fae6ec0bc2f464b4b61b4dd22) Move Member log out extension points to non-deprecated methods (Robbie Averill)
 * 2017-11-01 [c331deda](https://github.com/silverstripe/silverstripe-cms/commit/c331dedae929478c971348a5cfd431d99ea09bbd) Fix ambiguous query for content report (Christopher Joe)
 * 2017-10-30 [4fb53060](https://github.com/silverstripe/silverstripe-cms/commit/4fb5306008328f38886c7ddb7b0b2a31addffc47) Safely check for is_site_url before parsing a shortcode (Damian Mooyman)
 * 2017-10-29 [26dc7373](https://github.com/silverstripe/silverstripe-reports/commit/26dc7373bae2fde3889f67103bd2db2c59d70afb) Add primary button class to 'Filter' button (Robbie Averill)
 * 2017-10-27 [4d063289](https://github.com/silverstripe/silverstripe-cms/commit/4d0632892bf1c4bc56041881fccb9e0ff9c1d5db) Add warning state to revert action in CMS page history (Robbie Averill)
 * 2017-10-26 [9d3277f3d](https://github.com/silverstripe/silverstripe-framework/commit/9d3277f3d3937845d893ce9a93863a63b99b4546) Fix forceWWW and forceSSL not working in _config.php (Damian Mooyman)
 * 2017-10-26 [68c3279fd](https://github.com/silverstripe/silverstripe-framework/commit/68c3279fd9b342f9664146c0131d185ca17c340a) Ensure readonly tree dropdown is safely encoded (Damian Mooyman)
 * 2017-10-25 [8725672ea](https://github.com/silverstripe/silverstripe-framework/commit/8725672eaec2a85bfb1e6af05c37ad0e8a6e1790) changelog anchors (Ingo Schommer)
 * 2017-10-25 [da4989e8f](https://github.com/silverstripe/silverstripe-framework/commit/da4989e8f624247cb3618c1244d7c19055672a6c) Do not escape the readonly values since they get escaped when rendered (Robbie Averill)
 * 2017-10-25 [d6c528b](https://github.com/silverstripe/silverstripe-installer/commit/d6c528b8bc433914cadb60ce4435c011c861fa59) test paths (Damian Mooyman)
 * 2017-10-25 [2f82d0846](https://github.com/silverstripe/silverstripe-framework/commit/2f82d084600cabc51bbadd9ae8c63b755087a8f7) Fix env loading in installer (Damian Mooyman)
 * 2017-10-24 [d56c75607](https://github.com/silverstripe/silverstripe-framework/commit/d56c75607429229867a4d8d5b14ad13617661754) ed changelog indentation (Ingo Schommer)
 * 2017-10-20 [4caf34506](https://github.com/silverstripe/silverstripe-framework/commit/4caf34506af4725a0e8ddcbdda68d6d72366051e) switch to using the Convert class for decoding (Christopher Joe)
 * 2017-10-19 [689c198f](https://github.com/silverstripe/silverstripe-cms/commit/689c198fbecefe7fb73e035184314bb0fa21af06) revert to this button after archiving (Christopher Joe)
 * 2017-10-18 [bb9501797](https://github.com/silverstripe/silverstripe-framework/commit/bb9501797f9f96bd7a5dc702ea6c5c084c6f4fde) Use isolated scope when requiring files for module activation (Loz Calver)
 * 2017-10-18 [dabdc905c](https://github.com/silverstripe/silverstripe-framework/commit/dabdc905ce849583b7818751db461c81832d5496) Fix enable email subclasses to use their respective templates (Christopher Joe)
 * 2017-10-18 [0b3363d0a](https://github.com/silverstripe/silverstripe-framework/commit/0b3363d0a05bf45dfe20003b7ba7d67d39558574) Fix documentation for permissions (Christopher Joe)
 * 2017-10-17 [77b26b36](https://github.com/silverstripe/silverstripe-cms/commit/77b26b36fdfc28538f8050e877b8a46ec0b00478) Fix page icons in vendor modules (Damian Mooyman)
 * 2017-10-17 [884fdd61b](https://github.com/silverstripe/silverstripe-framework/commit/884fdd61b18d9669c7b45c2465eef0260d8377ad) Ensure sake works when called from any directory (Damian Mooyman)
 * 2017-10-16 [199f8377](https://github.com/silverstripe/silverstripe-cms/commit/199f83775ce10a3f7dd3cecb993766a11b729fa1) standardise "cms-content-header" content with ModalAdmin layout (Christopher Joe)
 * 2017-10-16 [b9cb1e69e](https://github.com/silverstripe/silverstripe-framework/commit/b9cb1e69e6f20fa17522aec68a137d79f075ae5d) Replace phpdotenv with thread-safe replacement (Damian Mooyman)
 * 2017-10-16 [076d7d78c](https://github.com/silverstripe/silverstripe-framework/commit/076d7d78c652be7fc041bc67873110f3a5411743) cache the cacheKey in TreeDropdownField, so it doesn't need to query for it multiple times in the same request (Christopher Joe)
 * 2017-10-12 [7ff707df7](https://github.com/silverstripe/silverstripe-framework/commit/7ff707df7388c5c8d62784d4cf87c98036958a53) Fixed issue on windows where the BASE_URL constant would get set wrong if the site was in a sub-folder of the web root (UndefinedOffset)
 * 2017-10-12 [a930d7ae](https://github.com/silverstripe/silverstripe-cms/commit/a930d7ae2e9d9a1f59eea74960700958f0ae896b) Fix up markup and classes to work better with flexbox (Christopher Joe)
 * 2017-10-12 [6fe1e2c5](https://github.com/silverstripe/silverstripe-reports/commit/6fe1e2c5b2d5300a478eaec1e3c959e77300a600) align heading properly (Christopher Joe)
 * 2017-10-12 [5ccbabd36](https://github.com/silverstripe/silverstripe-framework/commit/5ccbabd36ca9072b008f0ae444982de57ce6eb19) Fix sake path lookup to find vendor framework (Damian Mooyman)
 * 2017-10-10 [c8f95182](https://github.com/silverstripe/silverstripe-cms/commit/c8f95182cbd46d2a8c0cf3fb4bf2ba95c9f97d25) icon urls (Damian Mooyman)
 * 2017-10-10 [6a55dcfc1](https://github.com/silverstripe/silverstripe-framework/commit/6a55dcfc16eacf3210fa8d630953d588433275d5) references to resource paths / urls (Damian Mooyman)
 * 2017-10-09 [9d873db9](https://github.com/silverstripe/silverstripe-cms/commit/9d873db976751c5ea3fc8172dbbbd3b842c359ca) paths in Install_successfullyinstalled.ss (Damian Mooyman)
 * 2017-10-09 [fd630a99b](https://github.com/silverstripe/silverstripe-framework/commit/fd630a99b0226f9581268627c07a96ab36be98c5) Fix decimal scaffolding (Damian Mooyman)
 * 2017-10-09 [f34f7cb66](https://github.com/silverstripe/silverstripe-framework/commit/f34f7cb6689c3fd991fe325242f45ec1c06fb551) surname behat test (Christopher Joe)
 * 2017-10-08 [6bc716d7c](https://github.com/silverstripe/silverstripe-framework/commit/6bc716d7c98e723aa4c72da305c2be39d104b17c) ed incorrect statement on ID generation (Sam Minnée)
 * 2017-10-08 [89db5870b](https://github.com/silverstripe/silverstripe-framework/commit/89db5870bc71d08966e9ecb43cd493512b21e0d8) typo in docs (Christopher Joe)
 * 2017-10-08 [504e762c6](https://github.com/silverstripe/silverstripe-framework/commit/504e762c6eab9746990f1fb08020530f310a9ff4) Fix missing property in requirements minificaction docs (Damian Mooyman)
 * 2017-10-06 [bd874ca91](https://github.com/silverstripe/silverstripe-framework/commit/bd874ca91f84b75594c3dab2232d43134f715659) ed docs paths (fixes #7075) (Ingo Schommer)
 * 2017-10-06 [578f3f208](https://github.com/silverstripe/silverstripe-framework/commit/578f3f208c82fd9789990fe2a986d40ea474f49c) behat test (Christopher Joe)
 * 2017-10-05 [3bdc8c7e6](https://github.com/silverstripe/silverstripe-framework/commit/3bdc8c7e65c6f6ecb9992042a83043f65658cb0d) Trim whitespace off names in Injector (Robbie Averill)
 * 2017-10-05 [e07658ef5](https://github.com/silverstripe/silverstripe-framework/commit/e07658ef50d737f60c3234222d17fe1a9a46659c) linting issues and fix doc (Christopher Joe)
 * 2017-10-05 [a1a834192](https://github.com/silverstripe/silverstripe-framework/commit/a1a834192940c01144c310bae2fc663d59fdb954) refactor TreeMultiselectField to be clearable if nothing is selected (Christopher Joe)
 * 2017-10-04 [ca60b94f](https://github.com/silverstripe/silverstripe-reports/commit/ca60b94f2e982a7b42a74c15c6aa3431c8f2f153) Fix vendor bootstrap path (Damian Mooyman)
 * 2017-10-04 [924e2a714](https://github.com/silverstripe/silverstripe-framework/commit/924e2a714f0e85ff28b2a2e00e1e7a14ff4fb1c7) sake path relative to vendor (Ingo Schommer)
 * 2017-10-04 [f6ce07dc8](https://github.com/silverstripe/silverstripe-framework/commit/f6ce07dc889897516ff07d72e7cf4df1de38ddfe) behat bootstrap path (Ingo Schommer)
 * 2017-10-04 [1b6d0144c](https://github.com/silverstripe/silverstripe-framework/commit/1b6d0144c5f330c8bf1cc9a180152c80af6f0f6b) Fix resource mapping for TinyMCE (Damian Mooyman)
 * 2017-10-03 [2fc3f80f](https://github.com/silverstripe/silverstripe-cms/commit/2fc3f80f1f48b322acaeed0522ca6ee1a94f1d25) tinymce issue (Damian Mooyman)
 * 2017-10-03 [ab4044e2](https://github.com/silverstripe/silverstripe-siteconfig/commit/ab4044e23e91db6c6108fb00ab1d271d9745262c) CI config (Damian Mooyman)
 * 2017-10-03 [f4a77649a](https://github.com/silverstripe/silverstripe-framework/commit/f4a77649a4a77e506ad4b5de91f32a66bf96f803) requirements tests (Damian Mooyman)
 * 2017-10-03 [5ffe64f02](https://github.com/silverstripe/silverstripe-framework/commit/5ffe64f024ba2f9b15517af6a01d433136e3648e) tinymce plugins (Damian Mooyman)
 * 2017-10-02 [e1b98d154](https://github.com/silverstripe/silverstripe-framework/commit/e1b98d154e672aacf137798f906ec43d4861567f) tinymce operation for resource paths (Ingo Schommer)
 * 2017-10-02 [7de2e07](https://github.com/silverstripe/silverstripe-installer/commit/7de2e07139352c7d332945e9b9db5fc65a8a507e) main.php path in install.php (Ingo Schommer)
 * 2017-10-02 [8e49b563a](https://github.com/silverstripe/silverstripe-framework/commit/8e49b563a9184e1fdb9578bc05d3d9d5580bd577) installer paths for vendorised module (Ingo Schommer)
 * 2017-10-02 [e88f765](https://github.com/silverstripe/silverstripe-installer/commit/e88f7654da811df43be6fa6bd2070619d774f717) main.php path (Ingo Schommer)
 * 2017-10-02 [85255891b](https://github.com/silverstripe/silverstripe-framework/commit/85255891be79588407bc750527bea6c83a79c5be) test environment type (Damian Mooyman)
 * 2017-10-02 [a2f0a79b](https://github.com/silverstripe/silverstripe-cms/commit/a2f0a79b21ab99e5b821f824e7290eb11d5d0e9c) test environment type (Damian Mooyman)
 * 2017-10-02 [26f7f0482](https://github.com/silverstripe/silverstripe-framework/commit/26f7f0482cfb87086e7c984e9583026985c0128b) typos in FilesystemCacheFactory (Christopher Joe)
 * 2017-09-29 [e2750c03f](https://github.com/silverstripe/silverstripe-framework/commit/e2750c03fc5569f33395f33637d278bfea2dbcd1) Restore SS_USE_BASIC_AUTH env var (Damian Mooyman)
 * 2017-09-27 [53b2fcd1e](https://github.com/silverstripe/silverstripe-framework/commit/53b2fcd1ea7efa7b7b4e6fcd91a397075f40a21b) amend TinyMCE combined generator's unit test to be more lenient with encoding (Christopher Joe)
 * 2017-09-27 [51ac297c5](https://github.com/silverstripe/silverstripe-framework/commit/51ac297c599ade6a964c395f5f631f4f15ba3e5a) es to ratelimiter and new features (Daniel Hensby)
 * 2017-09-27 [c7cbbb29f](https://github.com/silverstripe/silverstripe-framework/commit/c7cbbb29f4a06bc4edf1cee0cad3c4953c11d2b4) links on paginated lists when there are GET vars (Andrew O'Neil)
 * 2017-09-27 [4dbd72720](https://github.com/silverstripe/silverstripe-framework/commit/4dbd72720629f4cda578ae2efc077382992ef03d) Config updates are now applied after middleware not before (Damian Mooyman)
 * 2017-09-26 [33ae463e5](https://github.com/silverstripe/silverstripe-framework/commit/33ae463e5b982214fbb1871c04cbaa0ed68440a6) Class name in _t() call in installer and run text collector (Robbie Averill)
 * 2017-09-25 [b8e5a2ce3](https://github.com/silverstripe/silverstripe-framework/commit/b8e5a2ce322eb1f0c7d54111a69a8fdf01dbf9bf) readonly PermissionCheckboxSetField (Mike Cochrane)
 * 2017-09-21 [fe4688b93](https://github.com/silverstripe/silverstripe-framework/commit/fe4688b9325d60c92a7e51c6f1344794bb672c5f) gridfield button title alignment (Saophalkun Ponlu)
 * 2017-09-20 [f1a12e15b](https://github.com/silverstripe/silverstripe-framework/commit/f1a12e15be6546ebe9a7c3deec17d5bd9e1d65a4) Fix sub-template lookup for includes (Damian Mooyman)
 * 2017-09-20 [265f91060](https://github.com/silverstripe/silverstripe-framework/commit/265f91060c2a8da61cb3e3a0de3f2d867809bcda) phpcs error (Christopher Joe)
 * 2017-09-19 [f5b97b18](https://github.com/silverstripe/silverstripe-siteconfig/commit/f5b97b18bbdceca88d12d95d6587437f9d98ac8a) Update translation default from "only these people" to "only these groups" to match CMS (Robbie Averill)
 * 2017-09-19 [09b3a24f3](https://github.com/silverstripe/silverstripe-framework/commit/09b3a24f30ec7da01a081f6c6aaa7080ddf0248b) Detect, warn, and fix invalid SS_BASE_URL (Damian Mooyman)
 * 2017-09-18 [cda78e2d](https://github.com/silverstripe/silverstripe-reports/commit/cda78e2d887de13bb6143fba47a4d6a6153af7df) add space below report filter form (Saophalkun Ponlu)
 * 2017-09-15 [68128b46](https://github.com/silverstripe/silverstripe-cms/commit/68128b46c3b5945fd1875f79caa2709fd65912c4) toolbar title layou (Saophalkun Ponlu)
 * 2017-09-15 [df957681](https://github.com/silverstripe/silverstripe-siteconfig/commit/df9576814e48e9d492cc069a183a4381c3fb4c27) toolbar title layout (Saophalkun Ponlu)
 * 2017-09-15 [5351ba67](https://github.com/silverstripe/silverstripe-reports/commit/5351ba670f64dc1f426420a9d4b7115b6dedd34d) toolbar title layout (Saophalkun Ponlu)
 * 2017-09-13 [919831365](https://github.com/silverstripe/silverstripe-framework/commit/919831365846995e42b89de3fbb0920371f36bf0) HTTP Headers are case insensitive (Daniel Hensby)
 * 2017-09-13 [f8ef97c16](https://github.com/silverstripe/silverstripe-framework/commit/f8ef97c1672e72508a7db946fac06c01a299e54a) Fix import modal (Damian Mooyman)
 * 2017-09-12 [1892a0207](https://github.com/silverstripe/silverstripe-framework/commit/1892a02076b9c1a4deb823577cd6ff869921ad70) Fix gridfield print styles (Damian Mooyman)
 * 2017-09-12 [0aac4ddb](https://github.com/silverstripe/silverstripe-cms/commit/0aac4ddb7ecf0f17eda8add235017c10c9f57255) Default LoginForm generated from default_authenticator (Daniel Hensby)
 * 2017-09-12 [e15373ba](https://github.com/silverstripe/silverstripe-cms/commit/e15373ba0edbd5d0812b1c2485da57a478b6a635) ed linting errors and tests (Christopher Joe)
 * 2017-09-12 [6613826ed](https://github.com/silverstripe/silverstripe-framework/commit/6613826ed8022c6feb112524b7835ea2bee73d74) SSViewer::add_themes() to properly prepend (Andrew Aitken-Fincham)
 * 2017-09-12 [2b2cdb4c](https://github.com/silverstripe/silverstripe-cms/commit/2b2cdb4c4418bdc61668fbf2e28d933c93809657) Fix yarn build (Damian Mooyman)
 * 2017-09-12 [905c4e04d](https://github.com/silverstripe/silverstripe-framework/commit/905c4e04d55c1dabca47154e4ee0ac15eb28e896) Incorrect path for requirements file (Damian Mooyman)
 * 2017-09-12 [12480633b](https://github.com/silverstripe/silverstripe-framework/commit/12480633bfc3976940aba1c708f662a015fddde6) grid field button styles (Saophalkun Ponlu)
 * 2017-09-11 [4f3b4f76](https://github.com/silverstripe/silverstripe-cms/commit/4f3b4f762616677cf5c5ca13d2d826c6b1cd769a) Fine-tune button styles (Saophalkun Ponlu)
 * 2017-09-11 [d18568c3](https://github.com/silverstripe/silverstripe-cms/commit/d18568c3951051a8fbf4624cd0b758d268efa58c) Ensure client config merging includes existing parent "form" attributes (Robbie Averill)
 * 2017-09-07 [49fd3391](https://github.com/silverstripe/silverstripe-cms/commit/49fd3391fec06dbac72a92329e2eae454119c64c) Prevent icons CSS being included twice (Damian Mooyman)
 * 2017-09-06 [2dde7771](https://github.com/silverstripe/silverstripe-cms/commit/2dde77713206f6709a5ffa6a5b758a3c1abd7a5f) Add styles for url segment field (Sacha Judd)
 * 2017-09-06 [dc240ce7f](https://github.com/silverstripe/silverstripe-framework/commit/dc240ce7f32a398400df541d22d46ebc0d1e1eaa) use correct namespaces for middleware injection (Andrew Aitken-Fincham)
 * 2017-09-05 [25380eb45](https://github.com/silverstripe/silverstripe-framework/commit/25380eb45406b417482a03b047a5f337b3c61cbb) permission check for admin role (Christopher Joe)
 * 2017-09-05 [3669f30e](https://github.com/silverstripe/silverstripe-cms/commit/3669f30e4eae880e6219d16994992f02707d1e50) Fix race condition with change detection / loading animation (Damian Mooyman)
 * 2017-09-05 [2f7f4e73d](https://github.com/silverstripe/silverstripe-framework/commit/2f7f4e73d9490c4fb524a03ef78506ed20a68011) toolbar button margin and spacing (Saophalkun Ponlu)
 * 2017-09-04 [4b26ed6a](https://github.com/silverstripe/silverstripe-cms/commit/4b26ed6a838b3c20b75916aa667d9a83a13afc16) Prevent treeview loading repeatedly on each page edit form (Damian Mooyman)
 * 2017-09-04 [afda58c51](https://github.com/silverstripe/silverstripe-framework/commit/afda58c515d8caeb90086618b99a437e9d2356ea) add schema to the "auto" parts request (Christopher Joe)
 * 2017-09-01 [eaa0a2a4](https://github.com/silverstripe/silverstripe-cms/commit/eaa0a2a4cba9bfe037800fd339d666a133225241) Update unused button classes for url segment field (Sacha Judd)
 * 2017-08-31 [acc58c2b6](https://github.com/silverstripe/silverstripe-framework/commit/acc58c2b689f334bf754b23af80a27976f55b216) incorrect $has_one documentation (Matt Peel)
 * 2017-08-31 [806ffb934](https://github.com/silverstripe/silverstripe-framework/commit/806ffb934e32644ddefc0dfb470d76218bd39334) Ensure installer.php works nicely with .env files (Damian Mooyman)
 * 2017-08-31 [1c321019](https://github.com/silverstripe/silverstripe-cms/commit/1c321019c46538b73c1364388e1b76abd52e1ede) icons in right click menu (Christopher Joe)
 * 2017-08-30 [1273059b](https://github.com/silverstripe/silverstripe-cms/commit/1273059b4cf90e444f6352ed32e661b6c58716a6) campaign form validation errors (Damian Mooyman)
 * 2017-08-28 [e4b506cbe](https://github.com/silverstripe/silverstripe-framework/commit/e4b506cbe724d0c690b588a7b5846dbff50af967) add combinedFiles to clear logic (Christopher Joe)
 * 2017-08-25 [8c15e451c](https://github.com/silverstripe/silverstripe-framework/commit/8c15e451c61a5bb721ccc5bcbd61077b82846039) Removed unnecessary database_is_ready call. (Sam Minnee)
 * 2017-08-24 [9350b4a4](https://github.com/silverstripe/silverstripe-cms/commit/9350b4a425ac4ab714eec322972aa44e1131e919) Fix inconsistent breadcrumbs in CMS section (Damian Mooyman)
 * 2017-08-24 [d0fd96d4](https://github.com/silverstripe/silverstripe-cms/commit/d0fd96d4e69b7f34e332256d2ff9752d4988f566) Remove entry points to tree in search mode (Saophalkun Ponlu)
 * 2017-08-24 [5a9131a11](https://github.com/silverstripe/silverstripe-framework/commit/5a9131a1165ce59b99b62a67fedceca28d381df9) Do not try and access sessions when they are not ready (Robbie Averill)
 * 2017-08-24 [c4ff9df1b](https://github.com/silverstripe/silverstripe-framework/commit/c4ff9df1b0b5b837a1f6e57997403ab14a9f2743) Use correct bootstrap class or GridFieldDetailForm delete button (Robbie Averill)
 * 2017-08-24 [6efb35fb](https://github.com/silverstripe/silverstripe-cms/commit/6efb35fbcfbfa42ae6c151475165e1ec7809425c) Fix “Show unpublished versions” (#1930) (Damian Mooyman)
 * 2017-08-24 [80cf096a6](https://github.com/silverstripe/silverstripe-framework/commit/80cf096a6eb07d620c86eedc76906da7fbd496df) Prioritise SS_BASE_URL over flakey SCRIPT_FILENAME check (Damian Mooyman)
 * 2017-08-23 [d03edb20](https://github.com/silverstripe/silverstripe-cms/commit/d03edb208e4f386a6f59e9c1865e32e0231e9d9f) Search in page edit should now redirect to (full) table view (Saophalkun Ponlu)
 * 2017-08-23 [1b087221d](https://github.com/silverstripe/silverstripe-framework/commit/1b087221d221523c76755e5a684f5b408c306ef7) Fix BASE_URL on CLI (Damian Mooyman)
 * 2017-08-22 [47fced888](https://github.com/silverstripe/silverstripe-framework/commit/47fced88806935a65fb281951f14bc053b49bd97) Capture errors after a reload token redirect to login url (Damian Mooyman)
 * 2017-08-21 [fc2a60391](https://github.com/silverstripe/silverstripe-framework/commit/fc2a6039154d6691468b31453f74cb2cf9bc5cc3) Don’t construct extension_instances on objects that never use them (Damian Mooyman)
 * 2017-08-21 [c50cd34df](https://github.com/silverstripe/silverstripe-framework/commit/c50cd34df67d81cf048515bf7f9e07f5cf77d3f4) Prevent repeated lookup of obj.dependencies by Injector (Sam Minnee)
 * 2017-08-21 [249c7048d](https://github.com/silverstripe/silverstripe-framework/commit/249c7048d9d488fcc7082d2926fe1fe45435fd66) trim accept header parts (Christopher Joe)
 * 2017-08-16 [ce5e15df6](https://github.com/silverstripe/silverstripe-framework/commit/ce5e15df6ea37ffc2c43476ecc2ddbb757343c68) Fix issue with multiple editors breaking plugins (Damian Mooyman)
 * 2017-08-15 [02cd72074](https://github.com/silverstripe/silverstripe-framework/commit/02cd72074835a61ce9f81db217f8f73d6687e8dd) Remove deprecated assert() usage. (Sam Minnee)
 * 2017-08-14 [0926b0451](https://github.com/silverstripe/silverstripe-framework/commit/0926b04512c3ab9fc667d66b60dd7e69847032df) Fix latent bug in DataObject (Sam Minnee)
 * 2017-08-14 [d469a2dc](https://github.com/silverstripe/silverstripe-cms/commit/d469a2dc8832d821296bb40767958d8706488bd7) regressions from tinymce upgrade (#1923) (Damian Mooyman)
 * 2017-08-08 [1a4a006d0](https://github.com/silverstripe/silverstripe-framework/commit/1a4a006d09e4397c3126fcf32c61692f90834b8a) PDOConnector ssl_cipher bug fixes #7258 (John)
 * 2017-08-07 [5d5fac745](https://github.com/silverstripe/silverstripe-framework/commit/5d5fac7450bf6403ad25375ba60d8bc4cbd9938f) Throw exception when "value" is used to define indexes. Update docs. (Robbie Averill)
 * 2017-08-07 [c164fcfe5](https://github.com/silverstripe/silverstripe-framework/commit/c164fcfe54dc7f170a617293a4502831ca101f09) reference to IE10 when it should be IE11 (Christopher Joe)
 * 2017-08-07 [068156710](https://github.com/silverstripe/silverstripe-framework/commit/06815671023b0e86ff85dfa4513d62f5a37b69a3) Fix flushing on live mode (#7241) (Damian Mooyman)
 * 2017-08-06 [f7bebdd8f](https://github.com/silverstripe/silverstripe-framework/commit/f7bebdd8f8ef17a5d3caca717f442cf4206a10cd) Fix install issue with IIS (Damian Mooyman)
 * 2017-08-03 [b6a8e4588](https://github.com/silverstripe/silverstripe-framework/commit/b6a8e458882cd8f3d0a7a2e36ffbafc76ea04ffd) Ensure mocked controller has request assigned (Damian Mooyman)
 * 2017-08-02 [e64acef53](https://github.com/silverstripe/silverstripe-framework/commit/e64acef53a68fae99978147cfbb2ea8ad33f37b1) Fix invalid i18n yaml (Damian Mooyman)
 * 2017-08-02 [841801145](https://github.com/silverstripe/silverstripe-framework/commit/8418011456b12c1f2b5c39ba9f9b1a3ae637037e) linting issues (Damian Mooyman)
 * 2017-08-01 [685320450](https://github.com/silverstripe/silverstripe-framework/commit/6853204504e869f525d24be32b66ab0d7e1e9883) Fix ajax loading wait for behat tests (Damian Mooyman)
 * 2017-07-31 [424b1c0](https://github.com/silverstripe/silverstripe-installer/commit/424b1c04dd21bcf10d05378d08837dc54e24c251) Include .env.example and .editorconfig in git export (Sam Minnee)
 * 2017-07-28 [53a0206b](https://github.com/silverstripe/silverstripe-cms/commit/53a0206b1d1216bde067435d0c58fb905a19fe51) check if parent context is SiteTree instance (Nic Horstmeier)
 * 2017-07-28 [980d6b7ef](https://github.com/silverstripe/silverstripe-framework/commit/980d6b7ef77052bbf99158c072cfd36235c7aa8b) ?showqueries=inline failed on PDO databases (fixes #7199) (Loz Calver)
 * 2017-07-28 [a85bc86fd](https://github.com/silverstripe/silverstripe-framework/commit/a85bc86fd320aaa3d3cfbcfb8546947d61dbcbc6) behat tree dropdown trigger (Damian Mooyman)
 * 2017-07-27 [4e222fc18](https://github.com/silverstripe/silverstripe-framework/commit/4e222fc1896d864c000e547dc162f97614aaf34c) add function for selecting a value in the new tree dropdown in behat using react (Christopher Joe)
 * 2017-07-27 [3ef9ca69d](https://github.com/silverstripe/silverstripe-framework/commit/3ef9ca69d1b4d284eabf94ff6044dea3fe7eb430) DBComposite doesn't allow arbitrary property assignment (Aaron Carlino)
 * 2017-07-27 [47f24ce05](https://github.com/silverstripe/silverstripe-framework/commit/47f24ce05befd3b97686baafb0386bed22593be8) up test linting (Damian Mooyman)
 * 2017-07-24 [980bf83](https://github.com/silverstripe/silverstripe-installer/commit/980bf834b7aee202becec2bbe0cdf854d723f9de) recipe plugin version constraint (Damian Mooyman)
 * 2017-07-21 [d49a5f5a](https://github.com/silverstripe/silverstripe-cms/commit/d49a5f5af37819efc71d8eaf99174877ee82fbff) Yaml syntax (Daniel Hensby)
 * 2017-07-21 [5bf9ccc23](https://github.com/silverstripe/silverstripe-framework/commit/5bf9ccc235cdce7155a6430ba074f1b425fc11b9) Deprecated yml syntax (Daniel Hensby)
 * 2017-07-21 [2385b7385](https://github.com/silverstripe/silverstripe-framework/commit/2385b738550c8d9678c87cc09f2d40a4d8c078c4) fix config rules to match updated `Except` (Damian Mooyman)
 * 2017-07-20 [db5f81d3](https://github.com/silverstripe/silverstripe-cms/commit/db5f81d39308fbb79acbd4189049360f60139596) behat tests (Saophalkun Ponlu)
 * 2017-07-20 [cc6b4422](https://github.com/silverstripe/silverstripe-cms/commit/cc6b44223ec2e606ccc2fc19b60679c5e9862884) ContentController still using global $project; (Aaron Carlino)
 * 2017-07-20 [6fd6a3894](https://github.com/silverstripe/silverstripe-framework/commit/6fd6a38949a7ac524defbc917e7ebcca86e10522) Fix unassigned nestedFrom (Damian Mooyman)
 * 2017-07-19 [8aeec9208](https://github.com/silverstripe/silverstripe-framework/commit/8aeec92087d2815b71901652ff1b3c95ef12295f) FulltextSearchable  DB engine not set correctly (Daniel Hensby)
 * 2017-07-18 [fca3ba73](https://github.com/silverstripe/silverstripe-cms/commit/fca3ba73f52e2712b40538b015ebf250407edbd0) Pages search now defaults to list view (Saophalkun Ponlu)
 * 2017-07-18 [ac388a559](https://github.com/silverstripe/silverstripe-framework/commit/ac388a5591bdf38adaa29aedad4e5845831cafd1) Exclude thirdparty dir from code coverage (Robbie Averill)
 * 2017-07-18 [a5ca4ecb5](https://github.com/silverstripe/silverstripe-framework/commit/a5ca4ecb596cc5b0d7c706e849a864153854d60f) Log in as someone else returns user back to login screen (Robbie Averill)
 * 2017-07-18 [fb6e6162](https://github.com/silverstripe/silverstripe-cms/commit/fb6e6162ca5f9991f536c14824e94339c0349a47) Use better inheritance based logic for deciding which active tab to display in edit page (Robbie Averill)
 * 2017-07-17 [e8c77463](https://github.com/silverstripe/silverstripe-cms/commit/e8c77463c53e2329b1875c9c1cde9593538b047d) Use injection for CMSMain in tests (Robbie Averill)
 * 2017-07-17 [ba9ad5527](https://github.com/silverstripe/silverstripe-framework/commit/ba9ad55274de9412f0a2112d1f57eda784615c2f) Base URL defaults to a slash in currentURL if not defined already (Robbie Averill)
 * 2017-07-17 [da4e46e4d](https://github.com/silverstripe/silverstripe-framework/commit/da4e46e4de6142c463e7bf2c039b64f5ffe5e0da) Use merge and set instead of update for config calls (Robbie Averill)
 * 2017-07-17 [c3cda42b](https://github.com/silverstripe/silverstripe-cms/commit/c3cda42b92729c448e81e0cb0f7fc9be00a6bc2a) Use merge or set instead of update for config calls (Robbie Averill)
 * 2017-07-17 [ea4181166](https://github.com/silverstripe/silverstripe-framework/commit/ea4181166fa023e88c96c1311b972886a0636313) Ensure phpdbg calls are registered by SilverStripe core as a CLI call (Robbie Averill)
 * 2017-07-16 [dd4d5740](https://github.com/silverstripe/silverstripe-cms/commit/dd4d5740b81ead5ece1042139799714ad831ff8f) Ensure tab states are reflected when switching on page edit screen (Robbie Averill)
 * 2017-07-16 [85c79d4e](https://github.com/silverstripe/silverstripe-reports/commit/85c79d4e662706760bfa2c05e661d6194fcf420e) Re-enable code coverage runs with phpdbg (Robbie Averill)
 * 2017-07-16 [8b12e97d7](https://github.com/silverstripe/silverstripe-framework/commit/8b12e97d7a6da351740ae4ec5db5b2372e255601) Enable code coverage builds with phpdbg and 7.1.7 (Robbie Averill)
 * 2017-07-15 [1a38feff2](https://github.com/silverstripe/silverstripe-framework/commit/1a38feff2259c35f7a24af98d58bedaef8a59a80) Version provider uses early bound config getter, move LeftAndMain config to admin module (Robbie Averill)
 * 2017-07-14 [844462108](https://github.com/silverstripe/silverstripe-framework/commit/844462108ec4398cf176b174f54986e842611dc3) diff reference (Damian Mooyman)
 * 2017-07-13 [b726d64d1](https://github.com/silverstripe/silverstripe-framework/commit/b726d64d1d1516b4a22c173f924e08a1fb358f6d) SearchEngine to use quoted table names (martimiz)
 * 2017-07-13 [b16896f22](https://github.com/silverstripe/silverstripe-framework/commit/b16896f22bc70457bf53d48ac71c30e40c2ad660) Ignore exceptions thrown when deleting test databases (Robbie Averill)
 * 2017-07-13 [5fcd7d084](https://github.com/silverstripe/silverstripe-framework/commit/5fcd7d084fb6c4af92873af470ccf3032fbbf212) Fix registered shutdown function not handling responsibility for outputting redirection response (Damian Mooyman)
 * 2017-07-13 [16b66440c](https://github.com/silverstripe/silverstripe-framework/commit/16b66440c22595ebd1db7e57af342b38ef2e84ef) Incorrect module delimiter (Aaron Carlino)
 * 2017-07-13 [4898c0a4a](https://github.com/silverstripe/silverstripe-framework/commit/4898c0a4ad8402632748ebdbe388a3051501f316) Incorrect module delimited (Damian Mooyman)
 * 2017-07-13 [3cf9910f](https://github.com/silverstripe/silverstripe-cms/commit/3cf9910fe4a4957c331e0c1ce86f48ea42c5d04c) Incorrect module delimited (Damian Mooyman)
 * 2017-07-06 [85359ad59](https://github.com/silverstripe/silverstripe-framework/commit/85359ad59eedd6a5bc9a9b25aa702e4bc78d4817) Ensure that installer can create an initial admin account (Damian Mooyman)
 * 2017-07-05 [55dc3724d](https://github.com/silverstripe/silverstripe-framework/commit/55dc3724dbfbf286dc2e04232afb71cbb87f6cb3) Invalid composer.json (Damian Mooyman)
 * 2017-07-04 [c836a2e2d](https://github.com/silverstripe/silverstripe-framework/commit/c836a2e2d288d10e601a29003bcc30a9fb7a3d94) Module resource regex does not allow ports (Aaron Carlino)
 * 2017-07-04 [f14e6bae2](https://github.com/silverstripe/silverstripe-framework/commit/f14e6bae2c353468f1e9f0dfb3e2af64b3061402) numeric field for null values (John Milmine)
 * 2017-07-04 [4b2320583](https://github.com/silverstripe/silverstripe-framework/commit/4b23205838a8bb16d64a3e44a069731b235ca6ca) unnamespaced i18n keys (Damian Mooyman)
 * 2017-07-03 [fdbd6015](https://github.com/silverstripe/silverstripe-reports/commit/fdbd6015d820a2c866051a3cbc5698eb94591ab8) dependencies (Damian Mooyman)
 * 2017-07-03 [8bb325f3](https://github.com/silverstripe/silverstripe-cms/commit/8bb325f3cac0f14400d49811d94675c8bc640507) upgrade paths (Damian Mooyman)
 * 2017-07-03 [63ba09276](https://github.com/silverstripe/silverstripe-framework/commit/63ba092765be08303ce6708bc5d20179de8038dc) Add namespaces in markdown docs (#7088) (Saophalkun Ponlu)
 * 2017-07-03 [f65e3627d](https://github.com/silverstripe/silverstripe-framework/commit/f65e3627dcdab37073a4c136169f9840ae911654) Implement or exclude all pending upgrader deltas (Damian Mooyman)
 * 2017-06-30 [363394769](https://github.com/silverstripe/silverstripe-framework/commit/3633947699e0a6130e21b94f001b01c8705982a4) Fix broken installer assets and session crash (Damian Mooyman)
 * 2017-06-30 [99f9d4a2](https://github.com/silverstripe/silverstripe-cms/commit/99f9d4a2d3f9ef6f8eac477044c9eb21979263a7) assertions (Damian Mooyman)
 * 2017-06-29 [0200e2b62](https://github.com/silverstripe/silverstripe-framework/commit/0200e2b62aee0366f513403477408fd7c9d43303) Fix travis artifacts paths (Damian Mooyman)
 * 2017-06-29 [061393a09](https://github.com/silverstripe/silverstripe-framework/commit/061393a0980784d0b6e1e3eee9add906bd390f8f) enable ?flush rather than just ?flush=1 (Christopher Joe)
 * 2017-06-29 [522af3f2](https://github.com/silverstripe/silverstripe-cms/commit/522af3f29db2cf6fa573aa4546ba66be4b97015e) Test updates to comply with https://github.com/silverstripe/silverstripe-framework/pull/7083 (Sam Minnee)
 * 2017-06-29 [2c8790ca7](https://github.com/silverstripe/silverstripe-framework/commit/2c8790ca7d03461c682083cd651e6c2a2020b013) DataObject::get_one() misses return null, not false (Sam Minnee)
 * 2017-06-28 [b2f3b218a](https://github.com/silverstripe/silverstripe-framework/commit/b2f3b218a330a343a2377d246db87d3a2f4fbb61) Fix incorrect $database autoinit (Damian Mooyman)
 * 2017-06-28 [8078ee08f](https://github.com/silverstripe/silverstripe-framework/commit/8078ee08f2726677c52860ad154d1f3c1adf3208) Fix folder urls getting mtime querystring appended (Damian Mooyman)
 * 2017-06-27 [b8750d9](https://github.com/silverstripe/silverstripe-installer/commit/b8750d9399112de32265463a808a0b27e226b2d1) Delete Page_Controller from SS4 compat branch (Robbie Averill)
 * 2017-06-27 [af1654ed](https://github.com/silverstripe/silverstripe-cms/commit/af1654eda3dd9306a9828e5e5c7ac784a8ec47c6) Don’t click hidden button (Damian Mooyman)
 * 2017-06-27 [ab0b3d8a](https://github.com/silverstripe/silverstripe-reports/commit/ab0b3d8a2f2d500513e7dd2e1be796119a3d99df) namespaces in docs (Saophalkun Ponlu)
 * 2017-06-26 [b34519e7](https://github.com/silverstripe/silverstripe-cms/commit/b34519e7e8bdc29195cdff7a40e2594a1663a9ed) insert link modal to work with new injector API (#1860) (Chris Joe)
 * 2017-06-25 [3c35d25a6](https://github.com/silverstripe/silverstripe-framework/commit/3c35d25a646d187c40878e40fbf558922e4dd9ae) Allow DB::setConfig() in _config.php (Sam Minnee)
 * 2017-06-25 [67887febc](https://github.com/silverstripe/silverstripe-framework/commit/67887febc55a05e4c3613b3428d295b3e2eff5af) - session now uses request (Sam Minnee)
 * 2017-06-23 [95a266c6b](https://github.com/silverstripe/silverstripe-framework/commit/95a266c6b97c82588a3342eebfac61fc23932891) Add tests for middleware (Sam Minnee)
 * 2017-06-22 [ad347af7](https://github.com/silverstripe/silverstripe-cms/commit/ad347af76f825ca9fd8af2973db6502025068a64) linter (Ingo Schommer)
 * 2017-06-22 [fa568e333](https://github.com/silverstripe/silverstripe-framework/commit/fa568e333e31f075fda57e4bb6da01bf7a19141f) ed linting errors (Ingo Schommer)
 * 2017-06-22 [c2ad41ef](https://github.com/silverstripe/silverstripe-cms/commit/c2ad41ef1b13da2b29ed6d3b26aa7a092bfecd9c) Allow RedirectorPage to have non-redirected actions, move redirection to index (Robbie Averill)
 * 2017-06-22 [8d23cfc2](https://github.com/silverstripe/silverstripe-cms/commit/8d23cfc2aaa2b57fa8687062ce546095a3a5e2a3) Ensure LoginForm on ContentController can load the member authenticator correctly (Robbie Averill)
 * 2017-06-22 [12c2edc1d](https://github.com/silverstripe/silverstripe-framework/commit/12c2edc1d573452451f46c660704dde2e335afc0) DeprecationTest (Ingo Schommer)
 * 2017-06-22 [ad54e7eb3](https://github.com/silverstripe/silverstripe-framework/commit/ad54e7eb30be0632c00c81feaa33b61f79f0327d) ImportButton not opening the modal (Will Rossiter)
 * 2017-06-22 [fb09e0b65](https://github.com/silverstripe/silverstripe-framework/commit/fb09e0b65fe983397fa57046816e3d210f4930d9) merge error (Ingo Schommer)
 * 2017-06-22 [e592bed3e](https://github.com/silverstripe/silverstripe-framework/commit/e592bed3e5287b766f646a0b9db226d1731f3b96) ed merge error (Ingo Schommer)
 * 2017-06-21 [8cebb275](https://github.com/silverstripe/silverstripe-cms/commit/8cebb2758d5e49e22ebf780ecfd73264ec1026ce) behat issues (Damian Mooyman)
 * 2017-06-21 [b05dbc91](https://github.com/silverstripe/silverstripe-siteconfig/commit/b05dbc91f0b23da3166f3cb23c4c435e918325ff) module tests (Damian Mooyman)
 * 2017-06-21 [288de2eb1](https://github.com/silverstripe/silverstripe-framework/commit/288de2eb14f38effdd90428eaf9903b8ada83b68) Add flag on form whether to notify user when there's unsaved changes (Saophalkun Ponlu)
 * 2017-06-21 [c2c75aa9](https://github.com/silverstripe/silverstripe-cms/commit/c2c75aa9e3a897bc810d348f29459cff891de8bf) and upgrade all tests (Damian Mooyman)
 * 2017-06-21 [7a7e8003](https://github.com/silverstripe/silverstripe-siteconfig/commit/7a7e80030f9ca32afd1e79aacc6eea732e00487c) Use double escapes backslashes in translation string (Robbie Averill)
 * 2017-06-15 [54879402c](https://github.com/silverstripe/silverstripe-framework/commit/54879402ce74e609f8f129a38ded715a2635ff87) Removed reserved / removed / invalid country codes (Damian Mooyman)
 * 2017-06-15 [957d238ca](https://github.com/silverstripe/silverstripe-framework/commit/957d238caa1a3ee63bc3645e8c3868cfd65b2b34) Remove reference to removed method parseIndexSpec (Damian Mooyman)
 * 2017-06-15 [fdbe38d4](https://github.com/silverstripe/silverstripe-cms/commit/fdbe38d44483d3b990e447efaa3d3407433fe04b) SS4 Right click, add page fails (Antony Thorpe)
 * 2017-06-11 [0dcfa5fa9](https://github.com/silverstripe/silverstripe-framework/commit/0dcfa5fa9df60f159380d4ddb5471171518c951c) CMSSecurity doesn't have Authenticators assigned. (Damian Mooyman)
 * 2017-06-10 [3fe837dad](https://github.com/silverstripe/silverstripe-framework/commit/3fe837dad7d887f52096ba1adb26102f3a16754c) for CMS Authenticator. Should only apply to CMSSecurity (Simon Erkelens)
 * 2017-06-09 [10196e4f](https://github.com/silverstripe/silverstripe-cms/commit/10196e4f75f99b01752a625d62c4ad2e674a77ff) composer requirements (Christopher Joe)
 * 2017-06-02 [d12c986dd](https://github.com/silverstripe/silverstripe-framework/commit/d12c986dd544877bb566bcdf4920e4df466d37e0) es printing from crashing (Christopher Joe)
 * 2017-06-02 [e267d29b9](https://github.com/silverstripe/silverstripe-framework/commit/e267d29b9ad1ecb192e6b6c54ca674ff4e651cef) Consistent return values for first and last methods (Saophalkun Ponlu)
 * 2017-05-30 [13ee3148d](https://github.com/silverstripe/silverstripe-framework/commit/13ee3148d95f88190df6dfbefa0bc24eabd45388) Bracket should implement TestOnly (Daniel Hensby)
 * 2017-05-30 [3c7c6399](https://github.com/silverstripe/silverstripe-cms/commit/3c7c639901d8854b3dfa3c972308b4d59d4708ed) remove temp external entries (Christopher Joe)
 * 2017-05-29 [acb74a857](https://github.com/silverstripe/silverstripe-framework/commit/acb74a8577dc02a1e25ac9572d4d3a7157732480) $class variable from being clobbered (Nick)
 * 2017-05-29 [db59e51c4](https://github.com/silverstripe/silverstripe-framework/commit/db59e51c4a3342ec3a8ffa3f0070e64da436d172) es a bug with split file names during CSV import (Colin Tucker)
 * 2017-05-25 [9c63a8c8c](https://github.com/silverstripe/silverstripe-framework/commit/9c63a8c8ce2910b7690c3cfb0ed70f95d8a1d205) Fix race conditions in DatetimeFieldTest (Damian Mooyman)
 * 2017-05-24 [0cd40ca6e](https://github.com/silverstripe/silverstripe-framework/commit/0cd40ca6e50cecf582eda952d3a7a0a3788a5397) Fix minor accessors of legacy -&gt;class property (Damian Mooyman)
 * 2017-05-22 [09164e7e2](https://github.com/silverstripe/silverstripe-framework/commit/09164e7e2a32accd56ade5e1552fe839c55ebcb8) Better error checking for non-writable temp paths (Sam Minnee)
 * 2017-05-22 [40d9bbfd6](https://github.com/silverstripe/silverstripe-framework/commit/40d9bbfd69dc5e6c83616d2dca3359a57a011f54) Don’t assume posix_getpwuid is available. (Sam Minnee)
 * 2017-05-22 [f7e7fa584](https://github.com/silverstripe/silverstripe-framework/commit/f7e7fa5847beb995c43364971b042348d5df0108) linting issues (Damian Mooyman)
 * 2017-05-19 [c034ead6](https://github.com/silverstripe/silverstripe-cms/commit/c034ead6df933665247539e8a9d8b36492859fa9) beforeUpdateCMSFields added to ErrorPage and VirtualPage (Franco Springveldt)
 * 2017-05-19 [a29f4f88](https://github.com/silverstripe/silverstripe-siteconfig/commit/a29f4f88df92cbfaf5f8814d5c6e22d74caa1ffe) Remove legacy translation behaviour in template (Robbie Averill)
 * 2017-05-19 [31578d477](https://github.com/silverstripe/silverstripe-framework/commit/31578d4771eec4b5f4ecb5d8e1103bb9b21adcd9) Parent treedropdownfield for an orphaned page is broken (Mike Cochrane)
 * 2017-05-19 [fc036208](https://github.com/silverstripe/silverstripe-cms/commit/fc0362087e42d66d7d4a138c9fd52be0be0d9f50) Remove legacy sprintf style translations in favour of placeholders (Robbie Averill)
 * 2017-05-17 [dddf88278](https://github.com/silverstripe/silverstripe-framework/commit/dddf88278c48eaa2e67442d1087fbed76fd4d69b) a typo in comment (Nick)
 * 2017-05-17 [0534a5ec0](https://github.com/silverstripe/silverstripe-framework/commit/0534a5ec0c79ff4ee3412eaf58d476614763179e) TreeDowndropField copying (Christopher Joe)
 * 2017-05-16 [eebae1f7](https://github.com/silverstripe/silverstripe-cms/commit/eebae1f76684f2dbcea9ce2ca8dd9c9229d0789c) Fix insert link behat command (Damian Mooyman)
 * 2017-05-16 [7a7e8e5f9](https://github.com/silverstripe/silverstripe-framework/commit/7a7e8e5f94f68dd6e25a8880ea6257670efc4f12) Fix artifacts index.html download path (Damian Mooyman)
 * 2017-05-16 [6c5e0f82](https://github.com/silverstripe/silverstripe-cms/commit/6c5e0f829a9b5771585fc076265d324ea2e721c7) Ensure logs are saved to artifacts (Damian Mooyman)
 * 2017-05-16 [0b24e02d](https://github.com/silverstripe/silverstripe-cms/commit/0b24e02db462fbca2cb68ac88dbdcb35b46d1116) Fix missing path to travis-upload-artifacts.php (Damian Mooyman)
 * 2017-05-16 [287ad35f0](https://github.com/silverstripe/silverstripe-framework/commit/287ad35f0dca7e1b53219b58b39eb4221abb0e78) change API to hasEmptyDefault() to be inline with SingleSelectField (Christopher Joe)
 * 2017-05-15 [1ec7c4e52](https://github.com/silverstripe/silverstripe-framework/commit/1ec7c4e523f1f40dbdb9f8e865daf4a40bbf8fb2) lint error (Saophalkun Ponlu)
 * 2017-05-15 [3927e7e24](https://github.com/silverstripe/silverstripe-framework/commit/3927e7e24868f7feba42669613161f7a456e48be) added cache key for TreeDropdownField cache (Christopher Joe)
 * 2017-05-12 [6939841e4](https://github.com/silverstripe/silverstripe-framework/commit/6939841e47666080785b8513e20c5569358ce6ef) update ss template FormActions to be closer to React's implementation (Christopher Joe)
 * 2017-05-12 [e2b7ca2e](https://github.com/silverstripe/silverstripe-cms/commit/e2b7ca2e796a56a5ac541820a768c23eee51ddf6) for save and publish buttons shrinking (Christopher Joe)
 * 2017-05-12 [de079154](https://github.com/silverstripe/silverstripe-cms/commit/de079154f4e82ca0eaf4ddc42272a6e92e35db9e) Webpack dev config was overwriting plugins rather than concatenating (Aaron Carlino)
 * 2017-05-11 [43a122cc3](https://github.com/silverstripe/silverstripe-framework/commit/43a122cc36a5d12f31758afc05e679bf39e842b7) for meta closing tags (Ralph Slooten)
 * 2017-05-09 [4373bdb99](https://github.com/silverstripe/silverstripe-framework/commit/4373bdb991c9b2f57084e8c867b5bf5037940d6b) Prevent infinite loop (Mike Cochrane)
 * 2017-05-09 [17ddfab87](https://github.com/silverstripe/silverstripe-framework/commit/17ddfab87749b13e3bac249ed39442cea5a79beb) Test form factories use the new interface (Christopher Joe)
 * 2017-05-09 [f3b442e9](https://github.com/silverstripe/silverstripe-cms/commit/f3b442e9b4e52da63bdd527cd44a10bdedf38268) behat tests for insert link to work with react implementation (Christopher Joe)
 * 2017-05-05 [11b8926c](https://github.com/silverstripe/silverstripe-cms/commit/11b8926c1a5956959e8d44be9d1293429fb63858) up - prefer-stable necessary to avoid armageddon (Sam Minnee)
 * 2017-05-05 [6ddd7534](https://github.com/silverstripe/silverstripe-cms/commit/6ddd753471184299648ce299667b744759633b0e) up - fix behat.paths.base reference (Sam Minnee)
 * 2017-05-04 [e2271d1b](https://github.com/silverstripe/silverstripe-cms/commit/e2271d1b0a2d4771b15b52d0dbd239cb01acb7ac) up - make behat work (Sam Minnee)
 * 2017-05-04 [c1b3d87b](https://github.com/silverstripe/silverstripe-cms/commit/c1b3d87b58dd15301c589b34db50fb06ffc3ea5c) up - don't need to explicitly include testsession (Sam Minnee)
 * 2017-05-04 [a05958b3e](https://github.com/silverstripe/silverstripe-framework/commit/a05958b3ea7511553f94527a28e6b7ce9b64a668) i18n test fixtures stricter for Symfony3 (Sam Minnee)
 * 2017-05-04 [4332d2fa](https://github.com/silverstripe/silverstripe-reports/commit/4332d2fa8e8914aa999950d7699cfbd4d245e5c3) Drop php5.5, add php7.1, simplify build (Sam Minnee)
 * 2017-05-04 [c58dc97d3](https://github.com/silverstripe/silverstripe-framework/commit/c58dc97d3927c41ab4681d2d148830eabca5a65d) optional $id param because of how methodSchema passes a parameter (Christopher Joe)
 * 2017-05-04 [1f8de20ce](https://github.com/silverstripe/silverstripe-framework/commit/1f8de20ce755e75b3cd54fe2663e6630f6470f37) FormSchemaTest.php linting issues (Damian Mooyman)
 * 2017-05-03 [0c52ea067](https://github.com/silverstripe/silverstripe-framework/commit/0c52ea067c65aa1f0d5064e1fadd5b81ff9ee659) Fix incorrect text collection of __CLASS__ following an Name::class constant (#6868) (Damian Mooyman)
 * 2017-05-02 [8b9f41d4f](https://github.com/silverstripe/silverstripe-framework/commit/8b9f41d4f444b281aa86402c00e8babd68a035a3) Fix ApcuCache and MemCache namespace (Damian Mooyman)
 * 2017-04-30 [8dd3f4ce1](https://github.com/silverstripe/silverstripe-framework/commit/8dd3f4ce1de9f014c617e6a20b331bb81979aff9) template localisation namespaces (#6852) (Damian Mooyman)
 * 2017-04-29 [391901df8](https://github.com/silverstripe/silverstripe-framework/commit/391901df87b94c2727f4f5a291a258d94193d38c) quote outside the if statement. (Simon Erkelens)
 * 2017-04-28 [9147fa44](https://github.com/silverstripe/silverstripe-cms/commit/9147fa44ba7d64351fe5781aa3c1134af4eae3e1) source file encoding (Damian Mooyman)
 * 2017-04-28 [699d5d6a4](https://github.com/silverstripe/silverstripe-framework/commit/699d5d6a42a8485f35567a9abb7f630e82210699) i18nTextCollector handling of special string characters (Damian Mooyman)
 * 2017-04-27 [daed727ac](https://github.com/silverstripe/silverstripe-framework/commit/daed727accb205c5a8fc46026c03539707aa2d2c) ed form schema validation (Ingo Schommer)
 * 2017-04-27 [a2ee6a76a](https://github.com/silverstripe/silverstripe-framework/commit/a2ee6a76a0dfed5bb738852c932d04a91545614c) ed formschematest (Ingo Schommer)
 * 2017-04-27 [3a372a1f4](https://github.com/silverstripe/silverstripe-framework/commit/3a372a1f41a9a1612beb83bd628282aba550391b) IntlLocales::validate when lang and region are the same e.g. de_DE (Robbie Averill)
 * 2017-04-27 [c95c6c466](https://github.com/silverstripe/silverstripe-framework/commit/c95c6c466f70e48f9c53e37ce4c7ef6ff9f4b502) Regression from 3.x: allow $required_extensions to have arguments (Robbie Averill)
 * 2017-04-27 [2ae8fde2d](https://github.com/silverstripe/silverstripe-framework/commit/2ae8fde2d352882fd90c7ea1a5ac7aac3405aab8) tests (Damian Mooyman)
 * 2017-04-27 [cbe534c67](https://github.com/silverstripe/silverstripe-framework/commit/cbe534c67523bb5e0bdb019e353a1efa6c35b345) ed component capitalisation (Ingo Schommer)
 * 2017-04-26 [1f74221c2](https://github.com/silverstripe/silverstripe-framework/commit/1f74221c2d603bf4010d954e6746865b759979ce) unit tests (Christopher Joe)
 * 2017-04-26 [1ec2abe75](https://github.com/silverstripe/silverstripe-framework/commit/1ec2abe75f9f3541fa8866361e20a3d939249358) ed timezone and normalised ISO handling (Ingo Schommer)
 * 2017-04-24 [4c772c80c](https://github.com/silverstripe/silverstripe-framework/commit/4c772c80c3bff06e46bcafdece10e63a03b2e61c) Show detailed errors on CLI for live environments (Sam Minnee)
 * 2017-04-21 [cf2b0417](https://github.com/silverstripe/silverstripe-cms/commit/cf2b0417cb3d6fb5ad7c3fd6913b85f4eb488947) coding conventions (Ingo Schommer)
 * 2017-04-21 [4b19987a](https://github.com/silverstripe/silverstripe-cms/commit/4b19987ad211fb1dc2eeff807dd76c52a4c97784) tweak visibility around the slideDown/slideUp animation (Christopher Joe)
 * 2017-04-21 [3b69a471](https://github.com/silverstripe/silverstripe-cms/commit/3b69a4715843d9836285d624187a9c8588ea9c5e) Hidden listbox #1785 (Ishan Jayamanne)
 * 2017-04-20 [19974fe1](https://github.com/silverstripe/silverstripe-reports/commit/19974fe1f2a94272dd6a16f3397d0e4222bcecf9) PHPDoc for Report::add_excluded_reports method. (Garion Herman)
 * 2017-04-20 [0d5e84d0b](https://github.com/silverstripe/silverstripe-framework/commit/0d5e84d0b8a58bf35496fa8dde4216b64569a358) Add PHP extension requirements to composer. (Sam Minnee)
 * 2017-04-20 [dba1f61f1](https://github.com/silverstripe/silverstripe-framework/commit/dba1f61f133f22cba1ecd1fe07f4838a61a1486d) tests related to date time (Saophalkun Ponlu)
 * 2017-04-20 [403f4db14](https://github.com/silverstripe/silverstripe-framework/commit/403f4db14d2892d0af7c791e4bd6c64c60952a3e) change titles to return schema values in schema (Christopher Joe)
 * 2017-04-19 [9d7eef7cf](https://github.com/silverstripe/silverstripe-framework/commit/9d7eef7cf3de62c5b1c50ee74b54c3ac521c3a2b) datetime field validation for the refactor (Saophalkun Ponlu)
 * 2017-04-13 [8318e20c2](https://github.com/silverstripe/silverstripe-framework/commit/8318e20c25cf17ed5c48d1e3b409dd3715431eb8) close button placement (Christopher Joe)
 * 2017-04-12 [8999f70ac](https://github.com/silverstripe/silverstripe-framework/commit/8999f70acc0fa9853c94786da8c3b5c713f8a359) ing broken search in SecurityAdmin Groups field (Sean Harvey)
 * 2017-04-11 [03a2a907](https://github.com/silverstripe/silverstripe-cms/commit/03a2a907cea7d857a210c1b974df8d4fe61c2153) whitespace in templates causing double arrows (Damian Mooyman)
 * 2017-04-11 [9cad8ba0](https://github.com/silverstripe/silverstripe-cms/commit/9cad8ba01b4e8ebfca229ad53a4e2853f2eb5598) ed linting (Ingo Schommer)
 * 2017-04-11 [1ca51eb57](https://github.com/silverstripe/silverstripe-framework/commit/1ca51eb57a933964e9640c02697a78c068a8c462) Ensure that mysite test boostrap configuration is loaded after core and before the database connection (Robbie Averill)
 * 2017-04-05 [f9f61cb](https://github.com/silverstripe/silverstripe-installer/commit/f9f61cbce286b8685ccd6f81a7d2a3c4a4478b2d) Fix cow release config (Damian Mooyman)
 * 2017-04-05 [8cbdfa456](https://github.com/silverstripe/silverstripe-framework/commit/8cbdfa4561036a63e8b93fa7ddbd485188b40c3c) invalid json file (Damian Mooyman)
 * 2017-04-05 [e12a2709](https://github.com/silverstripe/silverstripe-cms/commit/e12a2709d0dc92f684f5056d20f9bc0981736cb4) syntax error in selector (Christopher Joe)
 * 2017-04-03 [e3fbd1dca](https://github.com/silverstripe/silverstripe-framework/commit/e3fbd1dcac3ab911542f82772bd39ee2d76851ff) ed coding conventions (Ingo Schommer)
 * 2017-04-03 [e9693467b](https://github.com/silverstripe/silverstripe-framework/commit/e9693467bf341b66bfd45fe3fb633ef108eecced) ed tests (Ingo Schommer)
 * 2017-04-03 [a70de91b3](https://github.com/silverstripe/silverstripe-framework/commit/a70de91b330cc87305327b038dcd1760faffcb76) DatetimeFieldTest (Ingo Schommer)
 * 2017-04-03 [bb880a325](https://github.com/silverstripe/silverstripe-framework/commit/bb880a32576451e6b0b35b47961cc521f22ea338) Clarify PHP 5.6 support for 4.x (Sam Minnee)
 * 2017-03-30 [3b89d704](https://github.com/silverstripe/silverstripe-siteconfig/commit/3b89d704f201849f92e49baa0ed95d0408ea7660) Fix test run, remove 5.5, add 7.1 (Sam Minnee)
 * 2017-03-30 [227ba8dcc](https://github.com/silverstripe/silverstripe-framework/commit/227ba8dcc44e71a30f607d3e9e63bfe467ab4e50) illegal_extensions in unit tests not being removed (Mike Cochrane)
 * 2017-03-29 [9cdcb339e](https://github.com/silverstripe/silverstripe-framework/commit/9cdcb339e952b6567acd2d34c143ce9c67594f7f) Fix test breakage in most recent change. (Sam Minnee)
 * 2017-03-29 [b1b0c6af](https://github.com/silverstripe/silverstripe-cms/commit/b1b0c6af6316aa02ef1111fb9cf29da319f70c8c) Ensure all CMS forms include full ID / VersionID in path (Damian Mooyman)
 * 2017-03-28 [538a5838](https://github.com/silverstripe/silverstripe-siteconfig/commit/538a58381f259831143d5425a81baa9d105972ab) Rename license file to match module standard. (Sam Minnee)
 * 2017-03-28 [59a9ff84](https://github.com/silverstripe/silverstripe-reports/commit/59a9ff845915e4b6335b79ef2a1f8645df96ed17) Rename license file to match module standard. (Sam Minnee)
 * 2017-03-28 [ae5b5a95](https://github.com/silverstripe/silverstripe-cms/commit/ae5b5a95ce26065bc9b310fb958656d22f71ccd8) Rename license file to match module standard. (Sam Minnee)
 * 2017-03-28 [0828b03dc](https://github.com/silverstripe/silverstripe-framework/commit/0828b03dc627985d6892578f57d02dc4be5e087d) Add separate license file to match module standard. (Sam Minnee)
 * 2017-03-28 [6396310](https://github.com/silverstripe/silverstripe-installer/commit/639631013fa03f208cd80ffcaa5d3c74d27d5e48) Split licence into separate file to match standard. (Sam Minnee)
 * 2017-03-28 [ede549a6e](https://github.com/silverstripe/silverstripe-framework/commit/ede549a6edf8a1d10ae54eb75020b521b400d0cc) illegalExtensions are optional, requiredExtensions are mandatory with useful error messages. (Damian Mooyman)
 * 2017-03-28 [bd14f6db9](https://github.com/silverstripe/silverstripe-framework/commit/bd14f6db9e574a6f57440e45ad7f327291b1a743) Update config API reference in FulltextSearchable and use namespaced imports for class names (Robbie Averill)
 * 2017-03-28 [4a8bd1a07](https://github.com/silverstripe/silverstripe-framework/commit/4a8bd1a07d1cd260b25efb9f6394b10d4bfcddcf) Remove campaign related classes from upgrade map - moved to campaign-admin (Robbie Averill)
 * 2017-03-28 [59a5eb430](https://github.com/silverstripe/silverstripe-framework/commit/59a5eb430844132da3116ced5d89007e6980b2e4) Don't mistake \ for _ in dev/build (Sam Minnee)
 * 2017-03-24 [6b4a72dee](https://github.com/silverstripe/silverstripe-framework/commit/6b4a72dee83deed73c39d9b9edc52fd1babd42fe) ing deprecated PHPUnit APIs (Daniel Hensby)
 * 2017-03-20 [e4c68bc2b](https://github.com/silverstripe/silverstripe-framework/commit/e4c68bc2bfd3ef24a9f4320ec61a9e5888a95da2) and test pluralisation usages (Damian Mooyman)
 * 2017-03-16 [53b98284f](https://github.com/silverstripe/silverstripe-framework/commit/53b98284fe5f9ee9b3b4e013eef66d21c170cce5) Remove undefined var from installer (Daniel Hensby)
 * 2017-03-16 [66b1c72d4](https://github.com/silverstripe/silverstripe-framework/commit/66b1c72d4adf64ce0a18c6f31651c107033abb93) dev CI builds (Damian Mooyman)
 * 2017-03-16 [61e5b38](https://github.com/silverstripe/silverstripe-installer/commit/61e5b3836e3cc29057201491a9c4c0d3e10759cf) dev dependencies for root project (Damian Mooyman)
 * 2017-03-14 [3ec5a5b03](https://github.com/silverstripe/silverstripe-framework/commit/3ec5a5b0359622719c2993db83623b62d0f0e133) ed upgrading path references (Ingo Schommer)
 * 2017-03-13 [bd409bfd](https://github.com/silverstripe/silverstripe-cms/commit/bd409bfd3092189c5133b059f04074891d8726c1) Fix PHPUNIT_COVERAGE_TEST by moving to php 5 build (Damian Mooyman)
 * 2017-03-10 [d3177ef94](https://github.com/silverstripe/silverstripe-framework/commit/d3177ef94c8f01fb07bd71e706631fa9515545bf) work-around for form property on formfields not working (Damian Mooyman)
 * 2017-03-09 [cb955f08](https://github.com/silverstripe/silverstripe-cms/commit/cb955f08f7230939c38c1980de8810fe10e205a6) non_virtual_fields being ignored (Mike Cochrane)
 * 2017-03-08 [09d7493a4](https://github.com/silverstripe/silverstripe-framework/commit/09d7493a4fec79df75acad2b3ad2f121e15405c6) webpack location for font files (Damian Mooyman)
 * 2017-03-07 [9c9443602](https://github.com/silverstripe/silverstripe-framework/commit/9c9443602df8847c3926eb6e0bcc66373e54b9f3) Installer no longer causes recursion in yml config (Daniel Hensby)
 * 2017-03-03 [263e747d0](https://github.com/silverstripe/silverstripe-framework/commit/263e747d071a6f11814a9be9ede890cc83c792e0) for APCu cache otherwise you get 'Cache key must be string, "boolean" given' (Lee Bradley)
 * 2017-03-02 [abe967f23](https://github.com/silverstripe/silverstripe-framework/commit/abe967f23560094068eccea4ecab84605627cd98) /pass arguments directly (not in array) (Andrew Aitken-Fincham)
 * 2017-03-02 [b6d9b34ce](https://github.com/silverstripe/silverstripe-framework/commit/b6d9b34ce4c00798295a9fe219f388da8a0198c2) Mark $instance as internal to prevent being saved to config (Damian Mooyman)
 * 2017-02-28 [6ed98a3a9](https://github.com/silverstripe/silverstripe-framework/commit/6ed98a3a949ac99f17931e154557d9f7ee462fa9) Prevent obsolete class cache breaking autoload (Damian Mooyman)
 * 2017-02-28 [dfe25c27](https://github.com/silverstripe/silverstripe-cms/commit/dfe25c27f0f2758e3533f5d382f1ea69573fd71f) Fix allowedChildren() and link tracking (Damian Mooyman)
 * 2017-02-28 [ac685e4](https://github.com/silverstripe/silverstripe-installer/commit/ac685e4d38d0e970fa8729e2438dcfd76f9e7996) remove the wildcard After condition in config.yml (Christopher Joe)
 * 2017-02-28 [2fafff08](https://github.com/silverstripe/silverstripe-cms/commit/2fafff084f425a7d47197f2fed72064cc424ee2e) history comparison fields will now show diff properly, rather than escaped html diff (Christopher Joe)
 * 2017-02-27 [0c47bc3e](https://github.com/silverstripe/silverstripe-cms/commit/0c47bc3e62cee59ea7b6c86baa8b0d1ae3e33ddf) viewer and editor groups to only show when the last option is selected (Christopher Joe)
 * 2017-02-27 [badf7d3a7](https://github.com/silverstripe/silverstripe-framework/commit/badf7d3a73af24696b4e3bf77fca33c2fdce297b) Add quotes to constants in YAML to ensure syntax validity (Robbie Averill)
 * 2017-02-27 [45a7fbd38](https://github.com/silverstripe/silverstripe-framework/commit/45a7fbd387b033609b1cab36af0f5b5c925fcd27) Confirm delete actions in React GridFields (e.g. Campaign admin) (Robbie Averill)
 * 2017-02-27 [e64e8d151](https://github.com/silverstripe/silverstripe-framework/commit/e64e8d151f2f50b4b665959e9ec588e7ed96208f) Remove duplicated tab "active" state in Security admin (Robbie Averill)
 * 2017-02-27 [cbc5aca26](https://github.com/silverstripe/silverstripe-framework/commit/cbc5aca26a8740b850e54d5d8aa6a97ce9454c09) add fieldgroup specific flexbox styles to the inner fields (Christopher Joe)
 * 2017-02-27 [ff47bc03d](https://github.com/silverstripe/silverstripe-framework/commit/ff47bc03d74a6b3a483467ac47163add13f55c02) Remove reference to $_SERVER within FakeController (Damian Mooyman)
 * 2017-02-27 [695194546](https://github.com/silverstripe/silverstripe-framework/commit/695194546db8a55d78d9ea3bb37a5d102e9670fe) Ensure test fixture uses test module manifest (Damian Mooyman)
 * 2017-02-26 [b7123abf2](https://github.com/silverstripe/silverstripe-framework/commit/b7123abf22121767ee2015dbc6d0d0c2e4bc4f56) prevent unsaved changes alert when clicking a save button (Christopher Joe)
 * 2017-02-26 [423b1d4ee](https://github.com/silverstripe/silverstripe-framework/commit/423b1d4eee0334747176b9c1c7778f35248fbbf8) Fix modeladmin scrollable height cropping pagination (Damian Mooyman)
 * 2017-02-26 [c9e2c249](https://github.com/silverstripe/silverstripe-reports/commit/c9e2c249c2f4fd31ac2f47a7dfa9df6370ba17c3) Allow pre-release versions of SS4. (Sam Minnee)
 * 2017-02-26 [240c3638](https://github.com/silverstripe/silverstripe-siteconfig/commit/240c3638b334d95f9e7ca4fc208ecdda6ebc9d46) Allow pre-release versions of SS4. (Sam Minnee)
 * 2017-02-26 [6befcee3](https://github.com/silverstripe/silverstripe-cms/commit/6befcee3c5be1a327700910968ab3ac104bc73b0) issue with CI installing non-dev dependencies (Damian Mooyman)
 * 2017-02-26 [3983b4d1b](https://github.com/silverstripe/silverstripe-framework/commit/3983b4d1b13d39f2ed43465f98568cd070df0e49) cache used in ModuleManifest (Damian Mooyman)
 * 2017-02-23 [8b5fcd333](https://github.com/silverstripe/silverstripe-framework/commit/8b5fcd3336f30e981a82c8b93f8de07429205fca) download file link works with the new TreeDropdown (Christopher Joe)
 * 2017-02-21 [036119426](https://github.com/silverstripe/silverstripe-framework/commit/0361194267a5f2228f03224136e30f6daf481eff) es for issues introduced in 5e19d905 (Lee Bradley)
 * 2017-02-17 [f6f19908d](https://github.com/silverstripe/silverstripe-framework/commit/f6f19908dea76cae453769f9d3636d81a0cd1805) for bug introduced in #5e19d905 (Lee Bradley)
 * 2017-02-15 [a9f2e9e73](https://github.com/silverstripe/silverstripe-framework/commit/a9f2e9e73d168935f99695d82486cd9ad3e27842) ed DateFieldSeparated docs (Ingo Schommer)
 * 2017-02-07 [b8a0944bd](https://github.com/silverstripe/silverstripe-framework/commit/b8a0944bda00e572e0e62369cabf9f9ab9be15ea) /load fields if lazy ones exists (Andrew Aitken-Fincham)
 * 2017-02-04 [e307f067e](https://github.com/silverstripe/silverstripe-framework/commit/e307f067edfa741e1387eabc40da308a8b08614a) Replace deprecated %s placeholders in translations with named placeholders (Robbie Averill)
 * 2017-02-02 [f63b741e4](https://github.com/silverstripe/silverstripe-framework/commit/f63b741e465fe39a80f0215405fe9ee5f4108b63) Improve DebugView’s display of non-header information. (Sam Minnee)
 * 2017-01-30 [d8fe6d02](https://github.com/silverstripe/silverstripe-cms/commit/d8fe6d020ff8513dd4465cbd33f5478d8ed448e2) Remap redirector and virtual page class names during build (Robbie Averill)
 * 2017-01-29 [232b218df](https://github.com/silverstripe/silverstripe-framework/commit/232b218dfbfa183c74e83491c360e6a8bd9677e6) Ensure that Zend_ classes can still be autoloaded (Robbie Averill)
 * 2017-01-25 [7b26b4a1f](https://github.com/silverstripe/silverstripe-framework/commit/7b26b4a1f3e2c20df902893a87511fcbd1fd87be) Ensure that tests run with flush=1 clean Flushables (Damian Mooyman)
 * 2017-01-25 [732b1f0a](https://github.com/silverstripe/silverstripe-cms/commit/732b1f0a5794506ca3f7993678aeb0082f2bb93f) Fix reference to Install_deleteinstallfiles (Damian Mooyman)
 * 2017-01-24 [5d6c90361](https://github.com/silverstripe/silverstripe-framework/commit/5d6c90361c680f3d0e05bc1c06a31f0538465c18) Ensure root path of any local adapter is safely created and mapped from symlink (Damian Mooyman)
 * 2017-01-24 [00de0989](https://github.com/silverstripe/silverstripe-cms/commit/00de0989f4fb8c2fbfa483baad067fbc59e89e64) Javascript .addAttr() doesn't exist (Mike Cochrane)
 * 2017-01-23 [3c8a56f9](https://github.com/silverstripe/silverstripe-reports/commit/3c8a56f904d180e7a0b6ca7e9cd53d836c28dec0) Fix missing default on _t(‘GridField.Filter’) (Damian Mooyman)
 * 2017-01-19 [5e19d905f](https://github.com/silverstripe/silverstripe-framework/commit/5e19d905f8e946a10a634ce1ed6d26c6f1e5f4ff) loading indicator position (fixes #6153) (Zac Pullar-Strecker)
 * 2017-01-18 [b0512abf](https://github.com/silverstripe/silverstripe-cms/commit/b0512abfb63508d126bd3a5f3d566c58369f5bae) es load indicator position (fixes #1625) (Reid Hokai)
 * 2017-01-17 [d192a4f86](https://github.com/silverstripe/silverstripe-framework/commit/d192a4f86fd4bc8e23e8492cff99d229776f7e3b) Fix root folder getFilename() returning incorrect path (#6510) (Damian Mooyman)
 * 2017-01-16 [7ad02787e](https://github.com/silverstripe/silverstripe-framework/commit/7ad02787e8cc65d54c8bd117ed099974ae658ca1) Regression in CompositeField displaying fields in their holders (Robbie Averill)
 * 2017-01-16 [09f967bf6](https://github.com/silverstripe/silverstripe-framework/commit/09f967bf67e04910435aebea2b697b5d20d9c306) Prevent type-loss of graphql variables by using JSON.stringify (Damian Mooyman)
 * 2017-01-16 [96bd4edce](https://github.com/silverstripe/silverstripe-framework/commit/96bd4edce5157dbcedc47415d22b58e1d6e0424d) things not aligning well in the toolbar (Christopher Joe)
 * 2017-01-13 [ccf349938](https://github.com/silverstripe/silverstripe-framework/commit/ccf3499380eccefe91791abc45f36d9b2a5740f0) fix: calling full method name to pass attributes (Neil Gladwin)
 * 2017-01-13 [c707a9120](https://github.com/silverstripe/silverstripe-framework/commit/c707a9120637caeb79e501fa9676f5d4ed07b8d5) shift graphql to use post data due to php-5.6.10+ deprecation message (Christopher Joe)
 * 2017-01-12 [30d125f14](https://github.com/silverstripe/silverstripe-framework/commit/30d125f144910817aaffdca1b8a561d322ae9c28) MySQLQuery::seek() failed to return a row (Loz Calver)
 * 2017-01-12 [a4bc9f49d](https://github.com/silverstripe/silverstripe-framework/commit/a4bc9f49d10daf302be336da826cabb798a3bac1) Regression in using template_main to render the Security area (Robbie Averill)
 * 2017-01-11 [54c2afd01](https://github.com/silverstripe/silverstripe-framework/commit/54c2afd0191b8598a76fd0500e0b9a5e0d1d846e) regression issues in campaigns (Christopher Joe)
 * 2017-01-11 [2d1d2aea7](https://github.com/silverstripe/silverstripe-framework/commit/2d1d2aea796ff73457a6cf3331f3f255e899a0aa) Remap versioned ClassNames during build process (Robbie Averill)
 * 2017-01-11 [773c848c](https://github.com/silverstripe/silverstripe-cms/commit/773c848c0f81e88f7156d609483386cf8fb1b39b) Separate PageController fixture into its own file (PSR-2 compat) (Robbie Averill)
 * 2017-01-11 [6fc50cae5](https://github.com/silverstripe/silverstripe-framework/commit/6fc50cae5c2794e576392eec8c0a3b34a80d9af3) Refactor TestMailer to better be base class (Sam Minnee)
 * 2017-01-11 [4e257435d](https://github.com/silverstripe/silverstripe-framework/commit/4e257435df513d587a524b352faf52bb3092925f) Shift react breadcrumbs to use flexbox for placement (Christopher Joe)
 * 2017-01-10 [62eb0e614](https://github.com/silverstripe/silverstripe-framework/commit/62eb0e61422de7e59c335eed4c789587e225f13c) Rename template parser from .inc to .peg so PHP doesn't include it automatically (Robbie Averill)
 * 2017-01-10 [ae2861d48](https://github.com/silverstripe/silverstripe-framework/commit/ae2861d487a905ca687f8cca61df66141fcbf4b3) Fix frameworkpath (Damian Mooyman)
 * 2017-01-10 [4ea614f04](https://github.com/silverstripe/silverstripe-framework/commit/4ea614f04cc80b0b01039303e674ba8b9dac16f9) linting issues (Damian Mooyman)
 * 2017-01-10 [63cb343cf](https://github.com/silverstripe/silverstripe-framework/commit/63cb343cf5e47829685622b32b1ed58e4c0809cb) Fix modal animations (Damian Mooyman)
 * 2017-01-10 [8badad90d](https://github.com/silverstripe/silverstripe-framework/commit/8badad90df2177453f5e872ee476308611c49515) Make sure image backends implement method getImageResource (Daniel Hensby)
 * 2017-01-10 [b62f9b60a](https://github.com/silverstripe/silverstripe-framework/commit/b62f9b60a02ae8823226101f6659eedb4926366d) Fix broken member / group import (Damian Mooyman)
 * 2017-01-10 [9959ef63](https://github.com/silverstripe/silverstripe-cms/commit/9959ef63f276ca9cc4ed93c76a355baa21f2ae93) double-escaped ampersands in CMSMain_TreeView and CMSMain::LinkPageAdd (Colin Tucker)
 * 2017-01-09 [87fbd5f78](https://github.com/silverstripe/silverstripe-framework/commit/87fbd5f7816ce0924edf544bd3d165d21888c88f) for v4: Admin returns "Too many pages" for subpages below top level (#6464) (Lee Bradley)
 * 2017-01-09 [cdd86aaf5](https://github.com/silverstripe/silverstripe-framework/commit/cdd86aaf53caeb4717f351b3f1caecb8c261cc45) breadcrumbs search results text sometimes disappearing (Christopher Joe)
 * 2017-01-05 [cf3a74ec](https://github.com/silverstripe/silverstripe-cms/commit/cf3a74ec571717252596449c3c31e7d9a31d0521) Remove deprecation tests, bump deprecation version to 5.0 (Robbie Averill)
 * 2016-12-29 [6fb49224b](https://github.com/silverstripe/silverstripe-framework/commit/6fb49224b979f33a5b74c79d83fd918e4dfa6e33) SSViewer should resolve templates with or without underscores (Robbie Averill)
 * 2016-12-29 [d41ebbaaf](https://github.com/silverstripe/silverstripe-framework/commit/d41ebbaaff405c6b970e1b43bd00102c7462f9f9) Correct namespaes for test classes in upgrade.yml (Robbie Averill)
 * 2016-12-29 [6f4162ed7](https://github.com/silverstripe/silverstripe-framework/commit/6f4162ed74f6e7e07242a1b378d9f1142a93097b) PHP 7.x should use random_bytes for entropy ahead of deprecated mcrypt lib (Robbie Averill)
 * 2016-12-29 [7448622a1](https://github.com/silverstripe/silverstripe-framework/commit/7448622a1a19889a34864b2d6fcf91c46f957302) Replace ini casting to int with explicit split and cast for PHP 7.1. Add tests. (Robbie Averill)
 * 2016-12-28 [fc45e9e0](https://github.com/silverstripe/silverstripe-cms/commit/fc45e9e0abcf72b5e1204663533825c1ef38e80e) ing tests (Daniel Hensby)
 * 2016-12-23 [947c1fe1](https://github.com/silverstripe/silverstripe-cms/commit/947c1fe156d0c8646bd7bc9735020986cfd59767) broken unit test (Christopher Joe)
 * 2016-12-23 [8118448a9](https://github.com/silverstripe/silverstripe-framework/commit/8118448a9c12578f3f940da4daae56f53f678112) PHP linting issues (Christopher Joe)
 * 2016-12-20 [2d5aa7ce0](https://github.com/silverstripe/silverstripe-framework/commit/2d5aa7ce0e4b4344172901d6990ca75156f83ed2) Campaign List toggle (Fixes #6067) (Will Rossiter)
 * 2016-12-20 [7c76d2cb0](https://github.com/silverstripe/silverstripe-framework/commit/7c76d2cb09bf4135f89cd284076ae1742b7d79d3) show formatting help not appearing (#6423) (Will Rossiter)
 * 2016-12-19 [8ad030bab](https://github.com/silverstripe/silverstripe-framework/commit/8ad030baba0ce7c13bf09dfba31907bd7599cd98) Make GridField filter button selector more specific (Robbie Averill)
 * 2016-12-19 [fae005554](https://github.com/silverstripe/silverstripe-framework/commit/fae0055544d524c8d3ca32f7f892c15205bd235a) Fix missing TRAVIS_NODE_VERSION (#6419) (Damian Mooyman)
 * 2016-12-16 [eb0a27406](https://github.com/silverstripe/silverstripe-framework/commit/eb0a27406998cb8b5af988cf5f0ccd1fb84d8ba5) Update links to docs.ss for default template (Robbie Averill)
 * 2016-12-09 [fcf1eedee](https://github.com/silverstripe/silverstripe-framework/commit/fcf1eedee475ae9dfca80cfeb7937692f3828806) getting fileSize shouldn't give a "NaN" (Christopher Joe)
 * 2016-12-04 [fdb1bed0](https://github.com/silverstripe/silverstripe-siteconfig/commit/fdb1bed018e1eac792cb26aefb8f55a06200edff) Fix crash when installed with framework-only (Damian Mooyman)
 * 2016-11-13 [00c9c2c77](https://github.com/silverstripe/silverstripe-framework/commit/00c9c2c775aa1041f2ba3756c2a8220e14cc942c) Fix DataObject::dbObject assigning incorrect table to DBField instance (Damian Mooyman)
 * 2016-11-13 [22cb3d0d7](https://github.com/silverstripe/silverstripe-framework/commit/22cb3d0d74feae7f3470e469a8e0a54d79b2776e) various ORM test issues (Damian Mooyman)
 * 2016-11-10 [804ff7c2](https://github.com/silverstripe/silverstripe-reports/commit/804ff7c247b69bf590a4f2e6c38acc5aa1e84e8f) Fixing test errors (Daniel Hensby)
 * 2016-11-08 [9dbb5c0a1](https://github.com/silverstripe/silverstripe-framework/commit/9dbb5c0a1a2199fe1bcc0650db1eeecbe9bf97d8) safari tabs active border (Paul Clarke)
 * 2016-11-07 [aca9deed2](https://github.com/silverstripe/silverstripe-framework/commit/aca9deed23295472445b5c9b5a94ac866408aebb) for safari scroll in campaign area (Paul Clarke)
 * 2016-11-07 [962519c6](https://github.com/silverstripe/silverstripe-cms/commit/962519c6a715e71c9d08a7f9d5280232bba4adce) for safari height in main container – shows action bar (Paul Clarke)
 * 2016-11-04 [f18ef75c3](https://github.com/silverstripe/silverstripe-framework/commit/f18ef75c3dbc843ad13e2769663eedb7d0f2593f) Fixed crash when BASE_PATH is set by assuming the location of Constants.php (UndefinedOffset)
 * 2016-11-04 [8bd5349e](https://github.com/silverstripe/silverstripe-cms/commit/8bd5349e4204540431471eda07be10b35105c3e2) Fixed issue on windows where the CMS_DIR constant would be set containing a backslash causing a crash in the cms (UndefinedOffset)
 * 2016-11-04 [c5fb7127](https://github.com/silverstripe/silverstripe-cms/commit/c5fb7127ac7a0d1705ea850661f2b51476317a35) Page History 'Comparing versions' banner missing (Mike Cochrane)
 * 2016-11-03 [cc451d9ca](https://github.com/silverstripe/silverstripe-framework/commit/cc451d9ca43fc47e077ba45fdcb6c9f7cc223662) Fix crash when re-ordering pages (#6281) (Damian Mooyman)
 * 2016-11-03 [eefecc21f](https://github.com/silverstripe/silverstripe-framework/commit/eefecc21fc79a383c9b354cc5cb46e114810d4ff) Fix incorrect include paths in tests and railsyml (#6279) (Damian Mooyman)
 * 2016-11-02 [4ee78fc29](https://github.com/silverstripe/silverstripe-framework/commit/4ee78fc29d93793bbe3d16f7aeea602d7394809c) Restore travis artifacts (#6277) (Damian Mooyman)
 * 2016-11-02 [3449d5df0](https://github.com/silverstripe/silverstripe-framework/commit/3449d5df0f4dcfce785e6ee070252eed652445e1) Fix broken promise handling (Damian Mooyman)
 * 2016-11-02 [0901de299](https://github.com/silverstripe/silverstripe-framework/commit/0901de2995686a315a279969d85e1743763b708e) Fix php schema generation (Christopher Joe)
 * 2016-11-02 [019e99dd4](https://github.com/silverstripe/silverstripe-framework/commit/019e99dd4dbcf957b457db8385b47d8a2a7562c5) Fix regressions from src folder creation (#6272) (Damian Mooyman)
 * 2016-11-01 [51a9fdf](https://github.com/silverstripe/silverstripe-installer/commit/51a9fdf5d1e3e41974e31b9a40716912f8161edc) Fix test listener path (Damian Mooyman)
 * 2016-11-01 [6da36a9ed](https://github.com/silverstripe/silverstripe-framework/commit/6da36a9ed102080a3b6957b86f7554492b5a6129) some issues with tests (Damian Mooyman)
 * 2016-11-01 [c0c219e17](https://github.com/silverstripe/silverstripe-framework/commit/c0c219e178c13b2a6978656995014ead759403ca) invalid files_path (Damian Mooyman)
 * 2016-11-01 [38fdafb47](https://github.com/silverstripe/silverstripe-framework/commit/38fdafb474e8204077849e83267ee3308b701afe) tinymce breaking in non-typical install location (Damian Mooyman)
 * 2016-10-31 [81087ce15](https://github.com/silverstripe/silverstripe-framework/commit/81087ce15c6c6c94d482903820b63cdc1e7c397c) restore CMS build as required in framework tests (Damian Mooyman)
 * 2016-10-30 [4cc6cc315](https://github.com/silverstripe/silverstripe-framework/commit/4cc6cc3151973ec77082df8864dc7178b17a7d47) position of back button on empty preview within campaigns (Paul Clarke)
 * 2016-10-30 [17ef686f](https://github.com/silverstripe/silverstripe-cms/commit/17ef686f61bc6bc48941b4ba108c897180131fc8) for History versions extending outside collapsed panel (Paul Clarke)
 * 2016-10-28 [bb2cb3d48](https://github.com/silverstripe/silverstripe-framework/commit/bb2cb3d487643a671efde3ed2b5d1f7e7cdc5dcc) webpack css config, removes duplicate css files that were generated (Christopher Joe)
 * 2016-10-28 [7d18cda7](https://github.com/silverstripe/silverstripe-cms/commit/7d18cda7eed7d94f46f3a24e3066d589d6423b85) Test fixes needed for the new simplified test run structure. (Sam Minnee)
 * 2016-10-28 [eef14c1a](https://github.com/silverstripe/silverstripe-cms/commit/eef14c1afc52af0db740e11342985fb9adaf4b96) Fix behat tests. (Sam Minnee)
 * 2016-10-28 [a5d3dccd3](https://github.com/silverstripe/silverstripe-framework/commit/a5d3dccd37d7bb69ae6535112e04c5ecc35b59a2) for preview being under toolbar (Paul Clarke)
 * 2016-10-28 [d7ed308e1](https://github.com/silverstripe/silverstripe-framework/commit/d7ed308e17192b9df0ed250ade63a19dcc97d7b7) Fix minor html encoding issue in SecurityAdmin (#6240) (Damian Mooyman)
 * 2016-10-28 [1df533298](https://github.com/silverstripe/silverstripe-framework/commit/1df533298d17a48689f6280727a6d251046caa35) abstract HTMLEditorConfig instantiates (#6244) (Michael Strong)
 * 2016-10-27 [d0619c1f](https://github.com/silverstripe/silverstripe-cms/commit/d0619c1f0f97253770b53d3e749855ab912c4f75) for double scroll in history area (Paul Clarke)
 * 2016-10-27 [e386c6a15](https://github.com/silverstripe/silverstripe-framework/commit/e386c6a1534f1184bbf9480e67294eb910a1fa5c) Refactor bootstrap.php to allow for code sharing with cms bootstrap (Damian Mooyman)
 * 2016-10-27 [c4d748cb](https://github.com/silverstripe/silverstripe-cms/commit/c4d748cb7d7cfdc89abeab59514c968b32f3e3c3) Fix firefox compatibility (Damian Mooyman)
 * 2016-10-26 [02bac8c4b](https://github.com/silverstripe/silverstripe-framework/commit/02bac8c4bc591329e4a3b2451e8bc3f985423454) Fix missing loading overlay (Damian Mooyman)
 * 2016-10-26 [42096bb41](https://github.com/silverstripe/silverstripe-framework/commit/42096bb41b6a634a03772c2f280ffbf84d11e1f4) Prevent pagination wrapping (Damian Mooyman)
 * 2016-10-26 [f7fd4ffae](https://github.com/silverstripe/silverstripe-framework/commit/f7fd4ffae14eb1e8417e61f0920d78d08ecb5683) Fix incorrect change detection on checkbox fields (Damian Mooyman)
 * 2016-10-26 [4bf4fca4](https://github.com/silverstripe/silverstripe-cms/commit/4bf4fca416b1aedbc41c7fac6f37e673473b2021) Prevent archived pages from having add to campaign action (Damian Mooyman)
 * 2016-10-26 [040ae2e6a](https://github.com/silverstripe/silverstripe-framework/commit/040ae2e6a30f30c5277a9d572ee50ce7e5b53cbb) Fix clicking "No items found" from causing ajax error (Damian Mooyman)
 * 2016-10-26 [513c7aebc](https://github.com/silverstripe/silverstripe-framework/commit/513c7aebc79b3406c21e6741bcb4408077a9f8ac) HtmlEditorField.js indentation (Damian Mooyman)
 * 2016-10-26 [015411307](https://github.com/silverstripe/silverstripe-framework/commit/015411307d7e9a6479914cfb8832da558188c4af) Require php7 support. (Sam Minnee)
 * 2016-10-26 [424008cf](https://github.com/silverstripe/silverstripe-cms/commit/424008cff47ab35b00f7b9850a5f381540b29836) Fix installer for 4.0 (#1644) (Damian Mooyman)
 * 2016-10-26 [c80417a94](https://github.com/silverstripe/silverstripe-framework/commit/c80417a949c7f2821ab4ce1f76ccbc5b6649fcaf) Fix ViewableData::__isset() for getXXX() getters. (Sam Minnee)
 * 2016-10-26 [7b44fc7bc](https://github.com/silverstripe/silverstripe-framework/commit/7b44fc7bce54fc6dca9161dda7d3def25a1be23e) Fix SSViewerTest in PHP7 (Sam Minnee)
 * 2016-10-26 [e5550dd6](https://github.com/silverstripe/silverstripe-cms/commit/e5550dd68022641b3e50edfd18f7b91ae751ec9e) Fix search not respecting view mode (Damian Mooyman)
 * 2016-10-26 [a0d31e86d](https://github.com/silverstripe/silverstripe-framework/commit/a0d31e86d6427bfa7acf3863c3cbcf1d98ba78f2) helperPath in _register_database.php (David Alexander)
 * 2016-10-25 [75b18509](https://github.com/silverstripe/silverstripe-cms/commit/75b185092e86b80bf6751f6f769368c1f89f6c90) Remove reference to Object class. (#1634) (Sam Minnée)
 * 2016-10-24 [d946a3b2](https://github.com/silverstripe/silverstripe-cms/commit/d946a3b240f99b856cc4a14eeecbaa3c5fd2f01e) Allow CMS_DIR at the root. (Sam Minnee)
 * 2016-10-24 [e83f3962a](https://github.com/silverstripe/silverstripe-framework/commit/e83f3962a1c6d3f16cb66f70187f8297059a316f) Prevent intermittent "Element is not currently visible and so may not be interacted with" (Damian Mooyman)
 * 2016-10-17 [84c0df3db](https://github.com/silverstripe/silverstripe-framework/commit/84c0df3db0578ea726314733c3b91ae0080f98d8) double forward slash link in campaign admin (Christopher Joe)
 * 2016-10-13 [0ebde90dd](https://github.com/silverstripe/silverstripe-framework/commit/0ebde90dd040c77eea2adddc231f79a58bf631f5) flexbox 'fill-height' overflowing container (Loz Calver)
 * 2016-10-12 [5df58057](https://github.com/silverstripe/silverstripe-cms/commit/5df580578a064d3955baf53681d7149563ff147c) double nested alert message (Christopher Joe)
 * 2016-10-11 [72fd3b949](https://github.com/silverstripe/silverstripe-framework/commit/72fd3b949e447fccf3bc817b1ae655c1b134e671) linting issues (Damian Mooyman)
 * 2016-10-11 [5a5d62fa2](https://github.com/silverstripe/silverstripe-framework/commit/5a5d62fa272823cb164a98fd85e2ef8905648e6e) profile layout (Christopher Joe)
 * 2016-10-11 [20cee7358](https://github.com/silverstripe/silverstripe-framework/commit/20cee735832060e192cf7d0c328d0241a91fdb7f) pages background (Damian Mooyman)
 * 2016-10-11 [7b36df286](https://github.com/silverstripe/silverstripe-framework/commit/7b36df286ec395f07fef45c490516c31e33fb9b0) split mode disappearing as an option (Christopher Joe)
 * 2016-10-11 [26e0ff806](https://github.com/silverstripe/silverstripe-framework/commit/26e0ff806618fbf5ce387511284701c591d378bc) Fix installer for 4.0 (Damian Mooyman)
 * 2016-10-10 [712849c7](https://github.com/silverstripe/silverstripe-cms/commit/712849c732d3e0998a35f492c73eaf8137630b20) page form layout (Christopher Joe)
 * 2016-10-09 [7acb3b5fc](https://github.com/silverstripe/silverstripe-framework/commit/7acb3b5fc25b1e9e6a9e4c7d66ce4eb0bcd005d4) selected view mode not reflected on button (Christopher Joe)
 * 2016-10-07 [89150c48e](https://github.com/silverstripe/silverstripe-framework/commit/89150c48e7d111278ac2286efb33bfb01e2d9cc3) preview in pages section (Christopher Joe)
 * 2016-10-06 [21dc23868](https://github.com/silverstripe/silverstripe-framework/commit/21dc238685537b9ce05d7791587f90ce59f54ef4) ed classes that weren't matching icon (Christopher Joe)
 * 2016-10-02 [ebbb0258d](https://github.com/silverstripe/silverstripe-framework/commit/ebbb0258ddf544d50132c87385823f9837d88b73) linting issue (Damian Mooyman)
 * 2016-09-30 [963445e74](https://github.com/silverstripe/silverstripe-framework/commit/963445e74373e33d22a5864f36aa456c4d0e47b7) tab link on top panel changes even when "cancel to browse" was selected (Christopher Joe)
 * 2016-09-30 [dd7d1d26a](https://github.com/silverstripe/silverstripe-framework/commit/dd7d1d26af073a39f91543995b0ab0b9c15d15d5) Prevent missing records crashing ChangeSetItem (Damian Mooyman)
 * 2016-09-29 [30d161625](https://github.com/silverstripe/silverstripe-framework/commit/30d161625ffeb3c29310db4a62e1de55b6fef3b1) unmock qs module, Backend-test refactored to not time out on error (Christopher Joe)
 * 2016-09-27 [fe0ca63c](https://github.com/silverstripe/silverstripe-reports/commit/fe0ca63c7a7bed3977ef89733f9da9ebff457409) Remove referencies to Object::$class (Sam Minnee)
 * 2016-09-27 [11888a00](https://github.com/silverstripe/silverstripe-cms/commit/11888a006ad9a978dea0cf7083dcac1886263a24) Remove references to Object::$class (Sam Minnee)
 * 2016-09-26 [ad79b5c88](https://github.com/silverstripe/silverstripe-framework/commit/ad79b5c88c6919b70d422b6dec6e91eab52db97c) ing bad folder caseing (Daniel Hensby)
 * 2016-09-26 [ce91c3820](https://github.com/silverstripe/silverstripe-framework/commit/ce91c3820e090da11b9ca79157a437929cc78816) IX: Fix regression causing the admin to crash on windows due to FRAMEWORK_DIR being prefixed by a backslash (UndefinedOffset)
 * 2016-09-26 [9cb33ea5b](https://github.com/silverstripe/silverstripe-framework/commit/9cb33ea5bfd7cdc7befe59eb21bc324961b6f93f) ed @covers namespaces (Ingo Schommer)
 * 2016-09-23 [cbe0ac850](https://github.com/silverstripe/silverstripe-framework/commit/cbe0ac8507f94ea3e35680a97f44b58a296e168e) Fix invalid import form requirements (#6071) (Damian Mooyman)
 * 2016-09-23 [ffe85db3](https://github.com/silverstripe/silverstripe-cms/commit/ffe85db33fbdacda117619c077b93118b6eabd35) Fix incorrect search form (Damian Mooyman)
 * 2016-09-22 [c52adad1f](https://github.com/silverstripe/silverstripe-framework/commit/c52adad1fec6ad5fcb4a99623fbc73d033688517) Graceful degradation if obsolete classnames in ChangeSetItem (fixes #6065) (Sam Minnee)
 * 2016-09-22 [aa7a9565c](https://github.com/silverstripe/silverstripe-framework/commit/aa7a9565ce237c75e538690fa8efa74d136b1d63) Fix incorrect ssviewertest path (#6060) (Damian Mooyman)
 * 2016-09-22 [4301fa8](https://github.com/silverstripe/silverstripe-installer/commit/4301fa850d38cca76c0e0a73e85080b7a002bca7) Fix incorrect backslash escaping in htaccess template (#140) (Damian Mooyman)
 * 2016-09-22 [65ff0a4d3](https://github.com/silverstripe/silverstripe-framework/commit/65ff0a4d38d2a276ff785d542785781288d8111b) Fix incorrect backslash escaping in htaccess template (Damian Mooyman)
 * 2016-09-22 [4b2c6b05](https://github.com/silverstripe/silverstripe-cms/commit/4b2c6b05035de2b309ebd2fa4136aff7e2e7e85a) Break dist javascript and onto newlines. (Ingo Schommer)
 * 2016-09-22 [9a9cd97bc](https://github.com/silverstripe/silverstripe-framework/commit/9a9cd97bc36a55b30798bfa7c9fecbe5ae6ccf89) Fix invalid file uploads not being validated (Damian Mooyman)
 * 2016-09-21 [c24201b5f](https://github.com/silverstripe/silverstripe-framework/commit/c24201b5f391ef251921895dccdf069f32817477) Break dist javascript and onto newlines. (Sam Minnee)
 * 2016-09-21 [51ef36963](https://github.com/silverstripe/silverstripe-framework/commit/51ef369630f9436e853c6d3896b4a183204f7ad4) stringify api call body to work for IE10 (#6032) (Chris Joe)
 * 2016-09-20 [4d52d655f](https://github.com/silverstripe/silverstripe-framework/commit/4d52d655fdec88205b78b9ba233a6be7f2e20ed4) for spacing of sitetree panel, reportAdmin, and toggle on Member details page (#5955) (Paul)
 * 2016-09-20 [2e054af7b](https://github.com/silverstripe/silverstripe-framework/commit/2e054af7b1cdd8c647d88cfb0c452b683257c068) Throw more helpful error if tests are run badly. (Sam Minnee)
 * 2016-09-20 [3ea23ce2b](https://github.com/silverstripe/silverstripe-framework/commit/3ea23ce2b7ab877a279e8b03deb307ea5c39a69b) Make PR builds work. (Sam Minnee)
 * 2016-09-20 [53f251e4](https://github.com/silverstripe/silverstripe-siteconfig/commit/53f251e42e44bfd154b2974a0b54e69f4ea1bbcc) fix incorrect CMSTabSet reference (Damian Mooyman)
 * 2016-09-20 [18939157](https://github.com/silverstripe/silverstripe-cms/commit/18939157f0e595217556c9dfe86d68b6b1cd989b) Fix pages level up link (Damian Mooyman)
 * 2016-09-19 [ef88619d2](https://github.com/silverstripe/silverstripe-framework/commit/ef88619d2fa31e832e7474bd6e0dc5cfcc45437d) Fix error in campaign area (Damian Mooyman)
 * 2016-09-19 [82e72d062](https://github.com/silverstripe/silverstripe-framework/commit/82e72d062f99880c0b3dc74cf8c3384c430d4afd) prevent form data / validation persisting in state when using form schema (Damian Mooyman)
 * 2016-09-17 [b61c5a56d](https://github.com/silverstripe/silverstripe-framework/commit/b61c5a56de334d8f60b9e2b0992431c311262fbc) sass-lint styleguide fixes (Sam Minnee)
 * 2016-09-15 [30174db45](https://github.com/silverstripe/silverstripe-framework/commit/30174db4594d81ddb01bbcdb42769e1f266ca0be) i18n JS regression about locale selection (Ingo Schommer)
 * 2016-09-15 [cd3ae42c](https://github.com/silverstripe/silverstripe-cms/commit/cd3ae42c1df97719590bc145383eda64c0c7fbf3) ed jquery.js path (Ingo Schommer)
 * 2016-09-14 [5415afe8b](https://github.com/silverstripe/silverstripe-framework/commit/5415afe8bf0a1d5ade9a78be071e4e39692bc2a7) ed react-bootstrap tabs warnings (Ingo Schommer)
 * 2016-09-14 [abaebbe1d](https://github.com/silverstripe/silverstripe-framework/commit/abaebbe1d791634f50edd9c15ef6f50a67cec2d5) Manually fix issue in jquery-ui 1.9 (Damian Mooyman)
 * 2016-09-12 [61d7c3af2](https://github.com/silverstripe/silverstripe-framework/commit/61d7c3af28d7b657721bb39c7c9632169ec97497) Fix tests when running directly from framework. (Sam Minnee)
 * 2016-09-12 [6b640f81f](https://github.com/silverstripe/silverstripe-framework/commit/6b640f81f2ed4ffdbac6036f5fb099a2c7f47e51) Don’t double-include composer autoloader (Sam Minnee)
 * 2016-09-12 [93a0122c0](https://github.com/silverstripe/silverstripe-framework/commit/93a0122c0f61b487cf0cc9d010913e3cdf655597) Don’t treat URLs as root relative when FRAMEWORK_DIR = “” (Sam Minnee)
 * 2016-09-10 [701c700d4](https://github.com/silverstripe/silverstripe-framework/commit/701c700d4c132dca835ed624d81fb2bd423957e4) ed UploadField JS dependencies (Ingo Schommer)
 * 2016-09-10 [68c6137f2](https://github.com/silverstripe/silverstripe-framework/commit/68c6137f293efc5ab0f1562031913254dc8f58bd) GroupedDropdownField include namespace (Ingo Schommer)
 * 2016-09-09 [5a786624a](https://github.com/silverstripe/silverstripe-framework/commit/5a786624aa13b9a275d6fdf48656d3bff71fe805) Remove unnecessary manual includes (Sam Minnee)
 * 2016-09-09 [dbf78243](https://github.com/silverstripe/silverstripe-cms/commit/dbf782436797de4b6ef847fcd53d3807ff04a148) SiteTreeURLSegmentField.ss in wrong location (fixes #1607) (Loz Calver)
 * 2016-09-08 [a12d52a1](https://github.com/silverstripe/silverstripe-cms/commit/a12d52a1611129b42da17b5838339643525592af) Fix some namespace class errors (Damian Mooyman)
 * 2016-09-08 [d4de776a4](https://github.com/silverstripe/silverstripe-framework/commit/d4de776a45b5499887dd91f999bb6836b00d3540) fix core include (Damian Mooyman)
 * 2016-09-08 [d2229ce8a](https://github.com/silverstripe/silverstripe-framework/commit/d2229ce8a6479e29bbdbba88b0e01db00a09fb89) Fix issue with Folder::validate() failing on allowed_extensions (Damian Mooyman)
 * 2016-09-08 [eaac95724](https://github.com/silverstripe/silverstripe-framework/commit/eaac957248d2f9e40f093c49531901c803e955d8) case of required paths (Damian Mooyman)
 * 2016-09-08 [77d167730](https://github.com/silverstripe/silverstripe-framework/commit/77d16773043797dbbb70e3f0845e0a1d82d1b6f0) issue with core/Core.php includes (Damian Mooyman)
 * 2016-09-06 [f7f1cf0e8](https://github.com/silverstripe/silverstripe-framework/commit/f7f1cf0e878d037aaa15d983ff3b55dc6f85d512) SingleSelectField readonly view (Ingo Schommer)
 * 2016-09-06 [b53ce4c19](https://github.com/silverstripe/silverstripe-framework/commit/b53ce4c19041fb8a11b3060b45fa4c3848628a9c) Button loading indicator (Ingo Schommer)
 * 2016-09-05 [9c48b939](https://github.com/silverstripe/silverstripe-cms/commit/9c48b9398323450a3cae83b8ed33e32d7ef0925f) Ensure changes in class write to an instance of the new class, not the old one (Damian Mooyman)
 * 2016-09-04 [cbdf3eb72](https://github.com/silverstripe/silverstripe-framework/commit/cbdf3eb7257b85ccc4102f5c665c1b4d3d300010) Show formatting help toggle link (Robbie Averill)
 * 2016-09-01 [c9d964ff0](https://github.com/silverstripe/silverstripe-framework/commit/c9d964ff0d6e10e2c962df6eda60766fd8093d85) HTMLEditorField image reference (Ingo Schommer)
 * 2016-09-01 [ecaed8c08](https://github.com/silverstripe/silverstripe-framework/commit/ecaed8c08d38ff23452024055aeae8b2be031748) ed icon regression in &lt;Breadcrumb&gt; (Ingo Schommer)
 * 2016-08-30 [fa5e6bbd6](https://github.com/silverstripe/silverstripe-framework/commit/fa5e6bbd692ef22b406d69054e515c3b79d8fe37) ed breadcrumb icon spacing (Ingo Schommer)
 * 2016-08-29 [a6f1fa3](https://github.com/silverstripe/silverstripe-installer/commit/a6f1fa3b9193fb97f100f9226407dcef5736be4b) use 1.0.x-dev for asset-admin composer contraint (Robbie Averill)
 * 2016-08-28 [b509f9199](https://github.com/silverstripe/silverstripe-framework/commit/b509f9199df32c01d4dd681cdc0df61ada7d0fc2) Modal response positioning (Christopher Joe)
 * 2016-08-26 [1b527fca3](https://github.com/silverstripe/silverstripe-framework/commit/1b527fca3f59e2aa577162eb8f4547fd57971fb3) Webpack handles images & fonts. (Sam Minnee)
 * 2016-08-23 [b77d21c25](https://github.com/silverstripe/silverstripe-framework/commit/b77d21c25a7d70eeabfed03a40cd36818d075328) pages add to campaign, improved FormActions error handling, Popover focus highlight and refactored AddToCampaignModal to FormBuilderModal (Christopher Joe)
 * 2016-08-23 [c411c500](https://github.com/silverstripe/silverstripe-cms/commit/c411c500a5325af1a5d07cb4e7d2106b4598f91d) for pages admin add to campaign modal (Christopher Joe)
 * 2016-08-21 [a6049ec38](https://github.com/silverstripe/silverstripe-framework/commit/a6049ec383f313f448431d2e55173178927eead1) Use chosen from npm package. (Sam Minnee)
 * 2016-08-21 [beef8fa0](https://github.com/silverstripe/silverstripe-cms/commit/beef8fa072db896c548c3e8f88857b4f1aef18b7) Switch gulp JavaScript generation to Webpack (Sam Minnee)
 * 2016-08-19 [a49456df2](https://github.com/silverstripe/silverstripe-framework/commit/a49456df208ebd30fd1fbaca2fed24b790390e66) for batch actions not postponed under toolbar on open/close (Paul Clarke)
 * 2016-08-18 [5c2e8d129](https://github.com/silverstripe/silverstripe-framework/commit/5c2e8d1299a7b23a1a2533b980c3599ca4ae2248) form attr merging order (Ingo Schommer)
 * 2016-08-17 [a9bdf33ca](https://github.com/silverstripe/silverstripe-framework/commit/a9bdf33ca8df700097615ecfc3cec6b638153dd2) SingleSelect styling, added add to campaign documentation (Christopher Joe)
 * 2016-08-12 [b4435027](https://github.com/silverstripe/silverstripe-siteconfig/commit/b443502777e223a445e9cf8e09d58c30d3e5fc55) issues with templates (Damian Mooyman)
 * 2016-08-11 [ed7fe6515](https://github.com/silverstripe/silverstripe-framework/commit/ed7fe65156c13e612b6fb59506d2fa7b33a425ee) Fix usage of $this as closure argument (Damian Mooyman)
 * 2016-08-11 [041d1212](https://github.com/silverstripe/silverstripe-cms/commit/041d12129adf30405706bbaeb3c4078e4a9b7450) regressions from namespacing (Damian Mooyman)
 * 2016-08-10 [59efd280a](https://github.com/silverstripe/silverstripe-framework/commit/59efd280adafc04581899a4eb6e54ac5bbee9a49) issues with CMS permission codes (Damian Mooyman)
 * 2016-08-05 [7026da20d](https://github.com/silverstripe/silverstripe-framework/commit/7026da20dbc8fca6b9cc14f41aa31e5535b68e3e) Make template lookup use 'type' correctly (Damian Mooyman)
 * 2016-08-04 [01a13dcba](https://github.com/silverstripe/silverstripe-framework/commit/01a13dcba970f9f641fb7f239b7e99582701c76d) Fix incorrect use of baseClass as baseTable (Damian Mooyman)
 * 2016-08-02 [7448fb7ba](https://github.com/silverstripe/silverstripe-framework/commit/7448fb7baebef7c7d6d8d1efb491c8b6f9b90b03) batch action permissions not applied to new nodes loaded (Christopher Joe)
 * 2016-08-01 [ab60850a](https://github.com/silverstripe/silverstripe-cms/commit/ab60850a281c849e32b958d43bad2f64a9282ea0) Fix incorrect route registration order (Damian Mooyman)
 * 2016-08-01 [7c151321](https://github.com/silverstripe/silverstripe-cms/commit/7c151321b4eb93a769a957c14b391c654b25c535) Fix issue with old asset-admin repeating "level up" button (Damian Mooyman)
 * 2016-08-01 [12adba3d3](https://github.com/silverstripe/silverstripe-framework/commit/12adba3d3484248599bdaf420fe1bed64ef04db3) Fix `[buttons]` appearing instead of actual buttons when uploading files (Damian Mooyman)
 * 2016-08-01 [9d31bb05](https://github.com/silverstripe/silverstripe-reports/commit/9d31bb0542d1d3913be7c3aa12f88d9498847e48) Fix broken form actions on parent and nested gridfields (Damian Mooyman)
 * 2016-07-29 [06ae50e4f](https://github.com/silverstripe/silverstripe-framework/commit/06ae50e4f52082e6d1f58f233dd4984c1d474479) Fix hash link navigation in CMS (Damian Mooyman)
 * 2016-07-28 [c54b8b5a](https://github.com/silverstripe/silverstripe-reports/commit/c54b8b5a6c7c12b872096cd0cd6653c9341afed5) link formatting (Damian Mooyman)
 * 2016-07-28 [d2142f25](https://github.com/silverstripe/silverstripe-reports/commit/d2142f252e4f50a063747d12babf6cfa4e8e762b) psr-2 formatting (Damian Mooyman)
 * 2016-07-28 [4d2fd04c6](https://github.com/silverstripe/silverstripe-framework/commit/4d2fd04c6451d051d5659184e8df58fc328c24d1) Behat preview mode finder being too specific (#5846) (Hamish Friedlander)
 * 2016-07-28 [d15b19d20](https://github.com/silverstripe/silverstripe-framework/commit/d15b19d2083075a99662c9e57c08f1823395b336) merge regressions in add-link fixes (Damian Mooyman)
 * 2016-07-28 [a868ecdbf](https://github.com/silverstripe/silverstripe-framework/commit/a868ecdbfa166ea4792125203a3a28b42321c81e) Correct include paths for legacy JS files (Damian Mooyman)
 * 2016-07-28 [1f8c2f781](https://github.com/silverstripe/silverstripe-framework/commit/1f8c2f781bda8b2b16d453160eeb1247de426a2c) "Insert Link" dialog in HTMLEditorField. CSS still needs work. (Hamish Friedlander)
 * 2016-07-28 [6e74b57c3](https://github.com/silverstripe/silverstripe-framework/commit/6e74b57c36816f3ba763ea0f8fb862306a362506) Fix issue with gulpfile.js not compiling client/src/legacy dir (Damian Mooyman)
 * 2016-07-26 [d7fa0026](https://github.com/silverstripe/silverstripe-cms/commit/d7fa00267eb8b1c796fa5497b549ef951a6b0e69) field casting (Damian Mooyman)
 * 2016-07-25 [f9b487258](https://github.com/silverstripe/silverstripe-framework/commit/f9b4872583aa3c9750f29d111ac073ab9ddf631d) Remap obsolete ClassName values. (Sam Minnee)
 * 2016-07-21 [7c2470380](https://github.com/silverstripe/silverstripe-framework/commit/7c24703804f31d9ef1eab749a7bb5527f7d52624) Fix regressions in custom admin url from #3274 (Damian Mooyman)
 * 2016-07-18 [761cbf0d](https://github.com/silverstripe/silverstripe-reports/commit/761cbf0dc2ce98e7db6ce7df3913330b8f79c380) Use new admin_url (Daniel Hensby)
 * 2016-07-18 [0a7437db](https://github.com/silverstripe/silverstripe-cms/commit/0a7437db40bbca078a4c7518d8f907228bf03462) Allow changing admin URLs (Daniel Hensby)
 * 2016-07-18 [b89fcfa18](https://github.com/silverstripe/silverstripe-framework/commit/b89fcfa1884140e3b972cd44516825974f6148c5) Fix regression with uploadfield casting (Damian Mooyman)
 * 2016-07-15 [0f950800](https://github.com/silverstripe/silverstripe-cms/commit/0f950800ef7009806e241914becf16157879000d) wrongly named themes after themestack API change (#1548) (Hamish Friedlander)
 * 2016-07-14 [2d47fed7](https://github.com/silverstripe/silverstripe-reports/commit/2d47fed75dc8771e1d7754d117440fed3e40b84a) ReportAdmin::Link() not returning correct home url (#38) (Damian Mooyman)
 * 2016-07-14 [83c2af72c](https://github.com/silverstripe/silverstripe-framework/commit/83c2af72ca32b73c405876a2a7daec370ea99492) Fix some regressions from #5653 (#5806) (Damian Mooyman)
 * 2016-07-13 [f8b1c27e](https://github.com/silverstripe/silverstripe-cms/commit/f8b1c27e3c7eb418fa091f465b04ce57390c42fc) Fix regressions from https://github.com/silverstripe/silverstripe-framework/pull/5653 (Damian Mooyman)
 * 2016-07-13 [fb6f8a0a0](https://github.com/silverstripe/silverstripe-framework/commit/fb6f8a0a049154da82c5bf4a4330d519727f0713) Fix Security page showing double escaped HTML (Damian Mooyman)
 * 2016-07-13 [e78bf010b](https://github.com/silverstripe/silverstripe-framework/commit/e78bf010b0c1135c242c0686da8e5b7aaff2b8fa) Fix augmentWriteVersioned (Damian Mooyman)
 * 2016-07-13 [7d82304bb](https://github.com/silverstripe/silverstripe-framework/commit/7d82304bb09b5391bd9e95d1446b3bd938022f5e) Fix route invoking multiple handleStateChanges on single navigation actions (Damian Mooyman)
 * 2016-07-06 [dfe375e87](https://github.com/silverstripe/silverstripe-framework/commit/dfe375e87e8bac103a4445ce7a146374750179e1) MemberDatetime helper description, and shifted them to templates (#5766) (Chris Joe)
 * 2016-07-06 [59d4b51d](https://github.com/silverstripe/silverstripe-cms/commit/59d4b51d8ef873e0fbe23ef5ab5b2ca94996cd4c) Fix missing tabs layout in pages view (Damian Mooyman)
 * 2016-07-04 [1931ed497](https://github.com/silverstripe/silverstripe-framework/commit/1931ed497f7e702f13d95a58ceab5216be1307c6) unit test for xml content check (Christopher Joe)
 * 2016-07-04 [4a22c2bd7](https://github.com/silverstripe/silverstripe-framework/commit/4a22c2bd788d491e8a687dbe12296948bafcad9c) Revert incorrect class rename (#5765) (Damian Mooyman)
 * 2016-07-01 [efef02502](https://github.com/silverstripe/silverstripe-framework/commit/efef0250277b83484536546763931c6646cb852d) Fix missing use statements (Damian Mooyman)
 * 2016-06-30 [06623537c](https://github.com/silverstripe/silverstripe-framework/commit/06623537c48c9d317aa647bf4021c4d846375fb9) Don't hard-code folder into treedropdownfield search hint (Damian Mooyman)
 * 2016-06-30 [abda4dc2](https://github.com/silverstripe/silverstripe-cms/commit/abda4dc2d854c6bb1f73e1f16c10f023ca8eb9df) Restore SiteTree::canPublish method to resolve incorrect fallback to SiteTreeExtension (Damian Mooyman)
 * 2016-06-24 [6d835a64a](https://github.com/silverstripe/silverstripe-framework/commit/6d835a64adfcf0154bfa457c49e6f284d373108a) Saving null values to the _versions table. (Frank Mullenger)
 * 2016-06-22 [e0c829f47](https://github.com/silverstripe/silverstripe-framework/commit/e0c829f471f464d4ab23ab5b18775f2d16ccba6e) es issue 5188: X-Forwarded Proto (Ian Walls)
 * 2016-06-17 [6a7c1056f](https://github.com/silverstripe/silverstripe-framework/commit/6a7c1056fe54afa94641b4f1a0c3455c66d5f9e3) Fix shortcode parsing in HTMLEditorField::getanchors() (Damian Mooyman)
 * 2016-06-17 [009f2de17](https://github.com/silverstripe/silverstripe-framework/commit/009f2de17ca1d435aba0f0945f3f76f575fb91d2) Fix incorrect enum string parsing (Damian Mooyman)
 * 2016-06-03 [a0213aa2b](https://github.com/silverstripe/silverstripe-framework/commit/a0213aa2bfb500060d9e82a0b0ea5321065aedab) Fix HTTP url rewriting (Damian Mooyman)
 * 2016-05-27 [5cace7c69](https://github.com/silverstripe/silverstripe-framework/commit/5cace7c693640cd10e6a05aaea64fbbc91f8623d) ed javascript/ docs references (#5599) (Ingo Schommer)
 * 2016-05-23 [092c8986](https://github.com/silverstripe/silverstripe-cms/commit/092c8986cbfebc4a7394b62bb411fdb43dddf07c) Query string not built properly (Daniel Hensby)
 * 2016-05-23 [88321f5d5](https://github.com/silverstripe/silverstripe-framework/commit/88321f5d56ff59091395ae7f7619b6bc8be0cdf9) CleanupTestDatabasesTask permission failure response (Loz Calver)
 * 2016-05-23 [ad213b35](https://github.com/silverstripe/silverstripe-cms/commit/ad213b3576e7eccb38311011b2ae2e683f0faeac) Fix rollback page crash (Damian Mooyman)
 * 2016-05-23 [0f646ba3](https://github.com/silverstripe/silverstripe-cms/commit/0f646ba375150bd334d05668517ccfdb06d687da) undefined index error (Damian Mooyman)
 * 2016-05-20 [90397c94](https://github.com/silverstripe/silverstripe-cms/commit/90397c945d2eec1ea07ecfee7a4adab15279dac9) fix missing install image (Damian Mooyman)
 * 2016-05-12 [a61d0a2f0](https://github.com/silverstripe/silverstripe-framework/commit/a61d0a2f0babedd4cc8bc639e5c4890eaf0d3351) Persistant Loading... indicator when no campaigns yet in admin (Hamish Friedlander)
 * 2016-05-12 [73939958](https://github.com/silverstripe/silverstripe-cms/commit/7393995836de89509aa7643d64b322c289ff6b7a) preview in Asset Admin (Hamish Friedlander)
 * 2016-05-09 [1263bf8a](https://github.com/silverstripe/silverstripe-cms/commit/1263bf8a04d4873037b9fee5fecf7d1a5b8c2f70) Not being able to save when viewing page settings (Hamish Friedlander)
 * 2016-05-09 [2af63a84](https://github.com/silverstripe/silverstripe-cms/commit/2af63a84efd1b0a91985ea877fc65447c198ea02) add_i18n_javascript calls not being updated after JS move (Hamish Friedlander)
 * 2016-05-09 [b2786c228](https://github.com/silverstripe/silverstripe-framework/commit/b2786c228b2384acab7ef99b6fce66e352895f15) add_i18n_javascript calls not being updated after JS move (Hamish Friedlander)
 * 2016-05-06 [0b295137c](https://github.com/silverstripe/silverstripe-framework/commit/0b295137c21da6b0aea58678b07702bb2d03b7d4) unguarded JS check in LeftAndMain.Preview.js (Ingo Schommer)
 * 2016-05-06 [83d70c441](https://github.com/silverstripe/silverstripe-framework/commit/83d70c4414f7f416c68317abac1d9fc19073907c) es font used for add page steps and alignment (Paul Clarke)
 * 2016-05-06 [261ca9378](https://github.com/silverstripe/silverstripe-framework/commit/261ca9378e8e3465be5a5961b96aa3e5e6cf3cf4) es campaign thumbnail left alignment issue (Paul Clarke)
 * 2016-05-05 [b4cd617ee](https://github.com/silverstripe/silverstripe-framework/commit/b4cd617ee339ab1ecdf927523724136fe68096d9) Renaming to HTMLEditorConfig. (Frank Mullenger)
 * 2016-05-05 [9ba362065](https://github.com/silverstripe/silverstripe-framework/commit/9ba362065eb091c78f87a493b82e4fa970e3d94d) loading icon bug on IE (Scott Hutchinson)
 * 2016-05-05 [c251fab9a](https://github.com/silverstripe/silverstripe-framework/commit/c251fab9af82b3779188c5ab67f39ba1a37f08ae) ed more SCSSLint errors, disabled some files (Ingo Schommer)
 * 2016-05-04 [e04fb5b98](https://github.com/silverstripe/silverstripe-framework/commit/e04fb5b986ca0f55194a0930765c890fcd154078) es missing actions on responsive gridfield, cleanup indentation (#5446) (Paul)
 * 2016-05-04 [4b8e98b35](https://github.com/silverstripe/silverstripe-framework/commit/4b8e98b351ad617fad0f5a8b6c1aa1d8919fca37) for scss linting issues in new scss (#5448) (Paul)
 * 2016-05-02 [f88d708ee](https://github.com/silverstripe/silverstripe-framework/commit/f88d708ee997804e5a7b0490e8d5b80cf3736566) Fix GridFieldAddExistingAutocompleter and GridFieldExportButton (Damian Mooyman)
 * 2016-05-01 [e7d5c92ec](https://github.com/silverstripe/silverstripe-framework/commit/e7d5c92ec1b05323694f8dde172d137eb897ef4c) merge regressions (Damian Mooyman)
 * 2016-05-01 [8d2f063f0](https://github.com/silverstripe/silverstripe-framework/commit/8d2f063f0c40cbb1ec39c05fc653486efe7c867f) eslint errors (#5411) (Damian Mooyman)
 * 2016-04-29 [baa3d4e7d](https://github.com/silverstripe/silverstripe-framework/commit/baa3d4e7d7ae12e63953801397ae1e1987e3afa4) trailing spaces on merge (Damian Mooyman)
 * 2016-04-26 [cb723a684](https://github.com/silverstripe/silverstripe-framework/commit/cb723a684ab75b22142137e30e9b99f3c51dd95e) ed docs wording (Ingo Schommer)
 * 2016-04-26 [fc8d94d78](https://github.com/silverstripe/silverstripe-framework/commit/fc8d94d789c8e849989be4ff69a30d20d7ef6824) for toolbar-south width (#5391) (Paul)
 * 2016-04-26 [43f2680af](https://github.com/silverstripe/silverstripe-framework/commit/43f2680af8042b5577980b53faa86407107800b3) Fix missing return in ReadonlyField (Damian Mooyman)
 * 2016-04-26 [778ed1257](https://github.com/silverstripe/silverstripe-framework/commit/778ed1257db81b5650fa885988e102a51a8f278e) campaign section cancel buttons (David Craig)
 * 2016-04-25 [7e7946e50](https://github.com/silverstripe/silverstripe-framework/commit/7e7946e50a91f62ff6b6cd496da59b06ab1bda73) ed case sensitive naming regressions (David Craig)
 * 2016-04-25 [c66a45c8b](https://github.com/silverstripe/silverstripe-framework/commit/c66a45c8b899b0390a3f0aa0a17acd934a191cfc) ed GridField JS test warnings (Ingo Schommer)
 * 2016-04-22 [9a4b93a05](https://github.com/silverstripe/silverstripe-framework/commit/9a4b93a058ee06a66867d64264d9720a1f5cde85) Fix baseurl in IE missing leading / (Damian Mooyman)
 * 2016-04-22 [2f7a7c3a5](https://github.com/silverstripe/silverstripe-framework/commit/2f7a7c3a5cf889d462669adaf6bbb5422bdb5a64) GridFieldComponent not rendering all records (David Craig)
 * 2016-04-21 [fa8075367](https://github.com/silverstripe/silverstripe-framework/commit/fa8075367d79a6cc146c9a66dbe6682e346e435d) Fix routing tests (Damian Mooyman)
 * 2016-04-21 [85fb0803](https://github.com/silverstripe/silverstripe-cms/commit/85fb080319c3b9a43c627f64f2d1c9a691cdf11c) font-icon regression on tree view (David Craig)
 * 2016-04-21 [d376944d4](https://github.com/silverstripe/silverstripe-framework/commit/d376944d483338f1ac74cc970f081b4f081cc67e) regression with font-icon styles (David Craig)
 * 2016-04-21 [8c63ae3d6](https://github.com/silverstripe/silverstripe-framework/commit/8c63ae3d68e65e75a8c63efa086858be0eaf9089) AssetAdmin icon reference (Ingo Schommer)
 * 2016-04-21 [b2e8fd96e](https://github.com/silverstripe/silverstripe-framework/commit/b2e8fd96ec20b4b1709b89d920ad99d3093f8093) Fix form schema to use correct ID values (Damian Mooyman)
 * 2016-04-20 [95e441528](https://github.com/silverstripe/silverstripe-framework/commit/95e4415288c9bd29674be9ae53435178c22c42da) for IE, added ability to adjust panel height based on the amount of toolbars (Paul Clarke)
 * 2016-04-20 [8cf38720b](https://github.com/silverstripe/silverstripe-framework/commit/8cf38720b5de1133c676a12d3f878b8c2a74d418) Chosen.js selector for Behat feature (Ingo Schommer)
 * 2016-04-19 [a7e5da822](https://github.com/silverstripe/silverstripe-framework/commit/a7e5da82286fefe4e914ea23f6a29a680675a5e1) for height (Paul Clarke)
 * 2016-04-19 [0bd62735b](https://github.com/silverstripe/silverstripe-framework/commit/0bd62735bc6e20774aa4e8fd3dfd611240031c61) Fix issue with Requirements mangling custom scripts (#5337) (Damian Mooyman)
 * 2016-04-19 [ddfe660f0](https://github.com/silverstripe/silverstripe-framework/commit/ddfe660f0a5ac8f4606b14fcd1b0d6ccd02da7ab) variable references when debugging (David Craig)
 * 2016-04-19 [6ccfbb7c5](https://github.com/silverstripe/silverstripe-framework/commit/6ccfbb7c521df3d4f728327e2a843656aa68e795) ed breadcrumbs test (Ingo Schommer)
 * 2016-04-19 [47ca88956](https://github.com/silverstripe/silverstripe-framework/commit/47ca889567556ebe706d65e07a5b98f8670ae435) for Add campaign button spacing (Paul Clarke)
 * 2016-04-17 [90e352ca7](https://github.com/silverstripe/silverstripe-framework/commit/90e352ca7d2ebfc9958e184b0131952eac30652f) "urlencoded" HTTP header notation (Ingo Schommer)
 * 2016-04-15 [9a5db5f76](https://github.com/silverstripe/silverstripe-framework/commit/9a5db5f760c835f8d6b7a5801f4b9b584b15543d) ChangeSet test mixing Object ID and ChangeSetItem ID up (Hamish Friedlander)
 * 2016-04-13 [7e37abeb](https://github.com/silverstripe/silverstripe-cms/commit/7e37abeb217cd0e214ad1e291d6e965fc2b40cce) Fix chosen dropdown on settings being cropped (Damian Mooyman)
 * 2016-04-13 [5f2edb4e9](https://github.com/silverstripe/silverstripe-framework/commit/5f2edb4e91117b7018c332116fe8d7d4d7dbaf6a) ESLint issues, shrinkwrap, and missing image (Damian Mooyman)
 * 2016-04-12 [f7237a993](https://github.com/silverstripe/silverstripe-framework/commit/f7237a9936d873ffcf81f227649485911a738ecb) &lt;FormAction&gt; external and prop definition (Ingo Schommer)
 * 2016-04-12 [2983dd58f](https://github.com/silverstripe/silverstripe-framework/commit/2983dd58ff9d152d641deffa519aa10b966d03b8) admin area after upgrade to Chosen 1.5 (Hamish Friedlander)
 * 2016-04-11 [5d29d3011](https://github.com/silverstripe/silverstripe-framework/commit/5d29d30118025d67a80b929c4832c05d98f533d5) ed silverstripe-backend GET use regression (Ingo Schommer)
 * 2016-04-11 [d7eed8fe8](https://github.com/silverstripe/silverstripe-framework/commit/d7eed8fe8d4eb7079656cc01cc4ddd71593524e1) gulpfile.js ESLint syntax (Ingo Schommer)
 * 2016-04-11 [cc897d0f8](https://github.com/silverstripe/silverstripe-framework/commit/cc897d0f855ddffdc8bcb23cd18b6f16f409dfb2) for add page steps and 1px out in southbar (Paul Clarke)
 * 2016-04-10 [ce8ac58dd](https://github.com/silverstripe/silverstripe-framework/commit/ce8ac58ddbe8b4ccaead8b22953ba2980960f295) React DOM warnings about &lt;form&gt; attrs (Ingo Schommer)
 * 2016-04-07 [0aec89d0c](https://github.com/silverstripe/silverstripe-framework/commit/0aec89d0c8f0a6402122a3aec0f338cd84658dec) for #5279 Addressing only a few PSR-2 items in one file, but primarily targeting Director::is_https() and invalid URL's. (Patrick Nelson)
 * 2016-04-05 [7337f26d3](https://github.com/silverstripe/silverstripe-framework/commit/7337f26d3ae877dbfee288f868da408a3720a8ae) non-standard url encoding in CMS search form (Ingo Schommer)
 * 2016-04-05 [5a86f4232](https://github.com/silverstripe/silverstripe-framework/commit/5a86f4232e42232bcb5fa61e4383561a64133070) Fix error when using search bar (Damian Mooyman)
 * 2016-04-04 [c4a97207](https://github.com/silverstripe/silverstripe-cms/commit/c4a97207308396190bb2c0719429f9c84d134d68) IE support by using babelify transforms (Ingo Schommer)
 * 2016-04-04 [0fadd7a15](https://github.com/silverstripe/silverstripe-framework/commit/0fadd7a15a6b256322639b44ba687bafb506f1da) IE compat through babelify (Ingo Schommer)
 * 2016-04-03 [640691f54](https://github.com/silverstripe/silverstripe-framework/commit/640691f544d21ca86b8c995892fbb3dda45f6bdf) fix missing language on non-global configs (Damian Mooyman)
 * 2016-03-31 [d8d005d1e](https://github.com/silverstripe/silverstripe-framework/commit/d8d005d1e27d0105fade2c4758f2a695cb09a4e4) move test file to correct folder and fix class_exists (Damian Mooyman)
 * 2016-03-31 [e8a68c42c](https://github.com/silverstripe/silverstripe-framework/commit/e8a68c42ce022f46c25688c3538e081c30d50a19) Prevent live manifest loading files from nested test directories (Damian Mooyman)
 * 2016-03-30 [c69e55c49](https://github.com/silverstripe/silverstripe-framework/commit/c69e55c49c1a9310f1c6739444bd101b474ba3c6) Fix issue with SapphireTest::assertDOSEquals incorrectly passing on empty set (Damian Mooyman)
 * 2016-03-22 [46b35ecb](https://github.com/silverstripe/silverstripe-cms/commit/46b35ecb0e4336991e374226983f3916834af1df) Changes to support php7 and new DBFields (Sam Minnee)
 * 2016-03-21 [8ae289489](https://github.com/silverstripe/silverstripe-framework/commit/8ae289489001448f8866a2e5dd10959b7617f45d) form schema ID getter (Ingo Schommer)
 * 2016-03-16 [6b1444709](https://github.com/silverstripe/silverstripe-framework/commit/6b1444709fe38ece828e30f43fd248e856c9a55d) menu dropdown icon (scott1702)
 * 2016-03-15 [d4ad1504a](https://github.com/silverstripe/silverstripe-framework/commit/d4ad1504a979a478dc96944f7639cd706de6c215) bottom toolbar height (David Craig)
 * 2016-03-13 [7769f03cc](https://github.com/silverstripe/silverstripe-framework/commit/7769f03ccc0300510daffdfe2bce7723f2193ee1) Remove duplicate extension hook (Damian Mooyman)
 * 2016-03-09 [e2a377e21](https://github.com/silverstripe/silverstripe-framework/commit/e2a377e21ea7a91e3b289d41947ab4ce952dbe0c) Fix CleanupTestDatabaseTask (Damian Mooyman)
 * 2016-03-09 [3673a5e14](https://github.com/silverstripe/silverstripe-framework/commit/3673a5e14116b60601a3fce1eae9eb5c786a4e08) Inserting a 'Download a file' without selecting an image (Mike Cochrane)
 * 2016-03-09 [0b81bbef2](https://github.com/silverstripe/silverstripe-framework/commit/0b81bbef22a0145e1972973761248070f0bd1c66) attempt to access https iframe from http interface (Mike Cochrane)
 * 2016-03-09 [a3ee9ece9](https://github.com/silverstripe/silverstripe-framework/commit/a3ee9ece90f17eda2f9d2021f8e47c74af8d3890) avoid javascript error when preview is https (Mike Cochrane)
 * 2016-03-09 [70062ebc](https://github.com/silverstripe/silverstripe-cms/commit/70062ebc9cef301f2742ee08d2fade1bb7a41866) 'Settings' fields being overwritten by 'Content' fields (Mike Cochrane)
 * 2016-03-06 [3d99ed24a](https://github.com/silverstripe/silverstripe-framework/commit/3d99ed24ac3bfcd7afaa7210b654b65c978a8817) Better filtering of versionable tables during SQL augmentation (Damian Mooyman)
 * 2016-03-06 [627fbf905](https://github.com/silverstripe/silverstripe-framework/commit/627fbf9051845dd0be1f1711a1d68762e5eceab7) ed merge regression (Ingo Schommer)
 * 2016-03-03 [4b5bd2d74](https://github.com/silverstripe/silverstripe-framework/commit/4b5bd2d744c4db7e49c65a21023024d22913b1f6) cleaner can* methods for Member (Nicolaas)
 * 2016-03-02 [8eede847c](https://github.com/silverstripe/silverstripe-framework/commit/8eede847cdf3638bfcdd5cf8bf450237c13eddbd) i18n.sprintf() parameters being off by one (Mike Cochrane)
 * 2016-03-01 [3317d3427](https://github.com/silverstripe/silverstripe-framework/commit/3317d342769e7f94d063a9cf29ce1f4350326243) Prevent fatal errors during test failure halt tests (Damian Mooyman)
 * 2016-02-26 [40723aaa5](https://github.com/silverstripe/silverstripe-framework/commit/40723aaa58fcee4496b25ac82ebc55eaefa3fb4d) undeclared variable in UploadField.js (David Craig)
 * 2016-02-24 [beba0f25](https://github.com/silverstripe/silverstripe-cms/commit/beba0f2551f368a04edc8a9dd4d7446e77778c20) Fix behat tests for asset abstraction (Damian Mooyman)
 * 2016-02-23 [0ee156489](https://github.com/silverstripe/silverstripe-framework/commit/0ee1564896be9a1da97d61f5141d6cffe416a7e5) Fix deprecated API usage in DataFormatter API and DataObjectTest (Damian Mooyman)
 * 2016-02-19 [7580d35be](https://github.com/silverstripe/silverstripe-framework/commit/7580d35be816ad73ca6d9434f7992301c000d0fa) ability to edit files immeditately after upload (scott1702)
 * 2016-01-25 [d031f53e](https://github.com/silverstripe/silverstripe-reports/commit/d031f53e7314498c900c84923f94f66e4aa3303a) incorrect version dependency (Damian Mooyman)
 * 2016-01-21 [8872ed51](https://github.com/silverstripe/silverstripe-siteconfig/commit/8872ed51931efcab859c9d6f148c8dc61aa4509f) Fix broken travis yml (Damian Mooyman)
 * 2016-01-21 [6cebffd89](https://github.com/silverstripe/silverstripe-framework/commit/6cebffd89bce5e4ed15d4fbd2ceb7680ec74894a) Fix SSViewerTest not restoring old requirements (Damian Mooyman)
 * 2016-01-05 [45dc510da](https://github.com/silverstripe/silverstripe-framework/commit/45dc510da7051c03c6ac71cdac688b7462142d1c) ing typo (Peter Thaleikis)
 * 2015-12-22 [b6627a2f7](https://github.com/silverstripe/silverstripe-framework/commit/b6627a2f7c045c040ab51512af981dad08780418) Change Requirements::include_in_response() to not add empty (Jacob Buck)
 * 2015-12-15 [31888735b](https://github.com/silverstripe/silverstripe-framework/commit/31888735bdd665dd33f0b08e5fdfc9d033072b66) Fix incorrect error page handling (Damian Mooyman)
 * 2015-12-02 [ed76b3f5](https://github.com/silverstripe/silverstripe-siteconfig/commit/ed76b3f56c9cf4b81a51b144a843130f89bd6e1d) Fix yml and behat (Damian Mooyman)
 * 2015-12-02 [387eb227](https://github.com/silverstripe/silverstripe-siteconfig/commit/387eb2277bd76e53aca9e43e249c90bf95923f91) Fix CI (Damian Mooyman)
 * 2015-12-02 [d0ee35c5](https://github.com/silverstripe/silverstripe-cms/commit/d0ee35c540f7b980cb2ee6a8ea32c81821e45ef0) composer dependencies (scott1702)
 * 2015-11-12 [03169a429](https://github.com/silverstripe/silverstripe-framework/commit/03169a429fe0a408078a39e1c1d8d3e0dae96aab) typo (Nabil Kadimi)
 * 2015-10-22 [fe3d23f0d](https://github.com/silverstripe/silverstripe-framework/commit/fe3d23f0d4c381040f47d24c4dcc9b27768a06b8) Fix GeneratedAssetHandler crashing on expired resources (Damian Mooyman)
 * 2015-10-19 [d7dcb41b](https://github.com/silverstripe/silverstripe-cms/commit/d7dcb41b271e6b5d5e74988a979a286185a0093e) Remove tab - invalid YAML (Loz Calver)
 * 2015-10-18 [c8a0347b7](https://github.com/silverstripe/silverstripe-framework/commit/c8a0347b78af0e643b1fd3032d100f8e7ed55ee2) Monolog constant use (Ingo Schommer)
 * 2015-10-15 [27a8afe78](https://github.com/silverstripe/silverstripe-framework/commit/27a8afe78bae34a4e0cbd6fb225840312dc8fa5f) Fix regressions in fulltextsearch (Damian Mooyman)
 * 2015-10-14 [d884c859d](https://github.com/silverstripe/silverstripe-framework/commit/d884c859d189a0803974636fa6f699cbc474233a) Fix file link tracking for new asset abstraction (Damian Mooyman)
 * 2015-10-06 [c13dfc2fa](https://github.com/silverstripe/silverstripe-framework/commit/c13dfc2fa0d84fab40d01f38441295d40d2d1df5) ing phpdoc blocks to refering to Objects to built-in types of PHP (Peter Thaleikis)
 * 2015-09-28 [1f632a10c](https://github.com/silverstripe/silverstripe-framework/commit/1f632a10c9661d7f7eb27bd1fcf7e03081e8010e) Replace direct reference to $_REQUEST['url'] with request object getter (Damian Mooyman)
 * 2015-09-28 [8e3f549b](https://github.com/silverstripe/silverstripe-cms/commit/8e3f549b19bd4930f2fa80a7fa6a528cdc5e4011) Fix regressions in CMS from db field changes (Damian Mooyman)
 * 2015-09-09 [60e75cbd](https://github.com/silverstripe/silverstripe-cms/commit/60e75cbd990669dade21633a475ff845e089a1d6) travis php version back to 5.4 (Damian Mooyman)
 * 2015-09-09 [143e4eae5](https://github.com/silverstripe/silverstripe-framework/commit/143e4eae5fe293735b82f22c09e8bc2b541d2a10) travis php version back to 5.4 (Damian Mooyman)
 * 2015-09-09 [812b5ecb6](https://github.com/silverstripe/silverstripe-framework/commit/812b5ecb629c839cb582477fb95628be7db8caf2) merge regressions (Damian Mooyman)
 * 2015-09-04 [fa8702f0c](https://github.com/silverstripe/silverstripe-framework/commit/fa8702f0c8b22581e1cbe48fc3741a146b546bc9) Fix reference to missing Debug::loadErrorHandlers() (Damian Mooyman)
 * 2015-08-28 [f5af0c85b](https://github.com/silverstripe/silverstripe-framework/commit/f5af0c85bade63174d282162a6c99fb37461b433) Don’t use SplFixedArray in PHP 7. (Sam Minnee)
 * 2015-08-27 [8518fc142](https://github.com/silverstripe/silverstripe-framework/commit/8518fc142556c3992d0a485c4b3e90e2095f4c0c) Clarify PHP7-incompatible call styles. (Sam Minnee)
 * 2015-08-27 [083799ec0](https://github.com/silverstripe/silverstripe-framework/commit/083799ec03899b8388352849cbdc42e4c74fbf4d) Minimal data-model changes to support PHP7. (Sam Minnee)
 * 2015-08-27 [12a83d70a](https://github.com/silverstripe/silverstripe-framework/commit/12a83d70aef7a36c5b5b403b86d4864402275eaa) Removed PHP4 syntax from Diff.php (Sam Minnee)
 * 2015-08-27 [680b19a1d](https://github.com/silverstripe/silverstripe-framework/commit/680b19a1da75aa940da4ce4283710eff337139c6) Correct PHP4-style constructors in SimpleTest. (Sam Minnee)
 * 2015-08-25 [5fa3c8528](https://github.com/silverstripe/silverstripe-framework/commit/5fa3c852804d3c627d5d2f8db6fd4b73da698531) for #4417: Ensuring -&gt;removeValidation() is defined on instances of Validator. Setup new API for enabling/disabling validation. Documentation and better type handling. (Patrick Nelson)
 * 2015-08-17 [bf6a84bd](https://github.com/silverstripe/silverstripe-cms/commit/bf6a84bd2fd0c16f040902dcd7902538a6c9bf50) ing behat regression (Daniel Hensby)
 * 2015-08-14 [e13aebc3d](https://github.com/silverstripe/silverstripe-framework/commit/e13aebc3d701b30667d7df23edbff2ce2418a4f0) for #4502 Prevents JSON.parse() from scrambling sorted results from server-side. (Patrick Nelson)
 * 2015-08-04 [053c47499](https://github.com/silverstripe/silverstripe-framework/commit/053c47499ee00c984f85ee83bcb389175b0b11ea) datefield to work with other form markup (hex0id)
 * 2015-04-28 [cadc02b63](https://github.com/silverstripe/silverstripe-framework/commit/cadc02b63b1f8248a5518e202da6f948ffa5064e) for #4129: Ensure belongsToComponent() and hasManyComponent() methods return null instead of false, to be consistent with other relation component methods. (Patrick Nelson)
 * 2015-04-28 [512b3db0](https://github.com/silverstripe/silverstripe-siteconfig/commit/512b3db0153306d8ff591eefd00418f619de58f7) Fix SiteTree / SiteConfig permissions (Ingo Schommer)
 * 2015-03-10 [622ad54c5](https://github.com/silverstripe/silverstripe-framework/commit/622ad54c5b21dc4e12914181e74dacfb47b8e151) Fix yaml generation to conform to version 1.1, accepted by transifex (Damian Mooyman)
 * 2015-02-23 [e04e992c](https://github.com/silverstripe/silverstripe-cms/commit/e04e992c73cfd329cec535e2ed4bccf82356b589) es relating to Controller cleanup (Daniel Hensby)
 * 2015-02-12 [83db2f2d3](https://github.com/silverstripe/silverstripe-framework/commit/83db2f2d30067dd81eb3af233a2beec3971c6bc6) ed "Removed DataObject::$allowed_actions #3880" on master (Aden Fraser)
 * 2015-02-11 [0223b6164](https://github.com/silverstripe/silverstripe-framework/commit/0223b6164cb661e71dd8d84485e7209d6685a340) ed " Image_Backend interface constructor needs updating (master) #3477 " on both the Image_Backend Model and Imagick_Backend filesystem class (Aden Fraser)
 * 2014-12-15 [1f7e627a5](https://github.com/silverstripe/silverstripe-framework/commit/1f7e627a50a769a0ebc00dbf8c2b8adb686e5afe) How to folder on forms (Cam Findlay)
 * 2014-12-10 [6ff6c6f5](https://github.com/silverstripe/silverstripe-cms/commit/6ff6c6f572e2981df136d2665dcfe0e8a241451c) Removed multifile thirdparty library which isn't used any more in ss. (micmania1)
 * 2014-12-08 [ddd83304c](https://github.com/silverstripe/silverstripe-framework/commit/ddd83304ceef3ce46b511daafa3becbb1449b5a1) Feedback to name the fields section to "field types" to make it clearer what the section is about. (Cam Findlay)
 * 2014-12-08 [1f181a65c](https://github.com/silverstripe/silverstripe-framework/commit/1f181a65c920f3f650889bb3df2be4f93f8a8d35) use GFMD code blocks to fix code formatting consistency. (Cam Findlay)
 * 2014-12-04 [00e029f57](https://github.com/silverstripe/silverstripe-framework/commit/00e029f574f09e47f059d314d35392ecde3d9092) check for suite existence in endCurrentTest (Will Morgan)
 * 2014-11-20 [6ace5641](https://github.com/silverstripe/silverstripe-cms/commit/6ace56418e82d4f6dcb82c84836860bc98e667c5) dependency on framework master branch (Damian Mooyman)
 * 2014-06-02 [e732aee6e](https://github.com/silverstripe/silverstripe-framework/commit/e732aee6eb4132aba85ecb3e1e3e72543ea2003c) es #3182 Fixes lazy loading of fields when query was created in default stage (Craig Weber)<|MERGE_RESOLUTION|>--- conflicted
+++ resolved
@@ -946,15 +946,9 @@
 an image filter applied, rather than an instance of the `Image` dataobject.
 
 In addition, a new file category `image/supported` has been added, which is a subset of the `image` category.
-<<<<<<< HEAD
-This is the subset of all image types which may be assigned to the [`Image`](api:SilverStripe\Assets\Image) dataobject, and may have
-manipulations applied to it. This should be used as the file type restriction on any [`UploadField`](api:SilverStripe\AssetAdmin\Forms\UploadField) which
-is intended to upload images for manipulation.
-=======
 This is the subset of all image types which may be assigned to the [`Image`](api:SilverStripe\Assets\Image) 
 dataobject, and may have manipulations applied to it. This should be used as the file type restriction on any 
 [`UploadField`](api:SilverStripe\AssetAdmin\Forms\UploadField) which is intended to upload images for manipulation.
->>>>>>> 722f2d17
 
 ```diff
 -if($file instanceof Image) {
@@ -2085,11 +2079,7 @@
   urls are no longer able to identify assets.
 * Extension point `HtmlEditorField::processImage` has been removed, and moved to `Image::regenerateImageHTML()`
 * `Upload::load()` now stores assets directly without saving into a `File` dataobject.
-<<<<<<< HEAD
-* Protected file storage is now a core Framework API. See [the file security guide](/developer_guides/files/file_security) for
-=======
 * Protected file storage is now a core Framework API. See [File Security](/developer_guides/files/file_security) for
->>>>>>> 722f2d17
   more information.
 * `File` is now versioned, and should be published before they can be used on the frontend.
   See section on [Migrating File DataObject from 3.x to 4.0](#migrating-file-dataobject-from-3x-to-40)
