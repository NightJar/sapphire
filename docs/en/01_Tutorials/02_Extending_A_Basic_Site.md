title: Extending a basic site
summary: Building on tutorial 1, a look at storing data in SilverStripe and creating a latest news feed.

<div class="alert" markdown="1">
This tutorial is deprecated, and has been replaced by Lessons 4, 5, and 6 in the [Lessons section](http://www.silverstripe.org/learn/lessons)
</div>

# Tutorial 2 - Extending a basic site

## Overview


In the [first tutorial (Building a basic site)](/tutorials/building_a_basic_site) we learnt how to create a basic site using SilverStripe. This tutorial will build on that, and explore extending SilverStripe by creating our own page types. After doing this we should have a better understanding of how SilverStripe works.

## What are we working towards?

We are going to work on adding two new sections to the site we built in the first tutorial. 

The first of these new sections will be *News*, with a recent news listing on the homepage and an RSS feed: 

![](../_images/tutorial2_newslist.jpg)


The second will be a *Staff* section, to demonstrate more complex database structures (such as associating an image with each staff member):

![](../_images/tutorial2_einstein.jpg)



## The SilverStripe data model

A large part of designing complex SilverStripe sites is the creation of our own page types. Before we progress any further, it is important to understand what a page type is and how the SilverStripe data model works.

SilverStripe is based on the **"Model-View-Controller"** design pattern. This means that SilverStripe attempts to separate data, logic and presentation as much as possible. Every page has three separate parts which are combined to give you the
final page. Lets look at each one individually:

### Model

All content on our site is stored in a database. Each class that is a child of the [api:DataObject] class will have its own table in our database. 

Every object of such a class will correspond to a row in that table -
this is our "data object", the **"model"** of Model-View-Controller. A page type has a data object that represents all the data for our page. Rather than inheriting 
directly from [api:DataObject], it inherits from [api:SiteTree].  We generally create a "Page" data object, and subclass this for all other page types. This allows us to define behavior that is consistent across all pages in our site.

### View

The **"view"** is the presentation of our site. As we have already seen, the templates SilverStripe uses to render a page are dependent on the page type. Using templates and css, we are able to have full control over the
presentation of our website.

### Controller

Each page type also has a **"controller"**. The controller contains all the code used to manipulate our data before it is rendered. For example, suppose we were making an auction site, and we only wanted to display the auctions closing in the next ten minutes. We would implement this logic in the controller. The controller for a page should inherit from [api:ContentController]. Just as we create a "Page" data object and subclass it for the rest of the site, we also create a "Page_Controller" that is subclassed.


Creating a new page type requires creating each of these three elements. We will then have full control over presentation, the database, and editable CMS fields. 

A more in-depth introduction of Model-View-Controller can be found
[here](http://www.slash7.com/articles/2005/02/22/mvc-the-most-vexing-conundrum).

![](../_images/tutorial2_pagetype-inheritance.jpg)

## Creating the news section page types

To create a News section we'll need two new page types. The first one is obvious: we need an *ArticlePage* page type. The second is a little less obvious: we need an *ArticleHolder* page type to contain our article pages.

We'll start with the *ArticlePage* page type. First we create the model, a class called "ArticlePage". We put the *ArticlePage* class into a file called "ArticlePage.php" inside *mysite/code*. All other classes relating to *ArticlePage* should be placed within "ArticlePage.php", this includes our controller (*ArticlePage_Controller*). 

**mysite/code/ArticlePage.php**

	:::php
	<?php
	class ArticlePage extends Page {
	}
	class ArticlePage_Controller extends Page_Controller {
	}
	 


Here we've created our data object/controller pair, but we haven't extended them at all. SilverStripe will use the template for the *Page* page type as explained in the first tutorial, so we don't need
to specifically create the view for this page type.

Let's create the *ArticleHolder* page type.

**mysite/code/ArticleHolder.php**

	:::php
	<?php
	class ArticleHolder extends Page {
		private static $allowed_children = array('ArticlePage');
	}
	class ArticleHolder_Controller extends Page_Controller {
	}


Here we have done something interesting: the *$allowed_children* field. This is one of a number of static fields we can define to change the properties of a page type. The *$allowed_children* field is an array of page types that are allowed
to be children of the page in the site tree. As we only want **news articles** in the news section, we only want pages of the type *ArticlePage* as children. We can enforce this in the CMS by setting the *$allowed_children* field within this class.

We will be introduced to other fields like this as we progress; there is a full list in the documentation for [api:SiteTree].

Now that we have created our page types, we need to let SilverStripe rebuild the database: [http://localhost/your_site_name/dev/build](http://localhost/your_site_name/dev/build). SilverStripe should detect that there are two new page types, and add them to the list of page types in the database.

<div class="hint" markdown="1">
It is SilverStripe convention to suffix general page types with "Page", and page types that hold other page types with
"Holder". This is to ensure that we don't have URLs with the same name as a page type; if we named our *ArticleHolder*
page type "News", it would conflict with the page name also called "News".
</div>

## Adding date and author fields

Now that we have an *ArticlePage* page type, let's make it a little more useful. We can use
the $db array to add extra fields to the database. It would be nice to know when each article was posted, and who posted
it. Add a *$db* property definition in the *ArticlePage* class:

	:::php
	<?php
	class ArticlePage extends Page {
		private static $db = array(
			'Date' => 'Date',
			'Author' => 'Text'
		);
	
		// .....
	}


Every entry in the array is a *key => value* pair. The **key** is the name of the field, and the **value** is the type. See ["data types and casting"](/developer_guides/model/data_types_and_casting) for a complete list of types.

<div class="hint" markdown="1">
The names chosen for the fields you add must not already be used. Be careful using field names such as Title,
Content etc. as these may already be defined in the page types your new page is extending from.
</div>

When we rebuild the database, we will see that the *ArticlePage* table has been created. Even though we had an *ArticlePage* page type before, a table was not created because there were no fields unique to the article page type. There are now extra fields in the database, but still no way of changing them. 

To add our new fields to the CMS we have to override the *getCMSFields()* method, which is called by the CMS when it creates the form to edit a page. Add the method to the *ArticlePage* class.

	:::php
	<?php
	class ArticlePage extends Page {
		// ...
		
		public function getCMSFields() {
			$fields = parent::getCMSFields();
			
			$dateField = new DateField('Date');
			$dateField->setConfig('showcalendar', true);
			$fields->addFieldToTab('Root.Main', $dateField, 'Content');
			$fields->addFieldToTab('Root.Main', new TextField('Author'), 'Content');
			
			return $fields;
		}
	}
	
	// ...



Let's walk through this method.

	:::php
	$fields = parent::getCMSFields();


Firstly, we get the fields from the parent class; we want to add fields, not replace them. The *$fields* variable
returned is a [api:FieldList] object.

	:::php
	$fields->addFieldToTab('Root.Main', new TextField('Author'), 'Content');
	$fields->addFieldToTab('Root.Main', new DateField('Date'), 'Content');


We can then add our new fields with *addFieldToTab*. The first argument is the tab on which we want to add the field to:
"Root.Main" is the tab which the content editor is on. The second argument is the field to add; this is not a database field, but a [api:FormField] - see the documentation for more details. 

<div class="hint" markdown="1">
Note: By default, the CMS only has one tab. Creating new tabs is much like adding to existing tabs. For instance: `$fields->addFieldToTab('Root.NewTab', new TextField('Author'));`
would create a new tab called "New Tab", and a single "Author" textfield inside.
</div>

<<<<<<< HEAD
We have added two fields: A simple [api:TextField]` and a [api:DateField].
=======
We have added two fields: A simple [api:TextField] and a [api:DateField]. 
>>>>>>> 71bf14d5
There are many more fields available in the default installation, listed in ["form field types"](/developer_guides/forms/field_types/common_subclasses).

	:::php
	return $fields;


Finally, we return the fields to the CMS. If we flush the cache (by adding ?flush=1 at the end of the URL), we will be able to edit the fields in the CMS.

Now that we have created our page types, let's add some content. Go into the CMS and create an *ArticleHolder* page named "News", then create a few *ArticlePage*'s within it.

![](../_images/tutorial2_news-cms.jpg)

##  Modifying the date field

At the moment, your date field will look just like a text field. 
This makes it confusing and doesn't give the user much help when adding a date. 

To make the date field a bit more user friendly, you can add a dropdown calendar, set the date format and add a better title. By default,
the date field will have the date format defined by your locale.

	:::php
	<?php
	class ArticlePage extends Page {
	
	// .....
	
	public function getCMSFields() {
		$fields = parent::getCMSFields();
		
		$dateField = new DateField('Date', 'Article Date (for example: 20/12/2010)');
		$dateField->setConfig('showcalendar', true);
		$dateField->setConfig('dateformat', 'dd/MM/YYYY');
        	
		$fields->addFieldToTab('Root.Main', $dateField, 'Content');
		$fields->addFieldToTab('Root.Main', new TextField('Author', 'Author Name'), 'Content');

		return $fields;
	}

Let's walk through these changes.

	:::php
	$dateField = new DateField('Date', 'Article Date (for example: 20/12/2010)');

*$dateField* is declared in order to change the configuration of the DateField.

	:::php
	$dateField->setConfig('showcalendar', true);

By enabling *showCalendar* you show a calendar overlay when clicking on the field. 

	:::php
	$dateField->setConfig('dateformat', 'dd/MM/YYYY');

*dateFormat* allows you to specify how you wish the date to be entered and displayed in the CMS field.  See the [api:DateField] documentation for more configuration options.

	:::php
	$fields->addFieldToTab('Root.Main', new TextField('Author', 'Author Name'), 'Content');

By default the field name *'Date'* or *'Author'* is shown as the title, however this might not be that helpful so to change the title, add the new title as the second argument.


##  Creating the templates

Because our new pages inherit their templates from *Page*, we can view anything entered in the content area when navigating to these pages on our site. However, as there is no reference to the date or author fields in the *Page* template this data is not being displayed.

To fix this we will create a template for each of our new page types. We'll put these in *themes/simple/templates/Layout* so we only have to define the page specific parts: SilverStripe will use *themes/simple/templates/Page.ss* for the basic
page layout.

### ArticlePage Template
First, the template for displaying a single article:

**themes/simple/templates/Layout/ArticlePage.ss**


	:::ss
	<% include SideBar %>
	<div class="content-container unit size3of4 lastUnit">
		<article>
			<h1>$Title</h1>
			<div class="news-details">
				<p>Posted on $Date.Nice by $Author</p>
			</div>
			<div class="content">$Content</div>
		</article>
			$Form
	</div>


Most of the code is just like the regular Page.ss, we include an informational div with the date and the author of the Article.

To access the new fields, we use *$Date* and *$Author*. In fact, all template variables and page controls come from either the data object or the controller for the page being displayed. The *$Title* variable comes from the *Title* field of the [api:SiteTree] class. *$Date* and *$Author* come from the *ArticlePage* table through your custom Page. *$Content* comes from the *SiteTree* table through the same data object. The data for your page is
spread across several tables in the database matched by id - e.g. *Content* is in the *SiteTree* table, and *Date* and
*Author* are in the *ArticlePage* table. SilverStripe matches this data, and collates it into a single data object.

![](../_images/tutorial2_data-collation.jpg)

Rather than using *$Date* directly, we use *$Date.Nice*. If we look in the [api:Date] documentation, we can see
that the *Nice* function returns the date in *dd/mm/yyyy* format, rather than the *yyyy-mm-dd* format stored in the
database.

![](../_images/tutorial2_news.jpg)

###ArticleHolder Template
We'll now create a template for the article holder. We want our news section to show a list of news items, each with a summary and a link to the main article (our Article Page).

**themes/simple/templates/Layout/ArticleHolder.ss**

	:::ss
	<% include SideBar %>
	<div class="content-container unit size3of4 lastUnit">  
		<article>
			<h1>$Title</h1>
			$Content        
			<div class="content">$Content</div>
		</article>
		<% loop $Children %>
			<article>
				<h2><a href="$Link" title="Read more on &quot;{$Title}&quot;">$Title</a></h2>
				<p>$Content.FirstParagraph</p>
				<a href="$Link" title="Read more on &quot;{$Title}&quot;">Read more &gt;&gt;</a>
			</article>
		<% end_loop %>
			$Form
	</div>


Here we use the page control *Children*. As the name suggests, this control allows you to iterate over the children of a page. In this case, the children are our news articles. The *$Link* variable will give the address of the article which we can use to create a link, and the *FirstParagraph* function of the [api:HTMLText] field gives us a nice summary of the article. The function strips all tags from the paragraph extracted.

![](../_images/tutorial2_articleholder.jpg)


### Using include files in templates

We can make our templates more modular and easier to maintain by separating commonly-used components in to *include files*.  We are already familiar with the `<% include Sidebar %>` line from looking at the menu in the [first tutorial (Building a basic site)](../tutorials/building_a_basic_site).

We'll separate the display of linked articles as we want to reuse this code later on.

Cut the code between "loop Children" in *ArticleHolder.ss** and replace it with an include statement:

**themes/simple/templates/Layout/ArticleHolder.ss**

	:::ss
	...
	<% loop $Children %>
		<% include ArticleTeaser %>
	<% end_loop %>
	...

Paste the code that was in ArticleHolder into a new include file called ArticleTeaser.ss:

**themes/simple/templates/Includes/ArticleTeaser.ss**

	:::ss
	<article>
		<h2><a href="$Link" title="Read more on &quot;{$Title}&quot;">$Title</a></h2>
		<p>$Content.FirstParagraph</p>
		<a href="$Link" title="Read more on &quot;{$Title}&quot;">Read more &gt;&gt;</a>
	</article>
		
### Changing the icons of pages in the CMS

Now let's make a purely cosmetic change that nevertheless helps to make the information presented in the CMS clearer.
Add the following field to the *ArticleHolder* and *ArticlePage* classes:

	:::php
	private static $icon = "cms/images/treeicons/news-file.gif";


And this one to the *HomePage* class:

	:::php
	private static $icon = "cms/images/treeicons/home-file.png";


This will change the icons for the pages in the CMS. 

![](../_images/tutorial2_icons2.jpg)

<div class="hint" markdown="1">
Note: The `news-file` icon may not exist in a default SilverStripe installation. Try adding your own image or choosing a different one from the `treeicons` collection.
</div>

## Showing the latest news on the homepage

It would be nice to greet page visitors with a summary of the latest news when they visit the homepage. This requires a little more code though - the news articles are not direct children of the homepage, so we can't use the *Children* control. We can get the data for news articles by implementing our own function in *HomePage_Controller*.

**mysite/code/HomePage.php**

	:::php
	// ...
	public function LatestNews($num=5) {
		$holder = ArticleHolder::get()->First();
		return ($holder) ? ArticlePage::get()->filter('ParentID', $holder->ID)->sort('Date DESC')->limit($num) : false;
	}


This function simply runs a database query that gets the latest news articles from the database. By default, this is five, but you can change it by passing a number to the function. See the [Data Model and ORM](/developer_guides/model/data_model_and_orm) documentation for details. We can reference this function as a page control in our *HomePage* template:

**themes/simple/templates/Layout/Homepage.ss**

	:::ss
	<!-- ... -->
	<div class="content">$Content</div>
	</article>
	<% loop $LatestNews %>
		<% include ArticleTeaser %>
	<% end_loop %>


When SilverStripe comes across a variable or page control it doesn't recognize, it first passes control to the controller. If the controller doesn't have a function for the variable or page control, it then passes control to the data object. If it has no matching functions, it then searches its database fields. Failing that it will return nothing.

The controller for a page is only created when page is actually visited, while the data object is available when the page is referenced in other pages, e.g. by page controls. A good rule of thumb is to put all functions specific to the page currently being viewed in the controller; only if a function needs to be used in another page should you put it in the data object.

![](../_images/tutorial2_homepage-news.jpg)



## Creating a RSS feed

An RSS feed is something that no news section should be without. SilverStripe makes it easy to create RSS feeds by providing an [api:RSSFeed] class to do all the hard work for us. Add the following in the *ArticleHolder_Controller* class:

**mysite/code/ArticleHolder.php**

	:::php
	private static $allowed_actions = array( 
		'rss' 
	);

	public function rss() {
		$rss = new RSSFeed($this->Children(), $this->Link(), "The coolest news around");
		return $rss->outputToBrowser();
	}


Ensure that when you have input the code to implement an RSS feed; flush the webpage afterwards
(add ?flush=all on the end of your URL). This is because allowed_actions has changed.

This function creates an RSS feed of all the news articles, and outputs it to the browser. If we go to [http://localhost/your_site_name/news/rss](http://localhost/your_site_name/news/rss) we should see our RSS feed. When there is more to a URL after a page's base URL, "rss" in this case, SilverStripe will call the function with that name on the controller if it exists.

Depending on your browser, you should see something like the picture below. If your browser doesn't support RSS, you will most likely see the XML output instead. For more on RSS, see [api:RSSFeed]

![](../_images/tutorial2_rss-feed.jpg)

Now all we need is to let the user know that our RSS feed exists. Add this function to *ArticleHolder_Controller*:

**mysite/code/ArticleHolder.php**

	:::php
	public function init() {
		RSSFeed::linkToFeed($this->Link() . "rss");	
		parent::init();
	}


This automatically generates a link-tag in the header of our template. The *init* function is then called on the parent class to ensure any initialization the parent would have done if we hadn't overridden the *init* function is still called. Depending on your browser, you can see the RSS feed link in the address bar.

## Adding a staff section

Now that we have a complete news section, let's take a look at the staff section. We need to create *StaffHolder* and *StaffPage* page types, for an overview on all staff members and a detail-view for a single member. First let's start with the *StaffHolder* page type.

**mysite/code/StaffHolder.php**

	:::php
	<?php
	
	class StaffHolder extends Page {
		private static $db = array();
		private static $has_one = array();
		private static $allowed_children = array('StaffPage');
	}
	
	class StaffHolder_Controller extends Page_Controller {
		
	}


Nothing here should be new. The *StaffPage* page type is more interesting though. Each staff member has a portrait image. We want to make a permanent connection between this image and the specific *StaffPage* (otherwise we could simply insert an image in the *$Content* field).

**mysite/code/StaffPage.php**

	:::php
	<?php
	class StaffPage extends Page {
		private static $db = array(
		);
		private static $has_one = array(
			'Photo' => 'Image'
		);
		
		public function getCMSFields() {
			$fields = parent::getCMSFields();
			
			$fields->addFieldToTab("Root.Images", new UploadField('Photo'));
			
			return $fields;
		}
	}
	
	class StaffPage_Controller extends Page_Controller {
	}


Instead of adding our *Image* as a field in *$db*, we have used the *$has_one* array. This is because an *Image* is not a simple database field like all the fields we have seen so far, but has its own database table. By using the *$has_one* array, we create a relationship between the *StaffPage* table and the *Image* table by storing the id of the respective *Image* in the *StaffPage* table.

We then add an [api:UploadField] in the *getCMSFields* function to the tab "Root.Images". Since this tab doesn't exist,
the *addFieldToTab* function will create it for us. The *UploadField* allows us to select an image or upload a new one in
the CMS.

![](../_images/tutorial2_photo.jpg)

Rebuild the database ([http://localhost/your_site_name/dev/build](http://localhost/your_site_name/dev/build)) and open the CMS. Create
a new *StaffHolder* called "Staff", and create some *StaffPage*s in it.

![](../_images/tutorial2_create-staff.jpg)


### Creating the staff section templates

The staff section templates aren't too difficult to create, thanks to the utility methods provided by the [api:Image] class.

**themes/simple/templates/Layout/StaffHolder.ss**

	:::ss
	<% include SideBar %>
	<div class="content-container unit size3of4 lastUnit">
		<article>
			<h1>$Title</h1>
			$Content        
			<div class="content">$Content</div>
		</article>
		<% loop $Children %>
			<article>
				<h2><a href="$Link" title="Read more on &quot;{$Title}&quot;">$Title</a></h2>
				$Photo.ScaleWidth(150)
				<p>$Content.FirstParagraph</p>
				<a href="$Link" title="Read more on &quot;{$Title}&quot;">Read more &gt;&gt;</a>
			</article>
		<% end_loop %>
			$Form
	</div>


<<<<<<< HEAD
This template is very similar to the *ArticleHolder* template. The *ScaleWidth* method of the [api:Image] class
=======
This template is very similar to the *ArticleHolder* template. The *SetWidth* method of the [api:Image] class
>>>>>>> 71bf14d5
will resize the image before sending it to the browser. The resized image is cached, so the server doesn't have to
resize the image every time the page is viewed.

![](../_images/tutorial2_staff-section.jpg)

The *StaffPage* template is also very straight forward.

**themes/simple/templates/Layout/StaffPage.ss**

	:::ss
	<% include SideBar %>
	<div class="content-container unit size3of4 lastUnit">
		<article>
			<h1>$Title</h1>
			<div class="content">
				$Photo.ScaleWidth(433)
				$Content</div>
		</article>
			$Form
	</div>

Here we use the *ScaleWidth* method to get a different sized image from the same source image. You should now have
a complete staff section.

![](../_images/tutorial2_einstein.jpg)

## Summary

In this tutorial we have explored the concept of page types. In the process of creating and extending page types we have covered many of the concepts required to build a site with SilverStripe.

[Next Tutorial >>](/tutorials/forms)<|MERGE_RESOLUTION|>--- conflicted
+++ resolved
@@ -177,11 +177,7 @@
 would create a new tab called "New Tab", and a single "Author" textfield inside.
 </div>
 
-<<<<<<< HEAD
-We have added two fields: A simple [api:TextField]` and a [api:DateField].
-=======
 We have added two fields: A simple [api:TextField] and a [api:DateField]. 
->>>>>>> 71bf14d5
 There are many more fields available in the default installation, listed in ["form field types"](/developer_guides/forms/field_types/common_subclasses).
 
 	:::php
@@ -525,11 +521,7 @@
 	</div>
 
 
-<<<<<<< HEAD
 This template is very similar to the *ArticleHolder* template. The *ScaleWidth* method of the [api:Image] class
-=======
-This template is very similar to the *ArticleHolder* template. The *SetWidth* method of the [api:Image] class
->>>>>>> 71bf14d5
 will resize the image before sending it to the browser. The resized image is cached, so the server doesn't have to
 resize the image every time the page is viewed.
 
