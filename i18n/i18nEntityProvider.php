<?php
/**
 * Dynamically provide translatable entites for the {@link i18n} logic.
 * This is particularly handy for natural language strings in static variables
 * of a class definition, as the _t() method can only be used in a runtime/instance
 * context. The provideI18nEntities() method enables you to define your own entities
 * with your custom naming, mostly involving either the variable name or the array
 * key. With this in place, you can use a getter method to trigger translation
 * of your values.
 * For any statics containing natural language, never use the static directly -
 * always wrap it in a getter.
<<<<<<< HEAD
 *
=======
 * 
 * Classes must be able to be constructed without mandatory arguments, otherwise
 * this interface will have no effect.
 * 
>>>>>>> 712d796c
 * @package framework
 * @subpackage i18n
 * @uses i18nTextCollector->collectFromEntityProviders()
 */
interface i18nEntityProvider {

	/**
	 * Example usage:
	 * <code>
	 * class MyTestClass implements i18nEntityProvider {
	 * function provideI18nEntities() {
	 * 	$entities = array();
	 * 	foreach($this->stat('my_static_array) as $key => $value) {
	 * 		$entities["MyTestClass.my_static_array_{$key}"] = array(
	 * 			$value,
	 *
	 * 			'My context description'
	 * 		);
	 * 	}
	 * 	return $entities;
	 * }
	 *
	 * public static function my_static_array() {
	 * 	$t_my_static_array = array();
	 * 	foreach(self::$my_static_array as $k => $v) {
	 * 		$t_my_static_array[$k] = _t("MyTestClass.my_static_array_{$key}", $v);
	 * 	}
	 * 	return $t_my_static_array;
	 * }
	 * }
	 * </code>
	 *
	 * Example usage in {@link DataObject->provideI18nEntities()}.
	 *
	 * You can ask textcollector to add the provided entity to a different module
	 * than the class is contained in by adding a 4th argument to the array:
	 * <code>
	 * class MyTestClass implements i18nEntityProvider {
	 * function provideI18nEntities() {
	 * 	$entities = array();
	 * 		$entities["MyOtherModuleClass.MYENTITY"] = array(
	 * 			$value,
	 *
	 * 			'My context description',
	 * 			'myothermodule'
	 * 		);
	 * 	}
	 * 	return $entities;
	 * }
	 * </code>
	 *
	 * @return array All entites in an associative array, with
	 * entity name as the key, and a numerical array of pseudo-arguments
	 * for _t() as a value.
	 */
	public function provideI18nEntities();
}<|MERGE_RESOLUTION|>--- conflicted
+++ resolved
@@ -9,20 +9,16 @@
  * of your values.
  * For any statics containing natural language, never use the static directly -
  * always wrap it in a getter.
-<<<<<<< HEAD
- *
-=======
  * 
  * Classes must be able to be constructed without mandatory arguments, otherwise
  * this interface will have no effect.
  * 
->>>>>>> 712d796c
  * @package framework
  * @subpackage i18n
  * @uses i18nTextCollector->collectFromEntityProviders()
  */
 interface i18nEntityProvider {
-
+	
 	/**
 	 * Example usage:
 	 * <code>
@@ -32,13 +28,13 @@
 	 * 	foreach($this->stat('my_static_array) as $key => $value) {
 	 * 		$entities["MyTestClass.my_static_array_{$key}"] = array(
 	 * 			$value,
-	 *
+	 * 			
 	 * 			'My context description'
 	 * 		);
 	 * 	}
 	 * 	return $entities;
 	 * }
-	 *
+	 * 
 	 * public static function my_static_array() {
 	 * 	$t_my_static_array = array();
 	 * 	foreach(self::$my_static_array as $k => $v) {
@@ -48,9 +44,9 @@
 	 * }
 	 * }
 	 * </code>
-	 *
+	 * 
 	 * Example usage in {@link DataObject->provideI18nEntities()}.
-	 *
+	 * 
 	 * You can ask textcollector to add the provided entity to a different module
 	 * than the class is contained in by adding a 4th argument to the array:
 	 * <code>
@@ -59,7 +55,7 @@
 	 * 	$entities = array();
 	 * 		$entities["MyOtherModuleClass.MYENTITY"] = array(
 	 * 			$value,
-	 *
+	 * 			
 	 * 			'My context description',
 	 * 			'myothermodule'
 	 * 		);
@@ -67,7 +63,7 @@
 	 * 	return $entities;
 	 * }
 	 * </code>
-	 *
+	 * 
 	 * @return array All entites in an associative array, with
 	 * entity name as the key, and a numerical array of pseudo-arguments
 	 * for _t() as a value.
