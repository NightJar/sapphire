<?php

/**
 * Requirements tracker, for javascript and css.
 * @todo Document the requirements tracker, and discuss it with the others.
 * 
 * @package framework
 * @subpackage view
 */
class Requirements {
	
	/**
	 * Enable combining of css/javascript files.
	 * @param boolean $enable
	 */
	public static function set_combined_files_enabled($enable) {
		self::backend()->set_combined_files_enabled($enable);
	}

	/**
	 * Checks whether combining of css/javascript files is enabled.
	 * @return boolean
	 */
	public static function get_combined_files_enabled() {
	  return self::backend()->get_combined_files_enabled();
	}

	/**
	 * Set the relative folder e.g. "assets" for where to store combined files
	 * @param string $folder Path to folder
	 */
	public static function set_combined_files_folder($folder) {
		self::backend()->setCombinedFilesFolder($folder);
	}

	/**
	 * Set whether we want to suffix requirements with the time / 
	 * location on to the requirements
	 * 
	 * @param bool
	 */
	public static function set_suffix_requirements($var) {
		self::backend()->set_suffix_requirements($var);
	}
	
	/**
	 * Return whether we want to suffix requirements
	 * 
	 * @return bool
	 */
	public static function get_suffix_requirements() {
		return self::backend()->get_suffix_requirements();
	}
	
	/**
	 * Instance of requirements for storage
	 *
	 * @var Requirements
	 */
	private static $backend = null;
	
	public static function backend() {
		if(!self::$backend) {
			self::$backend = new Requirements_Backend();
		}
		return self::$backend;
	}
	
	/**
	 * Setter method for changing the Requirements backend
	 *
	 * @param Requirements $backend
	 */
	public static function set_backend(Requirements_Backend $backend) {
		self::$backend = $backend;
	}
	
	/**
	 * Register the given javascript file as required.
	 * 
	 * See {@link Requirements_Backend::javascript()} for more info
	 * 
	 */
	public static function javascript($file) {
		self::backend()->javascript($file);
	}
	
	/**
	 * Add the javascript code to the header of the page
	 * 
	 * See {@link Requirements_Backend::customScript()} for more info
	 * @param script The script content
	 * @param uniquenessID Use this to ensure that pieces of code only get added once.
	 */
	public static function customScript($script, $uniquenessID = null) {
		self::backend()->customScript($script, $uniquenessID);
	}

	/**
	 * Include custom CSS styling to the header of the page.
	 * 
	 * See {@link Requirements_Backend::customCSS()}
	 * 
	 * @param string $script CSS selectors as a string (without <style> tag enclosing selectors).
	 * @param int $uniquenessID Group CSS by a unique ID as to avoid duplicate custom CSS in header
	 */
	public static function customCSS($script, $uniquenessID = null) {
		self::backend()->customCSS($script, $uniquenessID);
	}
	
	/**
	 * Add the following custom code to the <head> section of the page.
	 * See {@link Requirements_Backend::insertHeadTags()}
	 * 
	 * @param string $html
	 * @param string $uniquenessID
	 */
	public static function insertHeadTags($html, $uniquenessID = null) {
		self::backend()->insertHeadTags($html, $uniquenessID);
	}
	
	/**
	 * Load the given javascript template with the page.
	 * See {@link Requirements_Backend::javascriptTemplate()}
	 * 
	 * @param file The template file to load.
	 * @param vars The array of variables to load.  These variables are loaded via string search & replace.
	 */
	public static function javascriptTemplate($file, $vars, $uniquenessID = null) {
		self::backend()->javascriptTemplate($file, $vars, $uniquenessID);
	}
	
	/**
	 * Register the given stylesheet file as required.
	 * See {@link Requirements_Backend::css()}
	 * 
	 * @param $file String Filenames should be relative to the base, eg, 'framework/javascript/tree/tree.css'
	 * @param $media String Comma-separated list of media-types (e.g. "screen,projector") 
	 * @see http://www.w3.org/TR/REC-CSS2/media.html
	 */
	public static function css($file, $media = null) {
		self::backend()->css($file, $media);
	}
	
	/**
	 * Registers the given themeable stylesheet as required.
	 *
	 * A CSS file in the current theme path name "themename/css/$name.css" is
	 * first searched for, and it that doesn't exist and the module parameter is
	 * set then a CSS file with that name in the module is used.
	 *
	 * NOTE: This API is experimental and may change in the future.
	 *
	 * @param string $name The name of the file - e.g. "/css/File.css" would have
	 *        the name "File".
	 * @param string $module The module to fall back to if the css file does not
	 *        exist in the current theme.
	 * @param string $media The CSS media attribute.
	 */
	public static function themedCSS($name, $module = null, $media = null) {
		return self::backend()->themedCSS($name, $module, $media);
	}

	/**
	 * Clear either a single or all requirements.
	 * Caution: Clearing single rules works only with customCSS and customScript if you specified a {@uniquenessID}. 
	 * 
	 * See {@link Requirements_Backend::clear()}
	 * 
	 * @param $file String
	 */
	public static function clear($fileOrID = null) {
		self::backend()->clear($fileOrID);
	}

	/**
	 * Blocks inclusion of a specific file
	 * See {@link Requirements_Backend::block()}
	 *
	 * @param unknown_type $fileOrID
	 */
	public static function block($fileOrID) {
		self::backend()->block($fileOrID);
	}

	/**
	 * Removes an item from the blocking-list.
	 * See {@link Requirements_Backend::unblock()}
	 * 
	 * @param string $fileOrID
	 */
	public static function unblock($fileOrID) {
		self::backend()->unblock($fileOrID);
	}

	/**
	 * Removes all items from the blocking-list.
	 * See {@link Requirements_Backend::unblock_all()}
	 */
	public static function unblock_all() {
		self::backend()->unblock_all();
	}
	
	/**
	 * Restore requirements cleared by call to Requirements::clear
	 * See {@link Requirements_Backend::restore()}
	 */
	public static function restore() {
		self::backend()->restore();
	}
	
	/**
	 * Update the given HTML content with the appropriate include tags for the registered
	 * requirements. 
	 * See {@link Requirements_Backend::includeInHTML()} for more information.
	 * 
	 * @param string $templateFilePath Absolute path for the *.ss template file
	 * @param string $content HTML content that has already been parsed from the $templateFilePath
	 * through {@link SSViewer}.
	 * @return string HTML content thats augumented with the requirements before the closing <head> tag.
	 */
	public static function includeInHTML($templateFile, $content) {
		return self::backend()->includeInHTML($templateFile, $content);
	}
	
	public static function include_in_response(SS_HTTPResponse $response) {
		return self::backend()->include_in_response($response);
	}
	
	/**
	 * Add i18n files from the given javascript directory.
	 * 
	 * @param String
	 * @param Boolean
	 * @param Boolean
	 * 
	 * See {@link Requirements_Backend::add_i18n_javascript()} for more information.
	 */
	public static function add_i18n_javascript($langDir, $return = false, $langOnly = false) {
		return self::backend()->add_i18n_javascript($langDir, $return, $langOnly);
	}
	
	/**
	 * Concatenate several css or javascript files into a single dynamically generated file.
	 * See {@link Requirements_Backend::combine_files()} for more info.
	 *
	 * @param string $combinedFileName
	 * @param array $files
	 */
	public static function combine_files($combinedFileName, $files) {
		self::backend()->combine_files($combinedFileName, $files);
	}
	
	/**
	 * Returns all combined files.
	 * See {@link Requirements_Backend::get_combine_files()}
	 * 
	 * @return array
	 */
	public static function get_combine_files() {
		return self::backend()->get_combine_files();
	}
	
	/**
	 * Deletes all dynamically generated combined files from the filesystem. 
	 * See {@link Requirements_Backend::delete_combine_files()}
	 * 
	 * @param string $combinedFileName If left blank, all combined files are deleted.
	 */
	public static function delete_combined_files($combinedFileName = null) {
		return self::backend()->delete_combined_files($combinedFileName);
	}
	

	/**
	 * Re-sets the combined files definition. See {@link Requirements_Backend::clear_combined_files()}
	 */
	public static function clear_combined_files() {
		self::backend()->clear_combined_files();
	}
		
	/**
	 * See {@link combine_files()}.
 	 */
	public static function process_combined_files() {
		return self::backend()->process_combined_files();
	}

	/**
	 * Returns all custom scripts
	 * See {@link Requirements_Backend::get_custom_scripts()}
	 *
	 * @return array
	 */
	public static function get_custom_scripts() {
		return self::backend()->get_custom_scripts();
	}
	
	/**
	 * Set whether you want to write the JS to the body of the page or 
	 * in the head section 
	 * 
	 * @see Requirements_Backend::set_write_js_to_body()
	 * @param boolean
	 */
	public static function set_write_js_to_body($var) {
		self::backend()->set_write_js_to_body($var);
	}
	
	public static function debug() {
		return self::backend()->debug();
	}

}

/**
 * @package framework
 * @subpackage view
 */
class Requirements_Backend {

	/**
	 * Do we want requirements to suffix onto the requirement link
	 * tags for caching or is it disabled. Getter / Setter available
	 * through {@link Requirements::set_suffix_requirements()}
	 *
	 * @var bool
	 */
	protected $suffix_requirements = true;

	/**
	 * Enable combining of css/javascript files.
	 *
	 * @var boolean
	 */
	protected $combined_files_enabled = true;

	/**
	 * Paths to all required .js files relative to the webroot.
	 *
	 * @var array $javascript
	 */
	protected $javascript = array();

	/**
	 * Paths to all required .css files relative to the webroot.
	 *
	 * @var array $css
	 */
	protected $css = array();

	/**
	 * All custom javascript code that is inserted
	 * directly at the bottom of the HTML <head> tag.
	 *
	 * @var array $customScript
	 */
	protected $customScript = array();

	/**
	 * All custom CSS rules which are inserted
	 * directly at the bottom of the HTML <head> tag.
	 *
	 * @var array $customCSS
	 */
	protected $customCSS = array();

	/**
	 * All custom HTML markup which is added before
	 * the closing <head> tag, e.g. additional metatags.
	 * This is preferred to entering tags directly into
	 */
	protected $customHeadTags = array();

	/**
	 * Remembers the filepaths of all cleared Requirements
	 * through {@link clear()}.
	 *
	 * @var array $disabled
	 */
	protected $disabled = array();

	/**
	 * The filepaths (relative to webroot) or
	 * uniquenessIDs of any included requirements
	 * which should be blocked when executing {@link inlcudeInHTML()}.
	 * This is useful to e.g. prevent core classes to modifying
	 * Requirements without subclassing the entire functionality.
	 * Use {@link unblock()} or {@link unblock_all()} to revert changes.
	 *
	 * @var array $blocked
	 */
	protected $blocked = array();

	/**
	 * See {@link combine_files()}.
	 *
	 * @var array $combine_files
	 */
	public $combine_files = array();

	/**
	 * Using the JSMin library to minify any
	 * javascript file passed to {@link combine_files()}.
	 *
	 * @var boolean
	 */
	public $combine_js_with_jsmin = true;

	/**
	 * @var string By default, combined files are stored in assets/_combinedfiles.
	 * Set this by calling Requirements::set_combined_files_folder()
	 */
	protected $combinedFilesFolder = null;

	/**
	 * Put all javascript includes at the bottom of the template
	 * before the closing <body> tag instead of the <head> tag.
	 * This means script downloads won't block other HTTP-requests,
	 * which can be a performance improvement.
	 * Caution: Doesn't work when modifying the DOM from those external
	 * scripts without listening to window.onload/document.ready
	 * (e.g. toplevel document.write() calls).
	 *
	 * @see http://developer.yahoo.com/performance/rules.html#js_bottom
	 *
	 * @var boolean
	 */
	public $write_js_to_body = true;

	public function set_combined_files_enabled($enable) {
		$this->combined_files_enabled = (bool) $enable;
	}
	
	public function get_combined_files_enabled() {
		return $this->combined_files_enabled;
	}

	/**
	 * @param String $folder
	 */
	public function setCombinedFilesFolder($folder) {
		$this->combinedFilesFolder = $folder;
	}
	
	/**
	 * @return String Folder relative to the webroot
	 */
	public function getCombinedFilesFolder() {
		return ($this->combinedFilesFolder) ? $this->combinedFilesFolder : ASSETS_DIR . '/_combinedfiles';
	}
	
	/**
	 * Set whether we want to suffix requirements with the time / 
	 * location on to the requirements
	 * 
	 * @param bool
	 */
	public function set_suffix_requirements($var) {
		$this->suffix_requirements = $var;
	}
	
	/**
	 * Return whether we want to suffix requirements
	 * 
	 * @return bool
	 */
	public function get_suffix_requirements() {
		return $this->suffix_requirements;
	}
	
	/**
	 * Set whether you want the files written to the head or the body. It
	 * writes to the body by default which can break some scripts
	 *
	 * @param boolean
	 */
	public function set_write_js_to_body($var) {
		$this->write_js_to_body = $var;
	}
	/**
	 * Register the given javascript file as required.
	 * Filenames should be relative to the base, eg, 'framework/javascript/loader.js'
	 */
	
	public function javascript($file) {
		$this->javascript[$file] = true;
	}
	
	/**
	 * Returns an array of all included javascript
	 *
	 * @return array
	 */
	public function get_javascript() {
		return array_keys(array_diff_key($this->javascript,$this->blocked));
	}
	
	/**
	 * Add the javascript code to the header of the page
	 * @todo Make Requirements automatically put this into a separate file :-)
	 * @param script The script content
	 * @param uniquenessID Use this to ensure that pieces of code only get added once.
	 */
	public function customScript($script, $uniquenessID = null) {
		if($uniquenessID) $this->customScript[$uniquenessID] = $script;
		else $this->customScript[] = $script;
		
		$script .= "\n";
	}
	
	/**
	 * Include custom CSS styling to the header of the page.
	 *
	 * @param string $script CSS selectors as a string (without <style> tag enclosing selectors).
	 * @param int $uniquenessID Group CSS by a unique ID as to avoid duplicate custom CSS in header
	 */
	public function customCSS($script, $uniquenessID = null) {
		if($uniquenessID) $this->customCSS[$uniquenessID] = $script;
		else $this->customCSS[] = $script;
	}
	
	/**
	 * Add the following custom code to the <head> section of the page.
	 *
	 * @param string $html
	 * @param string $uniquenessID
	 */
	public function insertHeadTags($html, $uniquenessID = null) {
		if($uniquenessID) $this->customHeadTags[$uniquenessID] = $html;
		else $this->customHeadTags[] = $html;
	}
	
	/**
	 * Load the given javascript template with the page.
	 * @param file The template file to load.
	 * @param vars The array of variables to load.  These variables are loaded via string search & replace.
	 */
	public function javascriptTemplate($file, $vars, $uniquenessID = null) {
		$script = file_get_contents(Director::getAbsFile($file));
		$search = array();
		$replace = array();

		if($vars) foreach($vars as $k => $v) {
			$search[] = '$' . $k;
			$replace[] = str_replace("\\'","'", Convert::raw2js($v));
		}
		
		$script = str_replace($search, $replace, $script);
		$this->customScript($script, $uniquenessID);
	}
	
	/**
	 * Register the given stylesheet file as required.
	 * 
	 * @param $file String Filenames should be relative to the base, eg, 'framework/javascript/tree/tree.css'
	 * @param $media String Comma-separated list of media-types (e.g. "screen,projector") 
	 * @see http://www.w3.org/TR/REC-CSS2/media.html
	 */
	public function css($file, $media = null) {
		$this->css[$file] = array(
			"media" => $media
		);
	}
	
	public function get_css() {
		return array_diff_key($this->css, $this->blocked);
	}
	
	/**
	 * Needed to actively prevent the inclusion of a file,
	 * e.g. when using your own prototype.js.
	 * Blocking should only be used as an exception, because
	 * it is hard to trace back. You can just block items with an
	 * ID, so make sure you add an unique identifier to customCSS() and customScript().
	 * 
	 * @param string $fileOrID
	 */
	public function block($fileOrID) {
		$this->blocked[$fileOrID] = $fileOrID;
	}
	
	/**
	 * Clear either a single or all requirements.
	 * Caution: Clearing single rules works only with customCSS and customScript if you specified a {@uniquenessID}. 
	 * 
	 * @param $file String
	 */
	public function clear($fileOrID = null) {
		if($fileOrID) {
			foreach(array('javascript','css', 'customScript', 'customCSS', 'customHeadTags') as $type) {
				if(isset($this->{$type}[$fileOrID])) {
					$this->disabled[$type][$fileOrID] = $this->{$type}[$fileOrID];
					unset($this->{$type}[$fileOrID]);
				}
			}
		} else {
			$this->disabled['javascript'] = $this->javascript;
			$this->disabled['css'] = $this->css;
			$this->disabled['customScript'] = $this->customScript;
			$this->disabled['customCSS'] = $this->customCSS;
			$this->disabled['customHeadTags'] = $this->customHeadTags;
		
			$this->javascript = array();
			$this->css = array();
			$this->customScript = array();
			$this->customCSS = array();
			$this->customHeadTags = array();
		}
	}
	
	/**
	 * Removes an item from the blocking-list.
	 * CAUTION: Does not "re-add" any previously blocked elements.
	 * @param string $fileOrID
	 */
	public function unblock($fileOrID) {
		if(isset($this->blocked[$fileOrID])) unset($this->blocked[$fileOrID]);
	}
	/**
	 * Removes all items from the blocking-list.
	 */
	public function unblock_all() {
		$this->blocked = array();
	}
	
	/**
	 * Restore requirements cleared by call to Requirements::clear
	 */
	public function restore() {
		$this->javascript = $this->disabled['javascript'];
		$this->css = $this->disabled['css'];
		$this->customScript = $this->disabled['customScript'];
		$this->customCSS = $this->disabled['customCSS'];
		$this->customHeadTags = $this->disabled['customHeadTags'];
	}
	
	/**
	 * Update the given HTML content with the appropriate include tags for the registered
	 * requirements. Needs to receive a valid HTML/XHTML template in the $content parameter,
	 * including a <head> tag. The requirements will insert before the closing <head> tag automatically.
	 *
	 * @todo Calculate $prefix properly
	 * 
	 * @param string $templateFilePath Absolute path for the *.ss template file
	 * @param string $content HTML content that has already been parsed from the $templateFilePath
	 *                        through {@link SSViewer}.
	 * @return string HTML content thats augumented with the requirements before the closing <head> tag.
	 */
	public function includeInHTML($templateFile, $content) {
<<<<<<< HEAD
		if((strpos($content, '</head>') !== false || strpos($content, '</head ') !== false) && ($this->css || $this->javascript || $this->customCSS || $this->customScript || $this->customHeadTags)) {
=======
		if(isset($_GET['debug_profile'])) Profiler::mark("Requirements::includeInHTML");
		
		if((strpos($content, '</head>') !== false || strpos($content, '</head ') !== false)
				&& ($this->css||$this->javascript||$this->customCSS||$this->customScript||$this->customHeadTags)) {
>>>>>>> 323fd4aa
			$requirements = '';
			$jsRequirements = '';
			
			// Combine files - updates $this->javascript and $this->css 
 			$this->process_combined_files(); 
	
			foreach(array_diff_key($this->javascript,$this->blocked) as $file => $dummy) {
				$path = $this->path_for_file($file);
				if($path) {
					$jsRequirements .= "<script type=\"text/javascript\" src=\"$path\"></script>\n";
				}
			}
			
			// add all inline javascript *after* including external files which
			// they might rely on
			if($this->customScript) {
				foreach(array_diff_key($this->customScript,$this->blocked) as $script) { 
					$jsRequirements .= "<script type=\"text/javascript\">\n//<![CDATA[\n";
					$jsRequirements .= "$script\n";
					$jsRequirements .= "\n//]]>\n</script>\n";
				}
			}
			
			foreach(array_diff_key($this->css,$this->blocked) as $file => $params) {  					
				$path = $this->path_for_file($file);
				if($path) {
					$media = (isset($params['media']) && !empty($params['media'])) 
						? " media=\"{$params['media']}\"" : "";
					$requirements .= "<link rel=\"stylesheet\" type=\"text/css\"{$media} href=\"$path\" />\n";
				}
			}
			
			foreach(array_diff_key($this->customCSS, $this->blocked) as $css) { 
				$requirements .= "<style type=\"text/css\">\n$css\n</style>\n";
			}
			
			foreach(array_diff_key($this->customHeadTags,$this->blocked) as $customHeadTag) { 
				$requirements .= "$customHeadTag\n"; 
			}
	
			if($this->write_js_to_body) {
				// Remove all newlines from code to preserve layout
				$jsRequirements = preg_replace('/>\n*/', '>', $jsRequirements);
				
				// We put script tags into the body, for performance.
				// If your template already has script tags in the body, then we put our script 
				// tags just before those. Otherwise, we put it at the bottom.
				$p2 = stripos($content, '<body');
				$p1 = stripos($content, '<script', $p2);
				
				if($p1 !== false) {
					$content = substr($content,0,$p1) . $jsRequirements . substr($content,$p1);
				} else {
					$content = preg_replace("/(<\/body[^>]*>)/i", $jsRequirements . "\\1", $content);
				}
				
				// Put CSS at the bottom of the head			
				$content = preg_replace("/(<\/head>)/i", $requirements . "\\1", $content);
			} else {
				$content = preg_replace("/(<\/head>)/i", $requirements . "\\1", $content);
				$content = preg_replace("/(<\/head>)/i", $jsRequirements . "\\1", $content);
			}
		} 
		
		return $content;
	}

	/**
	 * Attach requirements inclusion to X-Include-JS and X-Include-CSS headers on the HTTP response
	 */
	public function include_in_response(SS_HTTPResponse $response) {
		$this->process_combined_files(); 
		$jsRequirements = array();
		$cssRequirements = array();

		foreach(array_diff_key($this->javascript, $this->blocked) as $file => $dummy) { 
			$path = $this->path_for_file($file);
			if($path) {
				$jsRequirements[] = str_replace(',', '%2C', $path);
			}
		}
		
		$response->addHeader('X-Include-JS', implode(',', $jsRequirements));

		foreach(array_diff_key($this->css,$this->blocked) as $file => $params) {  					
			$path = $this->path_for_file($file);
			if($path) {
				$path = str_replace(',', '%2C', $path);
				$cssRequirements[] = isset($params['media']) ? "$path:##:$params[media]" : $path;
			}
		}

		$response->addHeader('X-Include-CSS', implode(',', $cssRequirements));
	}
	
	/**
	 * Add i18n files from the given javascript directory.  SilverStripe expects that the given directory
	 * will contain a number of java script files named by language: en_US.js, de_DE.js, etc.
	 * 
	 * @param String The javascript lang directory, relative to the site root, e.g., 'framework/javascript/lang'
	 * @param Boolean Return all relative file paths rather than including them in requirements
	 * @param Boolean Only include language files, not the base libraries
	 */
	public function add_i18n_javascript($langDir, $return = false, $langOnly = false) {
		$files = array();
		if(i18n::get_js_i18n()) {
			// Include i18n.js even if no languages are found.  The fact that
			// add_i18n_javascript() was called indicates that the methods in
			// here are needed.
			if(!$langOnly) $files[] = FRAMEWORK_DIR . '/javascript/i18n.js';

			if(substr($langDir,-1) != '/') $langDir .= '/';
			
			$files[] = $langDir . i18n::default_locale() . '.js';
			$files[] = $langDir . i18n::get_locale() . '.js';
		
		// Stub i18n implementation for when i18n is disabled.
		} else {
			if(!$langOnly) $files[] = FRAMEWORK_DIR . '/javascript/i18nx.js';
		}

		if($return) {
			return $files;
		} else {
			foreach($files as $file) $this->javascript($file);
		}
	} 
	
	/**
	 * Finds the path for specified file.
	 *
	 * @param string $fileOrUrl
	 * @return string|boolean 
	 */
	protected function path_for_file($fileOrUrl) {
		if(preg_match('{^//|http[s]?}', $fileOrUrl)) {
			return $fileOrUrl;
		} elseif(Director::fileExists($fileOrUrl)) {
			$prefix = Director::baseURL();
			$mtimesuffix = "";
			$suffix = '';
			if(strpos($fileOrUrl, '?') !== false) {
				$suffix = '&' . substr($fileOrUrl, strpos($fileOrUrl, '?')+1);
				$fileOrUrl = substr($fileOrUrl, 0, strpos($fileOrUrl, '?'));
			}
			if($this->suffix_requirements) {
				$mtimesuffix = "?m=" . filemtime(Director::baseFolder() . '/' . $fileOrUrl);
			}
			return "{$prefix}{$fileOrUrl}{$mtimesuffix}{$suffix}";
		} else {
			return false;
		}
	}
	
	/**
	 * Concatenate several css or javascript files into a single dynamically generated
	 * file (stored in {@link Director::baseFolder()}). This increases performance
	 * by fewer HTTP requests.
	 * 
	 * The combined file is regenerated
	 * based on every file modification time. Optionally a rebuild can be triggered
	 * by appending ?flush=1 to the URL.
	 * If all files to be combined are javascript, we use the external JSMin library
	 * to minify the javascript. This can be controlled by {@link $combine_js_with_jsmin}.
	 * 
	 * All combined files will have a comment on the start of each concatenated file
	 * denoting their original position. For easier debugging, we recommend to only
	 * minify javascript if not in development mode ({@link Director::isDev()}).
	 * 
	 * CAUTION: You're responsible for ensuring that the load order for combined files
	 * is retained - otherwise combining javascript files can lead to functional errors
	 * in the javascript logic, and combining css can lead to wrong styling inheritance.
	 * Depending on the javascript logic, you also have to ensure that files are not included
	 * in more than one combine_files() call.
	 * Best practice is to include every javascript file in exactly *one* combine_files()
	 * directive to avoid the issues mentioned above - this is enforced by this function.
	 * 
	 * CAUTION: Combining CSS Files discards any "media" information.
	 *
	 * Example for combined JavaScript:
	 * <code>
	 * Requirements::combine_files(
	 *  'foobar.js',
	 *  array(
	 * 		'mysite/javascript/foo.js',
	 * 		'mysite/javascript/bar.js',
	 * 	)
	 * );
	 * </code>
	 *
	 * Example for combined CSS:
	 * <code>
	 * Requirements::combine_files(
	 *  'foobar.css',
	 * 	array(
	 * 		'mysite/javascript/foo.css',
	 * 		'mysite/javascript/bar.css',
	 * 	)
	 * );
	 * </code>
	 *
	 * @see http://code.google.com/p/jsmin-php/
	 * 
	 * @todo Should we enforce unique inclusion of files, or leave it to the developer? Can auto-detection cause
	 *       breaks?
	 * 
	 * @param string $combinedFileName Filename of the combined file (will be stored in {@link Director::baseFolder()}
	 *                                 by default)
	 * @param array $files Array of filenames relative to the webroot
	 */
	public function combine_files($combinedFileName, $files) {
		// duplicate check
		foreach($this->combine_files as $_combinedFileName => $_files) {
			$duplicates = array_intersect($_files, $files);
			if($duplicates && $combinedFileName != $_combinedFileName) {
				user_error("Requirements_Backend::combine_files(): Already included files " . implode(',', $duplicates)
					. " in combined file '{$_combinedFileName}'", E_USER_NOTICE);
				return false;
			}
		}
		foreach($files as $index=>$file) {
			if(is_array($file)) {
				// Either associative array path=>path type=>type or numeric 0=>path 1=>type
				// Otherwise, assume path is the first item
				if (isset($file['type']) && in_array($file['type'], array('css', 'javascript', 'js'))) {
					switch ($file['type']) {
						case 'css':
							$this->css($file['path']);
							break;
						default:
							$this->javascript($file['path']);
							break;
					}
					$files[$index] = $file['path'];
				} elseif (isset($file[1]) && in_array($file[1], array('css', 'javascript', 'js'))) {
					switch ($file[1]) {
						case 'css':
							$this->css($file[0]);
							break;
						default:
							$this->javascript($file[0]);
							break;
					}
					$files[$index] = $file[0];
				} else {
					$file = array_shift($file);
				}
			}
			if (!is_array($file)) {
				if(substr($file, -2) == 'js') {
					$this->javascript($file);
				} elseif(substr($file, -3) == 'css') {
					$this->css($file);
				} else {
					user_error("Requirements_Backend::combine_files(): Couldn't guess file type for file '$file', "
						. "please specify by passing using an array instead.", E_USER_NOTICE);
				}
			}
		}
		$this->combine_files[$combinedFileName] = $files;
	}
	
		/**
	 * Returns all combined files.
	 * @return array
	 */
	public function get_combine_files() {
		return $this->combine_files;
	}
	
	/**
	 * Deletes all dynamically generated combined files from the filesystem. 
	 * 
	 * @param string $combinedFileName If left blank, all combined files are deleted.
	 */
	public function delete_combined_files($combinedFileName = null) {
		$combinedFiles = ($combinedFileName) ? array($combinedFileName => null) : $this->combine_files;
		$combinedFolder = ($this->getCombinedFilesFolder()) ? 
			(Director::baseFolder() . '/' . $this->combinedFilesFolder) : Director::baseFolder();
		foreach($combinedFiles as $combinedFile => $sourceItems) {
			$filePath = $combinedFolder . '/' . $combinedFile;
			if(file_exists($filePath)) {
				unlink($filePath);
			}
		}
	}
	
	public function clear_combined_files() {
		$this->combine_files = array();
	}

	/**
	 * See {@link combine_files()}
	 *
	 */
	public function process_combined_files() {
		// The class_exists call prevents us from loading SapphireTest.php (slow) just to know that
		// SapphireTest isn't running :-)
		if(class_exists('SapphireTest', false)) $runningTest = SapphireTest::is_running_test();
		else $runningTest = false;
		
		if((Director::isDev() && !$runningTest && !isset($_REQUEST['combine'])) || !$this->combined_files_enabled) {
			return;
		}

		// Make a map of files that could be potentially combined
		$combinerCheck = array();
		foreach($this->combine_files as $combinedFile => $sourceItems) {
			foreach($sourceItems as $sourceItem) {
				if(isset($combinerCheck[$sourceItem]) && $combinerCheck[$sourceItem] != $combinedFile){ 
					user_error("Requirements_Backend::process_combined_files - file '$sourceItem' appears in two " .
						"combined files:" .	" '{$combinerCheck[$sourceItem]}' and '$combinedFile'", E_USER_WARNING);
				}
				$combinerCheck[$sourceItem] = $combinedFile;
				
			}
		}

		// Work out the relative URL for the combined files from the base folder
		$combinedFilesFolder = ($this->getCombinedFilesFolder()) ? ($this->getCombinedFilesFolder() . '/') : '';

		// Figure out which ones apply to this pageview
		$combinedFiles = array();
		$newJSRequirements = array();
		$newCSSRequirements = array();
		foreach($this->javascript as $file => $dummy) {
			if(isset($combinerCheck[$file])) {
				$newJSRequirements[$combinedFilesFolder . $combinerCheck[$file]] = true;
				$combinedFiles[$combinerCheck[$file]] = true;
			} else {
				$newJSRequirements[$file] = true;
			}
		}
		
		foreach($this->css as $file => $params) {
			if(isset($combinerCheck[$file])) {
				$newCSSRequirements[$combinedFilesFolder . $combinerCheck[$file]] = true;
				$combinedFiles[$combinerCheck[$file]] = true;
			} else {
				$newCSSRequirements[$file] = $params;
			}
		}

		// Process the combined files
		$base = Director::baseFolder() . '/';
		foreach(array_diff_key($combinedFiles, $this->blocked) as $combinedFile => $dummy) {
			$fileList = $this->combine_files[$combinedFile];
			$combinedFilePath = $base . $combinedFilesFolder . '/' . $combinedFile;


			// Make the folder if necessary
			if(!file_exists(dirname($combinedFilePath))) {
				Filesystem::makeFolder(dirname($combinedFilePath));
			}

			// If the file isn't writeable, don't even bother trying to make the combined file and return (falls back
			//  to uncombined).  Complex test because is_writable fails if the file doesn't exist yet.
			if((file_exists($combinedFilePath) && !is_writable($combinedFilePath))
				|| (!file_exists($combinedFilePath) && !is_writable(dirname($combinedFilePath)))
			) {
				user_error("Requirements_Backend::process_combined_files(): Couldn't create '$combinedFilePath'",
					E_USER_WARNING);
				return false;
			}

			// Determine if we need to build the combined include
			if(file_exists($combinedFilePath) && !isset($_GET['flush'])) {
				// file exists, check modification date of every contained file
				$srcLastMod = 0;
				foreach($fileList as $file) {
					$srcLastMod = max(filemtime($base . $file), $srcLastMod);
				}
				$refresh = $srcLastMod > filemtime($combinedFilePath);
			} else {
				// file doesn't exist, or refresh was explicitly required
				$refresh = true;
			}

			if(!$refresh) continue;

			$combinedData = "";
			foreach(array_diff($fileList, $this->blocked) as $file) {
				$fileContent = file_get_contents($base . $file);
				// if we have a javascript file and jsmin is enabled, minify the content
				$isJS = stripos($file, '.js');
				if($isJS && $this->combine_js_with_jsmin) {
					require_once('thirdparty/jsmin/jsmin.php');
					
					increase_time_limit_to();
					$fileContent = JSMin::minify($fileContent);
				}
				// write a header comment for each file for easier identification and debugging
				// also the semicolon between each file is required for jQuery to be combinable properly
				$combinedData .= "/****** FILE: $file *****/\n" . $fileContent . "\n".($isJS ? ';' : '')."\n";
			}

			$successfulWrite = false;
			$fh = fopen($combinedFilePath, 'wb');
			if($fh) {
				if(fwrite($fh, $combinedData) == strlen($combinedData)) $successfulWrite = true;
				fclose($fh);
				unset($fh);
			}

			// Unsuccessful write - just include the regular JS files, rather than the combined one
			if(!$successfulWrite) {
				user_error("Requirements_Backend::process_combined_files(): Couldn't create '$combinedFilePath'",
					E_USER_WARNING);
				continue;
			}
		}

		// @todo Alters the original information, which means you can't call this
		// method repeatedly - it will behave different on the second call!
		$this->javascript = $newJSRequirements;
		$this->css = $newCSSRequirements;
  }
  
  public function get_custom_scripts() {
		$requirements = "";
		
		if($this->customScript) {
			foreach($this->customScript as $script) {
				$requirements .= "$script\n";
			}
		}
		
		return $requirements;
	}

	/**
	 * @see Requirements::themedCSS()
	 */
	public function themedCSS($name, $module = null, $media = null) {
		$path = SSViewer::get_theme_folder();
		$abspath = BASE_PATH . DIRECTORY_SEPARATOR . $path;
		$css = "/css/$name.css";

		if ($module && file_exists($abspath.'_'.$module.$css)) {
			$this->css($path.'_'.$module.$css, $media);
		}
		else if (file_exists($abspath.$css)) {
			$this->css($path.$css, $media);
		}
		else if ($module) {
			$this->css($module.$css);
		}
	}
	
	public function debug() {
		Debug::show($this->javascript);
		Debug::show($this->css);
		Debug::show($this->customCSS);
		Debug::show($this->customScript);
		Debug::show($this->customHeadTags);
		Debug::show($this->combine_files);
	}
	
}<|MERGE_RESOLUTION|>--- conflicted
+++ resolved
@@ -648,14 +648,10 @@
 	 * @return string HTML content thats augumented with the requirements before the closing <head> tag.
 	 */
 	public function includeInHTML($templateFile, $content) {
-<<<<<<< HEAD
-		if((strpos($content, '</head>') !== false || strpos($content, '</head ') !== false) && ($this->css || $this->javascript || $this->customCSS || $this->customScript || $this->customHeadTags)) {
-=======
-		if(isset($_GET['debug_profile'])) Profiler::mark("Requirements::includeInHTML");
-		
-		if((strpos($content, '</head>') !== false || strpos($content, '</head ') !== false)
-				&& ($this->css||$this->javascript||$this->customCSS||$this->customScript||$this->customHeadTags)) {
->>>>>>> 323fd4aa
+		if(
+			(strpos($content, '</head>') !== false || strpos($content, '</head ') !== false) 
+			&& ($this->css || $this->javascript || $this->customCSS || $this->customScript || $this->customHeadTags)
+		) {
 			$requirements = '';
 			$jsRequirements = '';
 			
