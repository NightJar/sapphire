--- conflicted
+++ resolved
@@ -1203,11 +1203,7 @@
 	protected $cacheTemplate;
 	
 	public function __construct($content, TemplateParser $parser = null) {
-<<<<<<< HEAD
-        	$this->setParser($parser ?: Injector::inst()->get('SSTemplateParser'));
-=======
 		$this->setParser($parser ?: Injector::inst()->get('SSTemplateParser'));
->>>>>>> ac1546eb
 		$this->content = $content;
 	}
 
