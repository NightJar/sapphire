<?php
/**
 * A ViewableData object is any object that can be rendered into a template/view.
 *
 * A view interrogates the object being currently rendered in order to get data to render into the template. This data
 * is provided and automatically escaped by ViewableData. Any class that needs to be available to a view (controllers,
 * {@link DataObject}s, page controls) should inherit from this class.
 *
 * @package framework
 * @subpackage view
 */
class ViewableData extends Object implements IteratorAggregate {

	/**
	 * An array of objects to cast certain fields to. This is set up as an array in the format:
	 *
	 * <code>
	 * public static $casting = array (
	 *     'FieldName' => 'ClassToCastTo(Arguments)'
	 * );
	 * </code>
	 *
	 * @var array
	 * @config
	 */
	private static $casting = array(
		'CSSClasses' => 'Varchar'
	);

	/**
	 * The default object to cast scalar fields to if casting information is not specified, and casting to an object
	 * is required.
	 *
	 * @var string
	 * @config
	 */
	private static $default_cast = 'Text';

	/**
	 * @var array
	 */
	private static $casting_cache = array();

	// -----------------------------------------------------------------------------------------------------------------

	/**
	 * A failover object to attempt to get data from if it is not present on this object.
	 *
	 * @var ViewableData
	 */
	protected $failover;

	/**
	 * @var ViewableData
	 */
	protected $customisedObject;

	/**
	 * @var array
	 */
	private $objCache = array();

	// -----------------------------------------------------------------------------------------------------------------

	/**
	 * Converts a field spec into an object creator. For example: "Int" becomes "new Int($fieldName);" and "Varchar(50)"
	 * becomes "new Varchar($fieldName, 50);".
	 *
	 * @param string $fieldSchema The field spec
	 * @return string
	 */
	public static function castingObjectCreator($fieldSchema) {
		Deprecation::notice('2.5', 'Use Object::create_from_string() instead');
	}

	/**
	 * Convert a field schema (e.g. "Varchar(50)") into a casting object creator array that contains both a className
	 * and castingHelper constructor code. See {@link castingObjectCreator} for more information about the constructor.
	 *
	 * @param string $fieldSchema
	 * @return array
	 */
	public static function castingObjectCreatorPair($fieldSchema) {
		Deprecation::notice('2.5', 'Use Object::create_from_string() instead');
	}

	// FIELD GETTERS & SETTERS -----------------------------------------------------------------------------------------

	/**
	 * Check if a field exists on this object or its failover.
	 *
	 * @param string $property
	 * @return bool
	 */
	public function __isset($property) {
		return $this->hasField($property) || ($this->failover && $this->failover->hasField($property));
	}

	/**
	 * Get the value of a property/field on this object. This will check if a method called get{$property} exists, then
	 * check if a field is available using {@link ViewableData::getField()}, then fall back on a failover object.
	 *
	 * @param string $property
	 * @return mixed
	 */
	public function __get($property) {
		if($this->hasMethod($method = "get$property")) {
			return $this->$method();
		} elseif($this->hasField($property)) {
			return $this->getField($property);
		} elseif($this->failover) {
			return $this->failover->$property;
		}
	}

	/**
	 * Set a property/field on this object. This will check for the existence of a method called set{$property}, then
	 * use the {@link ViewableData::setField()} method.
	 *
	 * @param string $property
	 * @param mixed $value
	 */
	public function __set($property, $value) {
		if($this->hasMethod($method = "set$property")) {
			$this->$method($value);
		} else {
			$this->setField($property, $value);
		}
	}

<<<<<<< HEAD
=======
	/**
	 * Set a failover object to attempt to get data from if it is not present on this object.
	 *
	 * @param ViewableData $failover
	 */
	public function setFailover(ViewableData $failover) {
		$this->failover = $failover;
		$this->defineMethods();
	}

	/**
	 * Get the current failover object if set
	 *
	 * @return ViewableData|null
	 */
	public function getFailover() {
		return $this->failover;
	}

>>>>>>> 8e4db95f
	/**
	 * Check if a field exists on this object. This should be overloaded in child classes.
	 *
	 * @param string $field
	 * @return bool
	 */
	public function hasField($field) {
		return property_exists($this, $field);
	}

	/**
	 * Get the value of a field on this object. This should be overloaded in child classes.
	 *
	 * @param string $field
	 * @return mixed
	 */
	public function getField($field) {
		return $this->$field;
	}

	/**
	 * Set a field on this object. This should be overloaded in child classes.
	 *
	 * @param string $field
	 * @param mixed $value
	 */
	public function setField($field, $value) {
		$this->$field = $value;
	}

	// -----------------------------------------------------------------------------------------------------------------

	/**
	 * Add methods from the {@link ViewableData::$failover} object, as well as wrapping any methods prefixed with an
	 * underscore into a {@link ViewableData::cachedCall()}.
	 */
	public function defineMethods() {
		if($this->failover) {
			if(is_object($this->failover)) $this->addMethodsFrom('failover');
			else user_error("ViewableData::\$failover set to a non-object", E_USER_WARNING);

			if(isset($_REQUEST['debugfailover'])) {
				Debug::message("$this->class created with a failover class of {$this->failover->class}");
			}
		}

		foreach($this->allMethodNames() as $method) {
			if($method[0] == '_' && $method[1] != '_') {
				$this->createMethod(
					substr($method, 1),
					"return \$obj->deprecatedCachedCall('$method', \$args, '" . substr($method, 1) . "');"
				);
			}
		}

		parent::defineMethods();
	}

	/**
	 * Method to facilitate deprecation of underscore-prefixed methods automatically being cached.
	 *
	 * @param string $field
	 * @param array $arguments
	 * @param string $identifier an optional custom cache identifier
	 * @return unknown
	 */
	public function deprecatedCachedCall($method, $args = null, $identifier = null) {
		Deprecation::notice(
			'4.0',
			'You are calling an underscore-prefixed method (e.g. _mymethod()) without the underscore. This behaviour,
				and the caching logic behind it, has been deprecated.',
			Deprecation::SCOPE_GLOBAL
		);
		return $this->cachedCall($method, $args, $identifier);
	}
<<<<<<< HEAD
=======

>>>>>>> 8e4db95f
	/**
	 * Merge some arbitrary data in with this object. This method returns a {@link ViewableData_Customised} instance
	 * with references to both this and the new custom data.
	 *
	 * Note that any fields you specify will take precedence over the fields on this object.
	 *
	 * @param array|ViewableData $data
	 * @return ViewableData_Customised
	 */
	public function customise($data) {
		if(is_array($data) && (empty($data) || ArrayLib::is_associative($data))) {
			$data = new ArrayData($data);
		}

		if($data instanceof ViewableData) {
			return new ViewableData_Customised($this, $data);
		}

		throw new InvalidArgumentException (
			'ViewableData->customise(): $data must be an associative array or a ViewableData instance'
		);
	}

	/**
	 * @return ViewableData
	 */
	public function getCustomisedObj() {
		return $this->customisedObject;
	}

	/**
	 * @param ViewableData $object
	 */
	public function setCustomisedObj(ViewableData $object) {
		$this->customisedObject = $object;
	}

	// CASTING ---------------------------------------------------------------------------------------------------------

	/**
	 * Get the class a field on this object would be casted to, as well as the casting helper for casting a field to
	 * an object (see {@link ViewableData::castingHelper()} for information on casting helpers).
	 *
	 * The returned array contains two keys:
	 *  - className: the class the field would be casted to (e.g. "Varchar")
	 *  - castingHelper: the casting helper for casting the field (e.g. "return new Varchar($fieldName)")
	 *
	 * @param string $field
	 * @return array
	 */
	public function castingHelperPair($field) {
		Deprecation::notice('2.5', 'use castingHelper() instead');
		return $this->castingHelper($field);
	}

	/**
	 * Return the "casting helper" (a piece of PHP code that when evaluated creates a casted value object) for a field
	 * on this object.
	 *
	 * @param string $field
	 * @return string Casting helper
	 */
	public function castingHelper($field) {
		$specs = $this->config()->casting;
		if(isset($specs[$field])) {
			return $specs[$field];
		} elseif($this->failover) {
			return $this->failover->castingHelper($field);
		}
	}

	/**
	 * Get the class name a field on this object will be casted to
	 *
	 * @param string $field
	 * @return string
	 */
	public function castingClass($field) {
		$spec = $this->castingHelper($field);
		if(!$spec) return null;

		$bPos = strpos($spec,'(');
		if($bPos === false) return $spec;
		else return substr($spec, 0, $bPos);
	}

	/**
	 * Return the string-format type for the given field.
	 *
	 * @param string $field
	 * @return string 'xml'|'raw'
	 */
	public function escapeTypeForField($field) {
		$class = $this->castingClass($field) ?: $this->config()->default_cast;

		return Config::inst()->get($class, 'escape_type', Config::FIRST_SET);
	}

	/**
	 * Save the casting cache for this object (including data from any failovers) into a variable
	 *
	 * @param reference $cache
	 */
	public function buildCastingCache(&$cache) {
		$ancestry = array_reverse(ClassInfo::ancestry($this->class));
		$merge    = true;

		foreach($ancestry as $class) {
			if(!isset(self::$casting_cache[$class]) && $merge) {
				$mergeFields = is_subclass_of($class, 'DataObject') ? array('db', 'casting') : array('casting');

				if($mergeFields) foreach($mergeFields as $field) {
					$casting = Config::inst()->get($class, $field, Config::UNINHERITED);
					if($casting) foreach($casting as $field => $cast) {
						if(!isset($cache[$field])) $cache[$field] = self::castingObjectCreatorPair($cast);
					}
				}

				if($class == 'ViewableData') $merge = false;
			} elseif($merge) {
				$cache = ($cache) ? array_merge(self::$casting_cache[$class], $cache) : self::$casting_cache[$class];
			}

			if($class == 'ViewableData') break;
		}
	}

	// TEMPLATE ACCESS LAYER -------------------------------------------------------------------------------------------

	/**
	 * Render this object into the template, and get the result as a string. You can pass one of the following as the
	 * $template parameter:
	 *  - a template name (e.g. Page)
	 *  - an array of possible template names - the first valid one will be used
	 *  - an SSViewer instance
	 *
	 * @param string|array|SSViewer $template the template to render into
	 * @param array $customFields fields to customise() the object with before rendering
	 * @return HTMLText
	 */
	public function renderWith($template, $customFields = null) {
		if(!is_object($template)) {
			$template = new SSViewer($template);
		}

		$data = ($this->customisedObject) ? $this->customisedObject : $this;

		if($customFields instanceof ViewableData) {
			$data = $data->customise($customFields);
		}
		if($template instanceof SSViewer) {
			return $template->process($data, is_array($customFields) ? $customFields : null);
		}

		throw new UnexpectedValueException (
			"ViewableData::renderWith(): unexpected $template->class object, expected an SSViewer instance"
		);
	}

	/**
	 * Generate the cache name for a field
	 *
	 * @param string $fieldName Name of field
	 * @param array $arguments List of optional arguments given
	 */
	protected function objCacheName($fieldName, $arguments) {
		return $arguments
			? $fieldName . ":" . implode(',', $arguments)
			: $fieldName;
	}

	/**
	 * Get a cached value from the field cache
	 *
	 * @param string $key Cache key
	 * @return mixed
	 */
	protected function objCacheGet($key) {
		if(isset($this->objCache[$key])) return $this->objCache[$key];
	}

	/**
	 * Store a value in the field cache
	 *
	 * @param string $key Cache key
	 * @param mixed $value
	 */
	protected function objCacheSet($key, $value) {
		$this->objCache[$key] = $value;
	}

	/**
	 * Get the value of a field on this object, automatically inserting the value into any available casting objects
	 * that have been specified.
	 *
	 * @param string $fieldName
	 * @param array $arguments
	 * @param bool $forceReturnedObject if TRUE, the value will ALWAYS be casted to an object before being returned,
	 *        even if there is no explicit casting information
	 * @param bool $cache Cache this object
	 * @param string $cacheName a custom cache name
	 */
	public function obj($fieldName, $arguments = null, $forceReturnedObject = true, $cache = false, $cacheName = null) {
		if(!$cacheName && $cache) $cacheName = $this->objCacheName($fieldName, $arguments);

		$value = $cache ? $this->objCacheGet($cacheName) : null;
		if(!isset($value)) {
			// HACK: Don't call the deprecated FormField::Name() method
			$methodIsAllowed = true;
			if($this instanceof FormField && $fieldName == 'Name') $methodIsAllowed = false;

			if($methodIsAllowed && $this->hasMethod($fieldName)) {
				$value = $arguments ? call_user_func_array(array($this, $fieldName), $arguments) : $this->$fieldName();
			} else {
				$value = $this->$fieldName;
			}

			if(!is_object($value) && ($this->castingClass($fieldName) || $forceReturnedObject)) {
				if(!$castConstructor = $this->castingHelper($fieldName)) {
					$castConstructor = $this->config()->default_cast;
				}

				$valueObject = Object::create_from_string($castConstructor, $fieldName);
				$valueObject->setValue($value, $this);

				$value = $valueObject;
			}

			if($cache) $this->objCacheSet($cacheName, $value);
		}

		if(!is_object($value) && $forceReturnedObject) {
			$default = $this->config()->default_cast;
			$castedValue = new $default($fieldName);
			$castedValue->setValue($value);
			$value = $castedValue;
		}

		return $value;
	}

	/**
	 * A simple wrapper around {@link ViewableData::obj()} that automatically caches the result so it can be used again
	 * without re-running the method.
	 *
	 * @param string $field
	 * @param array $arguments
	 * @param string $identifier an optional custom cache identifier
	 */
	public function cachedCall($field, $arguments = null, $identifier = null) {
		return $this->obj($field, $arguments, false, true, $identifier);
	}

	/**
	 * Checks if a given method/field has a valid value. If the result is an object, this will return the result of the
	 * exists method, otherwise will check if the result is not just an empty paragraph tag.
	 *
	 * @param string $field
	 * @param array $arguments
	 * @param bool $cache
	 * @return bool
	 */
	public function hasValue($field, $arguments = null, $cache = true) {
		$result = $cache ? $this->cachedCall($field, $arguments) : $this->obj($field, $arguments, false, false);

		if(is_object($result) && $result instanceof Object) {
			return $result->exists();
		} else {
			// Empty paragraph checks are a workaround for TinyMCE
			return ($result && $result !== '<p></p>');
		}
	}

	/**#@+
	 * @param string $field
	 * @param array $arguments
	 * @param bool $cache
	 * @return string
	 */

	/**
	 * Get the string value of a field on this object that has been suitable escaped to be inserted directly into a
	 * template.
	 */
	public function XML_val($field, $arguments = null, $cache = false) {
		$result = $this->obj($field, $arguments, false, $cache);
		return (is_object($result) && $result instanceof Object) ? $result->forTemplate() : $result;
	}

	/**
	 * Return the value of the field without any escaping being applied.
	 */
	public function RAW_val($field, $arguments = null, $cache = true) {
		return Convert::xml2raw($this->XML_val($field, $arguments, $cache));
	}

	/**
	 * Return the value of a field in an SQL-safe format.
	 */
	public function SQL_val($field, $arguments = null, $cache = true) {
		return Convert::raw2sql($this->RAW_val($field, $arguments, $cache));
	}

	/**
	 * Return the value of a field in a JavaScript-save format.
	 */
	public function JS_val($field, $arguments = null, $cache = true) {
		return Convert::raw2js($this->RAW_val($field, $arguments, $cache));
	}

	/**
	 * Return the value of a field escaped suitable to be inserted into an XML node attribute.
	 */
	public function ATT_val($field, $arguments = null, $cache = true) {
		return Convert::raw2att($this->RAW_val($field, $arguments, $cache));
	}

	/**#@-*/

	/**
	 * Get an array of XML-escaped values by field name
	 *
	 * @param array $elements an array of field names
	 * @return array
	 */
	public function getXMLValues($fields) {
		$result = array();

		foreach($fields as $field) {
			$result[$field] = $this->XML_val($field);
		}

		return $result;
	}

	// ITERATOR SUPPORT ------------------------------------------------------------------------------------------------

	/**
	 * Return a single-item iterator so you can iterate over the fields of a single record.
	 *
	 * This is useful so you can use a single record inside a <% control %> block in a template - and then use
	 * to access individual fields on this object.
	 *
	 * @return ArrayIterator
	 */
	public function getIterator() {
		return new ArrayIterator(array($this));
	}

	// UTILITY METHODS -------------------------------------------------------------------------------------------------

	/**
	 * When rendering some objects it is necessary to iterate over the object being rendered, to do this, you need
	 * access to itself.
	 *
	 * @return ViewableData
	 */
	public function Me() {
		return $this;
	}

	/**
	 * Return the directory if the current active theme (relative to the site root).
	 *
	 * This method is useful for things such as accessing theme images from your template without hardcoding the theme
	 * page - e.g. <img src="$ThemeDir/images/something.gif">.
	 *
	 * This method should only be used when a theme is currently active. However, it will fall over to the current
	 * project directory.
	 *
	 * @param string $subtheme the subtheme path to get
	 * @return string
	 */
	public function ThemeDir($subtheme = false) {
		if(
			Config::inst()->get('SSViewer', 'theme_enabled')
			&& $theme = Config::inst()->get('SSViewer', 'theme')
		) {
			return THEMES_DIR . "/$theme" . ($subtheme ? "_$subtheme" : null);
		}

		return project();
	}

	/**
	 * Get part of the current classes ancestry to be used as a CSS class.
	 *
	 * This method returns an escaped string of CSS classes representing the current classes ancestry until it hits a
	 * stop point - e.g. "Page DataObject ViewableData".
	 *
	 * @param string $stopAtClass the class to stop at (default: ViewableData)
	 * @return string
	 * @uses ClassInfo
	 */
	public function CSSClasses($stopAtClass = 'ViewableData') {
		$classes       = array();
		$classAncestry = array_reverse(ClassInfo::ancestry($this->class));
		$stopClasses   = ClassInfo::ancestry($stopAtClass);

		foreach($classAncestry as $class) {
			if(in_array($class, $stopClasses)) break;
			$classes[] = $class;
		}

		// optionally add template identifier
		if(isset($this->template) && !in_array($this->template, $classes)) {
			$classes[] = $this->template;
		}

		return Convert::raw2att(implode(' ', $classes));
	}

	/**
	 * Return debug information about this object that can be rendered into a template
	 *
	 * @return ViewableData_Debugger
	 */
	public function Debug() {
		return new ViewableData_Debugger($this);
	}

}

/**
 * @package framework
 * @subpackage view
 */
class ViewableData_Customised extends ViewableData {

	/**
	 * @var ViewableData
	 */
	protected $original, $customised;

	/**
	 * Instantiate a new customised ViewableData object
	 *
	 * @param ViewableData $originalObject
	 * @param ViewableData $customisedObject
	 */
	public function __construct(ViewableData $originalObject, ViewableData $customisedObject) {
		$this->original   = $originalObject;
		$this->customised = $customisedObject;

		$this->original->setCustomisedObj($this);

		parent::__construct();
	}

	public function __call($method, $arguments) {
		if($this->customised->hasMethod($method)) {
			return call_user_func_array(array($this->customised, $method), $arguments);
		}

		return call_user_func_array(array($this->original, $method), $arguments);
	}

	public function __get($property) {
		if(isset($this->customised->$property)) {
			return $this->customised->$property;
		}

		return $this->original->$property;
	}

	public function __set($property, $value) {
		$this->customised->$property = $this->original->$property = $value;
	}

	public function hasMethod($method) {
		return $this->customised->hasMethod($method) || $this->original->hasMethod($method);
	}

	public function cachedCall($field, $arguments = null, $identifier = null) {
		if($this->customised->hasMethod($field) || $this->customised->hasField($field)) {
			$result = $this->customised->cachedCall($field, $arguments, $identifier);
		} else {
			$result = $this->original->cachedCall($field, $arguments, $identifier);
		}

		return $result;
	}

	public function obj($fieldName, $arguments = null, $forceReturnedObject = true, $cache = false, $cacheName = null) {
		if($this->customised->hasField($fieldName) || $this->customised->hasMethod($fieldName)) {
			return $this->customised->obj($fieldName, $arguments, $forceReturnedObject, $cache, $cacheName);
		}

		return $this->original->obj($fieldName, $arguments, $forceReturnedObject, $cache, $cacheName);
	}

}

/**
 * Allows you to render debug information about a {@link ViewableData} object into a template.
 *
 * @package framework
 * @subpackage view
 */
class ViewableData_Debugger extends ViewableData {

	/**
	 * @var ViewableData
	 */
	protected $object;

	/**
	 * @param ViewableData $object
	 */
	public function __construct(ViewableData $object) {
		$this->object = $object;
		parent::__construct();
	}

	/**
	 * @return string The rendered debugger
	 */
	public function __toString() {
		return $this->forTemplate();
	}

	/**
	 * Return debugging information, as XHTML. If a field name is passed, it will show debugging information on that
	 * field, otherwise it will show information on all methods and fields.
	 *
	 * @param string $field the field name
	 * @return string
	 */
	public function forTemplate($field = null) {
		// debugging info for a specific field
		if($field) return "<b>Debugging Information for {$this->class}->{$field}</b><br/>" .
			($this->object->hasMethod($field)? "Has method '$field'<br/>" : null)             .
			($this->object->hasField($field) ? "Has field '$field'<br/>"  : null)             ;

		// debugging information for the entire class
		$reflector = new ReflectionObject($this->object);
		$debug     = "<b>Debugging Information: all methods available in '{$this->object->class}'</b><br/><ul>";

		foreach($this->object->allMethodNames() as $method) {
			// check that the method is public
			if($method[0] === strtoupper($method[0]) && $method[0] != '_') {
				if($reflector->hasMethod($method) && $method = $reflector->getMethod($method)) {
					if($method->isPublic()) {
						$debug .= "<li>\${$method->getName()}";

						if(count($method->getParameters())) {
							$debug .= ' <small>(' . implode(', ', $method->getParameters()) . ')</small>';
						}

						$debug .= '</li>';
					}
				} else {
					$debug .= "<li>\$$method</li>";
				}
			}
		}

		$debug .= '</ul>';

		if($this->object->hasMethod('toMap')) {
			$debug .= "<b>Debugging Information: all fields available in '{$this->object->class}'</b><br/><ul>";

			foreach($this->object->toMap() as $field => $value) {
				$debug .= "<li>\$$field</li>";
			}

			$debug .= "</ul>";
		}

		// check for an extra attached data
		if($this->object->hasMethod('data') && $this->object->data() != $this->object) {
			$debug .= ViewableData_Debugger::create($this->object->data())->forTemplate();
		}

		return $debug;
	}

}<|MERGE_RESOLUTION|>--- conflicted
+++ resolved
@@ -10,7 +10,7 @@
  * @subpackage view
  */
 class ViewableData extends Object implements IteratorAggregate {
-
+	
 	/**
 	 * An array of objects to cast certain fields to. This is set up as an array in the format:
 	 *
@@ -26,7 +26,7 @@
 	private static $casting = array(
 		'CSSClasses' => 'Varchar'
 	);
-
+	
 	/**
 	 * The default object to cast scalar fields to if casting information is not specified, and casting to an object
 	 * is required.
@@ -35,12 +35,12 @@
 	 * @config
 	 */
 	private static $default_cast = 'Text';
-
+	
 	/**
 	 * @var array
 	 */
 	private static $casting_cache = array();
-
+	
 	// -----------------------------------------------------------------------------------------------------------------
 
 	/**
@@ -49,19 +49,19 @@
 	 * @var ViewableData
 	 */
 	protected $failover;
-
+	
 	/**
 	 * @var ViewableData
 	 */
 	protected $customisedObject;
-
+	
 	/**
 	 * @var array
 	 */
 	private $objCache = array();
-
+	
 	// -----------------------------------------------------------------------------------------------------------------
-
+	
 	/**
 	 * Converts a field spec into an object creator. For example: "Int" becomes "new Int($fieldName);" and "Varchar(50)"
 	 * becomes "new Varchar($fieldName, 50);".
@@ -72,7 +72,7 @@
 	public static function castingObjectCreator($fieldSchema) {
 		Deprecation::notice('2.5', 'Use Object::create_from_string() instead');
 	}
-
+	
 	/**
 	 * Convert a field schema (e.g. "Varchar(50)") into a casting object creator array that contains both a className
 	 * and castingHelper constructor code. See {@link castingObjectCreator} for more information about the constructor.
@@ -83,9 +83,9 @@
 	public static function castingObjectCreatorPair($fieldSchema) {
 		Deprecation::notice('2.5', 'Use Object::create_from_string() instead');
 	}
-
+	
 	// FIELD GETTERS & SETTERS -----------------------------------------------------------------------------------------
-
+	
 	/**
 	 * Check if a field exists on this object or its failover.
 	 *
@@ -95,7 +95,7 @@
 	public function __isset($property) {
 		return $this->hasField($property) || ($this->failover && $this->failover->hasField($property));
 	}
-
+	
 	/**
 	 * Get the value of a property/field on this object. This will check if a method called get{$property} exists, then
 	 * check if a field is available using {@link ViewableData::getField()}, then fall back on a failover object.
@@ -112,7 +112,7 @@
 			return $this->failover->$property;
 		}
 	}
-
+	
 	/**
 	 * Set a property/field on this object. This will check for the existence of a method called set{$property}, then
 	 * use the {@link ViewableData::setField()} method.
@@ -127,9 +127,7 @@
 			$this->setField($property, $value);
 		}
 	}
-
-<<<<<<< HEAD
-=======
+	
 	/**
 	 * Set a failover object to attempt to get data from if it is not present on this object.
 	 *
@@ -149,7 +147,6 @@
 		return $this->failover;
 	}
 
->>>>>>> 8e4db95f
 	/**
 	 * Check if a field exists on this object. This should be overloaded in child classes.
 	 *
@@ -159,7 +156,7 @@
 	public function hasField($field) {
 		return property_exists($this, $field);
 	}
-
+	
 	/**
 	 * Get the value of a field on this object. This should be overloaded in child classes.
 	 *
@@ -169,7 +166,7 @@
 	public function getField($field) {
 		return $this->$field;
 	}
-
+	
 	/**
 	 * Set a field on this object. This should be overloaded in child classes.
 	 *
@@ -179,9 +176,9 @@
 	public function setField($field, $value) {
 		$this->$field = $value;
 	}
-
+	
 	// -----------------------------------------------------------------------------------------------------------------
-
+	
 	/**
 	 * Add methods from the {@link ViewableData::$failover} object, as well as wrapping any methods prefixed with an
 	 * underscore into a {@link ViewableData::cachedCall()}.
@@ -190,12 +187,12 @@
 		if($this->failover) {
 			if(is_object($this->failover)) $this->addMethodsFrom('failover');
 			else user_error("ViewableData::\$failover set to a non-object", E_USER_WARNING);
-
+			
 			if(isset($_REQUEST['debugfailover'])) {
 				Debug::message("$this->class created with a failover class of {$this->failover->class}");
 			}
 		}
-
+		
 		foreach($this->allMethodNames() as $method) {
 			if($method[0] == '_' && $method[1] != '_') {
 				$this->createMethod(
@@ -204,13 +201,13 @@
 				);
 			}
 		}
-
+		
 		parent::defineMethods();
 	}
 
 	/**
 	 * Method to facilitate deprecation of underscore-prefixed methods automatically being cached.
-	 *
+	 * 
 	 * @param string $field
 	 * @param array $arguments
 	 * @param string $identifier an optional custom cache identifier
@@ -225,10 +222,6 @@
 		);
 		return $this->cachedCall($method, $args, $identifier);
 	}
-<<<<<<< HEAD
-=======
-
->>>>>>> 8e4db95f
 	/**
 	 * Merge some arbitrary data in with this object. This method returns a {@link ViewableData_Customised} instance
 	 * with references to both this and the new custom data.
@@ -242,16 +235,16 @@
 		if(is_array($data) && (empty($data) || ArrayLib::is_associative($data))) {
 			$data = new ArrayData($data);
 		}
-
+		
 		if($data instanceof ViewableData) {
 			return new ViewableData_Customised($this, $data);
 		}
-
+		
 		throw new InvalidArgumentException (
 			'ViewableData->customise(): $data must be an associative array or a ViewableData instance'
 		);
 	}
-
+	
 	/**
 	 * @return ViewableData
 	 */
@@ -265,9 +258,9 @@
 	public function setCustomisedObj(ViewableData $object) {
 		$this->customisedObject = $object;
 	}
-
+	
 	// CASTING ---------------------------------------------------------------------------------------------------------
-
+	
 	/**
 	 * Get the class a field on this object would be casted to, as well as the casting helper for casting a field to
 	 * an object (see {@link ViewableData::castingHelper()} for information on casting helpers).
@@ -299,7 +292,7 @@
 			return $this->failover->castingHelper($field);
 		}
 	}
-
+	
 	/**
 	 * Get the class name a field on this object will be casted to
 	 *
@@ -309,12 +302,12 @@
 	public function castingClass($field) {
 		$spec = $this->castingHelper($field);
 		if(!$spec) return null;
-
+		
 		$bPos = strpos($spec,'(');
 		if($bPos === false) return $spec;
 		else return substr($spec, 0, $bPos);
 	}
-
+	
 	/**
 	 * Return the string-format type for the given field.
 	 *
@@ -335,29 +328,29 @@
 	public function buildCastingCache(&$cache) {
 		$ancestry = array_reverse(ClassInfo::ancestry($this->class));
 		$merge    = true;
-
+		
 		foreach($ancestry as $class) {
 			if(!isset(self::$casting_cache[$class]) && $merge) {
 				$mergeFields = is_subclass_of($class, 'DataObject') ? array('db', 'casting') : array('casting');
-
+				
 				if($mergeFields) foreach($mergeFields as $field) {
 					$casting = Config::inst()->get($class, $field, Config::UNINHERITED);
 					if($casting) foreach($casting as $field => $cast) {
 						if(!isset($cache[$field])) $cache[$field] = self::castingObjectCreatorPair($cast);
 					}
 				}
-
+				
 				if($class == 'ViewableData') $merge = false;
 			} elseif($merge) {
 				$cache = ($cache) ? array_merge(self::$casting_cache[$class], $cache) : self::$casting_cache[$class];
 			}
-
+			
 			if($class == 'ViewableData') break;
 		}
 	}
-
+	
 	// TEMPLATE ACCESS LAYER -------------------------------------------------------------------------------------------
-
+	
 	/**
 	 * Render this object into the template, and get the result as a string. You can pass one of the following as the
 	 * $template parameter:
@@ -373,16 +366,16 @@
 		if(!is_object($template)) {
 			$template = new SSViewer($template);
 		}
-
+		
 		$data = ($this->customisedObject) ? $this->customisedObject : $this;
-
+		
 		if($customFields instanceof ViewableData) {
 			$data = $data->customise($customFields);
 		}
 		if($template instanceof SSViewer) {
 			return $template->process($data, is_array($customFields) ? $customFields : null);
 		}
-
+		
 		throw new UnexpectedValueException (
 			"ViewableData::renderWith(): unexpected $template->class object, expected an SSViewer instance"
 		);
@@ -419,7 +412,7 @@
 	protected function objCacheSet($key, $value) {
 		$this->objCache[$key] = $value;
 	}
-
+	
 	/**
 	 * Get the value of a field on this object, automatically inserting the value into any available casting objects
 	 * that have been specified.
@@ -439,37 +432,37 @@
 			// HACK: Don't call the deprecated FormField::Name() method
 			$methodIsAllowed = true;
 			if($this instanceof FormField && $fieldName == 'Name') $methodIsAllowed = false;
-
+			
 			if($methodIsAllowed && $this->hasMethod($fieldName)) {
 				$value = $arguments ? call_user_func_array(array($this, $fieldName), $arguments) : $this->$fieldName();
 			} else {
 				$value = $this->$fieldName;
 			}
-
+			
 			if(!is_object($value) && ($this->castingClass($fieldName) || $forceReturnedObject)) {
 				if(!$castConstructor = $this->castingHelper($fieldName)) {
 					$castConstructor = $this->config()->default_cast;
 				}
-
+				
 				$valueObject = Object::create_from_string($castConstructor, $fieldName);
 				$valueObject->setValue($value, $this);
-
+				
 				$value = $valueObject;
 			}
-
+			
 			if($cache) $this->objCacheSet($cacheName, $value);
 		}
-
+		
 		if(!is_object($value) && $forceReturnedObject) {
 			$default = $this->config()->default_cast;
 			$castedValue = new $default($fieldName);
 			$castedValue->setValue($value);
 			$value = $castedValue;
 		}
-
+		
 		return $value;
 	}
-
+	
 	/**
 	 * A simple wrapper around {@link ViewableData::obj()} that automatically caches the result so it can be used again
 	 * without re-running the method.
@@ -481,7 +474,7 @@
 	public function cachedCall($field, $arguments = null, $identifier = null) {
 		return $this->obj($field, $arguments, false, true, $identifier);
 	}
-
+	
 	/**
 	 * Checks if a given method/field has a valid value. If the result is an object, this will return the result of the
 	 * exists method, otherwise will check if the result is not just an empty paragraph tag.
@@ -493,7 +486,7 @@
 	 */
 	public function hasValue($field, $arguments = null, $cache = true) {
 		$result = $cache ? $this->cachedCall($field, $arguments) : $this->obj($field, $arguments, false, false);
-
+		
 		if(is_object($result) && $result instanceof Object) {
 			return $result->exists();
 		} else {
@@ -501,14 +494,14 @@
 			return ($result && $result !== '<p></p>');
 		}
 	}
-
+	
 	/**#@+
 	 * @param string $field
 	 * @param array $arguments
 	 * @param bool $cache
 	 * @return string
 	 */
-
+	
 	/**
 	 * Get the string value of a field on this object that has been suitable escaped to be inserted directly into a
 	 * template.
@@ -517,37 +510,37 @@
 		$result = $this->obj($field, $arguments, false, $cache);
 		return (is_object($result) && $result instanceof Object) ? $result->forTemplate() : $result;
 	}
-
+	
 	/**
 	 * Return the value of the field without any escaping being applied.
 	 */
 	public function RAW_val($field, $arguments = null, $cache = true) {
 		return Convert::xml2raw($this->XML_val($field, $arguments, $cache));
 	}
-
+	
 	/**
 	 * Return the value of a field in an SQL-safe format.
 	 */
 	public function SQL_val($field, $arguments = null, $cache = true) {
 		return Convert::raw2sql($this->RAW_val($field, $arguments, $cache));
 	}
-
+	
 	/**
 	 * Return the value of a field in a JavaScript-save format.
 	 */
 	public function JS_val($field, $arguments = null, $cache = true) {
 		return Convert::raw2js($this->RAW_val($field, $arguments, $cache));
 	}
-
+	
 	/**
 	 * Return the value of a field escaped suitable to be inserted into an XML node attribute.
 	 */
 	public function ATT_val($field, $arguments = null, $cache = true) {
 		return Convert::raw2att($this->RAW_val($field, $arguments, $cache));
 	}
-
+	
 	/**#@-*/
-
+	
 	/**
 	 * Get an array of XML-escaped values by field name
 	 *
@@ -556,16 +549,16 @@
 	 */
 	public function getXMLValues($fields) {
 		$result = array();
-
+		
 		foreach($fields as $field) {
 			$result[$field] = $this->XML_val($field);
 		}
-
+		
 		return $result;
 	}
-
+	
 	// ITERATOR SUPPORT ------------------------------------------------------------------------------------------------
-
+	
 	/**
 	 * Return a single-item iterator so you can iterate over the fields of a single record.
 	 *
@@ -577,9 +570,9 @@
 	public function getIterator() {
 		return new ArrayIterator(array($this));
 	}
-
+	
 	// UTILITY METHODS -------------------------------------------------------------------------------------------------
-
+	
 	/**
 	 * When rendering some objects it is necessary to iterate over the object being rendered, to do this, you need
 	 * access to itself.
@@ -589,7 +582,7 @@
 	public function Me() {
 		return $this;
 	}
-
+	
 	/**
 	 * Return the directory if the current active theme (relative to the site root).
 	 *
@@ -604,15 +597,15 @@
 	 */
 	public function ThemeDir($subtheme = false) {
 		if(
-			Config::inst()->get('SSViewer', 'theme_enabled')
+			Config::inst()->get('SSViewer', 'theme_enabled') 
 			&& $theme = Config::inst()->get('SSViewer', 'theme')
 		) {
 			return THEMES_DIR . "/$theme" . ($subtheme ? "_$subtheme" : null);
 		}
-
+		
 		return project();
 	}
-
+	
 	/**
 	 * Get part of the current classes ancestry to be used as a CSS class.
 	 *
@@ -627,17 +620,17 @@
 		$classes       = array();
 		$classAncestry = array_reverse(ClassInfo::ancestry($this->class));
 		$stopClasses   = ClassInfo::ancestry($stopAtClass);
-
+		
 		foreach($classAncestry as $class) {
 			if(in_array($class, $stopClasses)) break;
 			$classes[] = $class;
 		}
-
+		
 		// optionally add template identifier
 		if(isset($this->template) && !in_array($this->template, $classes)) {
 			$classes[] = $this->template;
 		}
-
+		
 		return Convert::raw2att(implode(' ', $classes));
 	}
 
@@ -649,7 +642,7 @@
 	public function Debug() {
 		return new ViewableData_Debugger($this);
 	}
-
+	
 }
 
 /**
@@ -657,12 +650,12 @@
  * @subpackage view
  */
 class ViewableData_Customised extends ViewableData {
-
+	
 	/**
 	 * @var ViewableData
 	 */
 	protected $original, $customised;
-
+	
 	/**
 	 * Instantiate a new customised ViewableData object
 	 *
@@ -672,54 +665,54 @@
 	public function __construct(ViewableData $originalObject, ViewableData $customisedObject) {
 		$this->original   = $originalObject;
 		$this->customised = $customisedObject;
-
+		
 		$this->original->setCustomisedObj($this);
-
+		
 		parent::__construct();
 	}
-
+	
 	public function __call($method, $arguments) {
 		if($this->customised->hasMethod($method)) {
 			return call_user_func_array(array($this->customised, $method), $arguments);
 		}
-
+		
 		return call_user_func_array(array($this->original, $method), $arguments);
 	}
-
+	
 	public function __get($property) {
 		if(isset($this->customised->$property)) {
 			return $this->customised->$property;
 		}
-
+		
 		return $this->original->$property;
 	}
-
+	
 	public function __set($property, $value) {
 		$this->customised->$property = $this->original->$property = $value;
 	}
-
+	
 	public function hasMethod($method) {
 		return $this->customised->hasMethod($method) || $this->original->hasMethod($method);
 	}
-
+	
 	public function cachedCall($field, $arguments = null, $identifier = null) {
 		if($this->customised->hasMethod($field) || $this->customised->hasField($field)) {
 			$result = $this->customised->cachedCall($field, $arguments, $identifier);
 		} else {
 			$result = $this->original->cachedCall($field, $arguments, $identifier);
 		}
-
+		
 		return $result;
 	}
-
+	
 	public function obj($fieldName, $arguments = null, $forceReturnedObject = true, $cache = false, $cacheName = null) {
 		if($this->customised->hasField($fieldName) || $this->customised->hasMethod($fieldName)) {
 			return $this->customised->obj($fieldName, $arguments, $forceReturnedObject, $cache, $cacheName);
 		}
-
+		
 		return $this->original->obj($fieldName, $arguments, $forceReturnedObject, $cache, $cacheName);
 	}
-
+	
 }
 
 /**
@@ -729,12 +722,12 @@
  * @subpackage view
  */
 class ViewableData_Debugger extends ViewableData {
-
+	
 	/**
 	 * @var ViewableData
 	 */
 	protected $object;
-
+	
 	/**
 	 * @param ViewableData $object
 	 */
@@ -762,22 +755,22 @@
 		if($field) return "<b>Debugging Information for {$this->class}->{$field}</b><br/>" .
 			($this->object->hasMethod($field)? "Has method '$field'<br/>" : null)             .
 			($this->object->hasField($field) ? "Has field '$field'<br/>"  : null)             ;
-
+		
 		// debugging information for the entire class
 		$reflector = new ReflectionObject($this->object);
 		$debug     = "<b>Debugging Information: all methods available in '{$this->object->class}'</b><br/><ul>";
-
+		
 		foreach($this->object->allMethodNames() as $method) {
 			// check that the method is public
 			if($method[0] === strtoupper($method[0]) && $method[0] != '_') {
 				if($reflector->hasMethod($method) && $method = $reflector->getMethod($method)) {
 					if($method->isPublic()) {
 						$debug .= "<li>\${$method->getName()}";
-
+						
 						if(count($method->getParameters())) {
 							$debug .= ' <small>(' . implode(', ', $method->getParameters()) . ')</small>';
 						}
-
+						
 						$debug .= '</li>';
 					}
 				} else {
@@ -785,24 +778,24 @@
 				}
 			}
 		}
-
+		
 		$debug .= '</ul>';
-
+		
 		if($this->object->hasMethod('toMap')) {
 			$debug .= "<b>Debugging Information: all fields available in '{$this->object->class}'</b><br/><ul>";
-
+			
 			foreach($this->object->toMap() as $field => $value) {
 				$debug .= "<li>\$$field</li>";
 			}
-
+			
 			$debug .= "</ul>";
 		}
-
+		
 		// check for an extra attached data
 		if($this->object->hasMethod('data') && $this->object->data() != $this->object) {
 			$debug .= ViewableData_Debugger::create($this->object->data())->forTemplate();
 		}
-
+		
 		return $debug;
 	}
 
