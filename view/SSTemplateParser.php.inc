--- conflicted
+++ resolved
@@ -59,7 +59,6 @@
 }
 
 /**
-<<<<<<< HEAD
   * This is the parser for the SilverStripe template language. It gets called on a string and uses a php-peg parser
   * to match that string against the language structure, building up the PHP code to execute that structure as it
   * parses
@@ -89,44 +88,11 @@
   * 
   * Angle Bracket: angle brackets "<" and ">" are used to eat whitespace between template elements
   * N: eats white space including newlines (using in legacy _t support)
+  *
+  * @package framework
+  * @subpackage view
   */
 class SSTemplateParser extends Parser implements TemplateParser {
-=======
- * This is the parser for the SilverStripe template language. It gets called on a string and uses a php-peg parser
- * to match that string against the language structure, building up the PHP code to execute that structure as it
- * parses
- *
- * The $result array that is built up as part of the parsing (see thirdparty/php-peg/README.md for more on how
- * parsers build results) has one special member, 'php', which contains the php equivalent of that part of the
- * template tree.
- *
- * Some match rules generate alternate php, or other variations, so check the per-match documentation too.
- *
- * Terms used:
- *
- * Marked: A string or lookup in the template that has been explictly marked as such - lookups by prepending with
- * "$" (like $Foo.Bar), strings by wrapping with single or double quotes ('Foo' or "Foo")
- *
- * Bare: The opposite of marked. An argument that has to has it's type inferred by usage and 2.4 defaults.
- *
- * Example of using a bare argument for a loop block: <% loop Foo %>
- *
- * Block: One of two SS template structures. The special characters "<%" and "%>" are used to wrap the opening and
- * (required or forbidden depending on which block exactly) closing block marks.
- *
- * Open Block: An SS template block that doesn't wrap any content or have a closing end tag (in fact, a closing end
- * tag is forbidden)
- *
- * Closed Block: An SS template block that wraps content, and requires a counterpart <% end_blockname %> tag
- *
- * Angle Bracket: angle brackets "<" and ">" are used to eat whitespace between template elements
- * N: eats white space including newlines (using in legacy _t support)
- *
- * @package framework
- * @subpackage view
- */
-class SSTemplateParser extends Parser {
->>>>>>> bebe0f6e
 
 	/**
 	 * @var bool - Set true by SSTemplateParser::compileString if the template should include comments intended
