--- conflicted
+++ resolved
@@ -5,7 +5,7 @@
 	protected static $fixture_file = 'ControllerTest.yml';
 
 	protected $autoFollowRedirection = false;
-
+	
 	protected $requiredExtensions = array(
 		'ControllerTest_AccessBaseController' => array(
 			'ControllerTest_AccessBaseControllerExtension'
@@ -44,7 +44,7 @@
 	
 	public function testAllowedActions() {
 		$adminUser = $this->objFromFixture('Member', 'admin');
-
+		
 		$response = $this->get("ControllerTest_UnsecuredController/");
 		$this->assertEquals(200, $response->getStatusCode(),
 			'Access granted on index action without $allowed_actions on defining controller, ' .
@@ -62,7 +62,7 @@
 			'Access granted on action without $allowed_actions on defining controller, ' .
 			'when called without an action in the URL'
 		);
-
+		
 		$response = $this->get("ControllerTest_AccessBaseController/");
 		$this->assertEquals(200, $response->getStatusCode(),
 			'Access granted on index with empty $allowed_actions on defining controller, ' .
@@ -109,14 +109,6 @@
 			'Access denied on action with $allowed_actions on defining controller, ' .
 			'if action is not a method but rather a template discovered by naming convention'
 		);
-
-		$this->session()->inst_set('loggedInAs', $adminUser->ID);
-		$response = $this->get("ControllerTest_AccessSecuredController/templateaction");
-		$this->assertEquals(200, $response->getStatusCode(),
-			'Access granted for logged in admin on action with $allowed_actions on defining controller, ' .
-			'if action is not a method but rather a template discovered by naming convention'
-		);
-		$this->session()->inst_set('loggedInAs', null);
 
 		$response = $this->get("ControllerTest_AccessSecuredController/templateaction");
 		$this->assertEquals(403, $response->getStatusCode(),
@@ -161,25 +153,25 @@
 			"Access granted to method defined in allowed_actions on extension, " .
 			"where method is also defined on extension"
 		);
-
+		
 		$response = $this->get('ControllerTest_AccessSecuredController/extensionmethod1');
 		$this->assertEquals(200, $response->getStatusCode(), 
 			"Access granted to method defined in allowed_actions on extension, " .
 			"where method is also defined on extension, even when called in a subclass"
 		);
-
+		
 		$response = $this->get('ControllerTest_AccessBaseController/extensionmethod2');
-		$this->assertEquals(404, $response->getStatusCode(), 
+		$this->assertEquals(404, $response->getStatusCode(),
 			"Access denied to method not defined in allowed_actions on extension, " .
 			"where method is also defined on extension"
 		);
-
+		
 		$response = $this->get('ControllerTest_IndexSecuredController/');
 		$this->assertEquals(403, $response->getStatusCode(), 
 			"Access denied when index action is limited through allowed_actions, " .
 			"and doesn't satisfy checks, and action is empty"
 		);
-
+		
 		$response = $this->get('ControllerTest_IndexSecuredController/index');
 		$this->assertEquals(403, $response->getStatusCode(), 
 			"Access denied when index action is limited through allowed_actions, " .
@@ -188,13 +180,13 @@
 
 		$this->session()->inst_set('loggedInAs', $adminUser->ID);
 		$response = $this->get('ControllerTest_IndexSecuredController/');
-		$this->assertEquals(200, $response->getStatusCode(), 
+		$this->assertEquals(200, $response->getStatusCode(),
 			"Access granted when index action is limited through allowed_actions, " .
 			"and does satisfy checks"
 		);
 		$this->session()->inst_set('loggedInAs', null);
 	}
-
+	
 	/**
 	 * @expectedException PHPUnit_Framework_Error
 	 * @expectedExceptionMessage Wildcards (*) are no longer valid
@@ -372,7 +364,7 @@
 class ControllerTest_Controller extends Controller implements TestOnly {
 	
 	public $Content = "default content";
-
+	
 	private static $allowed_actions = array(
 		'methodaction',
 		'stringaction',
@@ -399,13 +391,13 @@
 
 	// Not defined, allow access to all
 	// static $allowed_actions = array();
-	
+
 	// Granted for all
 	public function method1() {}
 
 	// Granted for all
 	public function method2() {}
-}
+	}
 
 class ControllerTest_AccessBaseController extends Controller implements TestOnly {
 
@@ -416,7 +408,7 @@
 
 	// Denied for all
 	public function method2() {}
-}
+	}
 
 class ControllerTest_AccessSecuredController extends ControllerTest_AccessBaseController implements TestOnly {
 	
@@ -424,32 +416,15 @@
 		"method1", // denied because only defined in parent
 		"method2" => true, // granted because its redefined
 		"adminonly" => "ADMIN",
-<<<<<<< HEAD
 		'templateaction' => 'ADMIN'
-=======
-		// Defined as ControllerTest_templateaction
-		'templateaction' => 'ADMIN'
-	);
-
-	protected $templates = array(
-		'templateaction' => 'ControllerTest_templateaction'
->>>>>>> c5a71938
 	);
 
 	public function method2() {}
-		
+
 	public function adminonly() {}
 
 	protected function protectedmethod()  {}
 
-<<<<<<< HEAD
-=======
-	// Accessible by ADMIN only
-	public function adminonly() {
-		return "You must be an admin!";
-	}
-
->>>>>>> c5a71938
 }
 
 class ControllerTest_AccessWildcardSecuredController extends ControllerTest_AccessBaseController implements TestOnly {
@@ -458,18 +433,18 @@
 		"*" => "ADMIN", // should throw exception
 	);
 	
-}
-
+	}
+	
 class ControllerTest_IndexSecuredController extends ControllerTest_AccessBaseController implements TestOnly {
 	
 	private static $allowed_actions = array(
 		"index" => "ADMIN",
 	);
 	
-}
+	}
 
 class ControllerTest_AccessBaseControllerExtension extends Extension implements TestOnly {
-
+	
 	private static $allowed_actions = array(
 		"extensionmethod1" => true, // granted because defined on this class
 		"method1" => true, // ignored because method not defined on this class
@@ -488,7 +463,7 @@
 
 	public function internalextensionmethod() {}
 
-}
+	}
 
 class ControllerTest_HasAction extends Controller {
 	
