--- conflicted
+++ resolved
@@ -17,12 +17,7 @@
 
 	public function setUp() {
 		parent::setUp();
-<<<<<<< HEAD
-
-		// Required for testRequestFilterInDirectorTest
-		Injector::nest();
-=======
->>>>>>> aa3871d7
+
 
 		// Hold the original request URI once so it doesn't get overwritten
 		if(!self::$originalRequestURI) {
@@ -56,12 +51,6 @@
 	public function tearDown() {
 		// TODO Remove director rule, currently API doesnt allow this
 
-<<<<<<< HEAD
-		// Remove base URL override (setting to false reverts to default behaviour)
-		Config::inst()->update('Director', 'alternate_base_url', false);
-
-=======
->>>>>>> aa3871d7
 		$_GET = $this->originalGet;
 		$_SESSION = $this->originalSession;
 
@@ -73,11 +62,7 @@
 				$_SERVER[$header] = $value;
 			}
 		}
-<<<<<<< HEAD
-
-		Injector::unnest();
-=======
->>>>>>> aa3871d7
+
 
 		parent::tearDown();
 	}
@@ -283,10 +268,7 @@
 		unset($_SESSION['isLive']);
 		unset($_GET['isTest']);
 		unset($_GET['isDev']);
-<<<<<<< HEAD
 		$_SESSION = $_SESSION ?: array();
-=======
->>>>>>> aa3871d7
 
 		// Test isDev=1
 		$_GET['isDev'] = '1';
@@ -511,7 +493,6 @@
 		$_SERVER = $origServer;
 	}
 
-<<<<<<< HEAD
 	public function testTestIgnoresHashes() {
 		//test that hashes are ignored
 		$url = "DirectorTestRequest_Controller/returnGetValue?somekey=key";
@@ -529,8 +510,6 @@
 		$this->assertEquals($request->getURL(true), $url);
 	}
 
-=======
->>>>>>> aa3871d7
 	public function testRequestFilterInDirectorTest() {
 		$filter = new TestRequestFilter;
 
