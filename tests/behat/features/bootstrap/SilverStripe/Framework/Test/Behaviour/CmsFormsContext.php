--- conflicted
+++ resolved
@@ -12,10 +12,7 @@
 	Behat\Gherkin\Node\TableNode,
 	Behat\MinkExtension\Context\MinkContext as MinkContext;
 
-<<<<<<< HEAD
-=======
 use Behat\Mink\Element\NodeElement;
->>>>>>> f1244db4
 use Symfony\Component\DomCrawler\Crawler;
 
 // PHPUnit
@@ -253,7 +250,6 @@
 	}
 
 	/**
-<<<<<<< HEAD
 	 * @example Given the CMS settings has the following data
 	 *	| Title | My site title |
 	 *	| Theme | My site theme |
@@ -268,8 +264,9 @@
 		$siteConfig->write();
 		$siteConfig->flushCache();
 	}
-=======
-	 * Locate a HTML editor field
+
+	/**
+	 * Locate an HTML editor field
 	 *
 	 * @param string $locator Raw html field identifier as passed from
 	 * @return NodeElement
@@ -283,5 +280,4 @@
 		return $element;
 	}
 
->>>>>>> f1244db4
 }