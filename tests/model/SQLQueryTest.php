<?php

/**
 * @package framework
 * @subpackage tests
 */
class SQLQueryTest extends SapphireTest {

	protected static $fixture_file = 'SQLQueryTest.yml';

	protected $extraDataObjects = array(
		'SQLQueryTest_DO',
		'SQLQueryTestBase',
		'SQLQueryTestChild'
	);

<<<<<<< HEAD
=======
	public function testCount() {

		//basic counting
		$qry = SQLQueryTest_DO::get()->dataQuery()->getFinalisedQuery();
		$qry->setGroupBy('Common');
		$ids = $this->allFixtureIDs('SQLQueryTest_DO');
		$this->assertEquals(count($ids), $qry->count('"SQLQueryTest_DO"."ID"'));

		//test with `having`
		if (DB::getConn() instanceof MySQLDatabase) {
			$qry->setHaving('"Date" > 2012-02-01');
			$this->assertEquals(1, $qry->count('"SQLQueryTest_DO"."ID"'));
		}
	}

>>>>>>> 0f3e62f6
	public function testEmptyQueryReturnsNothing() {
		$query = new SQLQuery();
		$this->assertSQLEquals('', $query->sql($parameters));
	}

	public function testSelectFromBasicTable() {
		$query = new SQLQuery();
		$query->setFrom('MyTable');
		$this->assertSQLEquals("SELECT * FROM MyTable", $query->sql($parameters));
		$query->addFrom('MyJoin');
		$this->assertSQLEquals("SELECT * FROM MyTable MyJoin", $query->sql($parameters));
	}

	public function testSelectFromUserSpecifiedFields() {
		$query = new SQLQuery();
		$query->setSelect(array("Name", "Title", "Description"));
		$query->setFrom("MyTable");
		$this->assertSQLEquals("SELECT Name, Title, Description FROM MyTable", $query->sql($parameters));
	}

	public function testSelectWithWhereClauseFilter() {
		$query = new SQLQuery();
		$query->setSelect(array("Name","Meta"));
		$query->setFrom("MyTable");
		$query->setWhere("Name = 'Name'");
		$query->addWhere("Meta = 'Test'");
		$this->assertSQLEquals(
			"SELECT Name, Meta FROM MyTable WHERE (Name = 'Name') AND (Meta = 'Test')",
			$query->sql($parameters)
		);
	}

	public function testSelectWithConstructorParameters() {
		$query = new SQLQuery(array("Foo", "Bar"), "FooBarTable");
		$this->assertSQLEquals("SELECT Foo, Bar FROM FooBarTable", $query->sql($parameters));
		$query = new SQLQuery(array("Foo", "Bar"), "FooBarTable", array("Foo = 'Boo'"));
		$this->assertSQLEquals("SELECT Foo, Bar FROM FooBarTable WHERE (Foo = 'Boo')", $query->sql($parameters));
	}

	public function testSelectWithChainedMethods() {
		$query = new SQLQuery();
		$query->setSelect("Name","Meta")->setFrom("MyTable")->setWhere("Name = 'Name'")->addWhere("Meta = 'Test'");
		$this->assertSQLEquals(
			"SELECT Name, Meta FROM MyTable WHERE (Name = 'Name') AND (Meta = 'Test')",
			$query->sql($parameters)
		);
	}

	public function testCanSortBy() {
		$query = new SQLQuery();
		$query->setSelect("Name","Meta")->setFrom("MyTable")->setWhere("Name = 'Name'")->addWhere("Meta = 'Test'");
		$this->assertTrue($query->canSortBy('Name ASC'));
		$this->assertTrue($query->canSortBy('Name'));
	}

	public function testSelectWithChainedFilterParameters() {
		$query = new SQLQuery();
		$query->setSelect(array("Name","Meta"))->setFrom("MyTable");
		$query->setWhere("Name = 'Name'")->addWhere("Meta = 'Test'")->addWhere("Beta != 'Gamma'");
		$this->assertSQLEquals(
			"SELECT Name, Meta FROM MyTable WHERE (Name = 'Name') AND (Meta = 'Test') AND (Beta != 'Gamma')",
			$query->sql($parameters)
		);
	}

	public function testSelectWithLimitClause() {
		if(!(DB::get_conn() instanceof MySQLDatabase || DB::get_conn() instanceof SQLite3Database
				|| DB::get_conn() instanceof PostgreSQLDatabase)) {
			$this->markTestIncomplete();
		}

		$query = new SQLQuery();
		$query->setFrom("MyTable");
		$query->setLimit(99);
		$this->assertSQLEquals("SELECT * FROM MyTable LIMIT 99", $query->sql($parameters));

		// array limit with start (MySQL specific)
		$query = new SQLQuery();
		$query->setFrom("MyTable");
		$query->setLimit(99, 97);
		$this->assertSQLEquals("SELECT * FROM MyTable LIMIT 99 OFFSET 97", $query->sql($parameters));
	}

	public function testSelectWithOrderbyClause() {
		$query = new SQLQuery();
		$query->setFrom("MyTable");
		$query->setOrderBy('MyName');
		$this->assertSQLEquals('SELECT * FROM MyTable ORDER BY MyName ASC', $query->sql($parameters));

		$query = new SQLQuery();
		$query->setFrom("MyTable");
		$query->setOrderBy('MyName desc');
		$this->assertSQLEquals('SELECT * FROM MyTable ORDER BY MyName DESC', $query->sql($parameters));

		$query = new SQLQuery();
		$query->setFrom("MyTable");
		$query->setOrderBy('MyName ASC, Color DESC');
		$this->assertSQLEquals('SELECT * FROM MyTable ORDER BY MyName ASC, Color DESC', $query->sql($parameters));

		$query = new SQLQuery();
		$query->setFrom("MyTable");
		$query->setOrderBy('MyName ASC, Color');
		$this->assertSQLEquals('SELECT * FROM MyTable ORDER BY MyName ASC, Color ASC', $query->sql($parameters));

		$query = new SQLQuery();
		$query->setFrom("MyTable");
		$query->setOrderBy(array('MyName' => 'desc'));
		$this->assertSQLEquals('SELECT * FROM MyTable ORDER BY MyName DESC', $query->sql($parameters));

		$query = new SQLQuery();
		$query->setFrom("MyTable");
		$query->setOrderBy(array('MyName' => 'desc', 'Color'));
		$this->assertSQLEquals('SELECT * FROM MyTable ORDER BY MyName DESC, Color ASC', $query->sql($parameters));

		$query = new SQLQuery();
		$query->setFrom("MyTable");
		$query->setOrderBy('implode("MyName","Color")');
		$this->assertSQLEquals(
			'SELECT *, implode("MyName","Color") AS "_SortColumn0" FROM MyTable ORDER BY "_SortColumn0" ASC',
			$query->sql($parameters));

		$query = new SQLQuery();
		$query->setFrom("MyTable");
		$query->setOrderBy('implode("MyName","Color") DESC');
		$this->assertSQLEquals(
			'SELECT *, implode("MyName","Color") AS "_SortColumn0" FROM MyTable ORDER BY "_SortColumn0" DESC',
			$query->sql($parameters));

		$query = new SQLQuery();
		$query->setFrom("MyTable");
		$query->setOrderBy('RAND()');
		$this->assertSQLEquals(
			'SELECT *, RAND() AS "_SortColumn0" FROM MyTable ORDER BY "_SortColumn0" ASC',
			$query->sql($parameters));

		$query = new SQLQuery();
		$query->setFrom("MyTable");
		$query->addFrom('INNER JOIN SecondTable USING (ID)');
		$query->addFrom('INNER JOIN ThirdTable USING (ID)');
		$query->setOrderBy('MyName');
		$this->assertSQLEquals(
			'SELECT * FROM MyTable '
			. 'INNER JOIN SecondTable USING (ID) '
			. 'INNER JOIN ThirdTable USING (ID) '
			. 'ORDER BY MyName ASC',
			$query->sql($parameters));
	}

	public function testNullLimit() {
		$query = new SQLQuery();
		$query->setFrom("MyTable");
		$query->setLimit(null);

		$this->assertSQLEquals(
			'SELECT * FROM MyTable',
			$query->sql($parameters)
		);
	}

	public function testZeroLimit() {
		$query = new SQLQuery();
		$query->setFrom("MyTable");
		$query->setLimit(0);

		$this->assertSQLEquals(
			'SELECT * FROM MyTable',
			$query->sql($parameters)
		);
	}

	public function testZeroLimitWithOffset() {
		if(!(DB::get_conn() instanceof MySQLDatabase || DB::get_conn() instanceof SQLite3Database
				|| DB::get_conn() instanceof PostgreSQLDatabase)) {
			$this->markTestIncomplete();
		}

		$query = new SQLQuery();
		$query->setFrom("MyTable");
		$query->setLimit(0, 99);

		$this->assertSQLEquals(
			'SELECT * FROM MyTable LIMIT 0 OFFSET 99',
			$query->sql($parameters)
		);
	}

	/**
	 * @expectedException InvalidArgumentException
	 */
	public function testNegativeLimit() {
		$query = new SQLQuery();
		$query->setLimit(-10);
	}

	/**
	 * @expectedException InvalidArgumentException
	 */
	public function testNegativeOffset() {
		$query = new SQLQuery();
		$query->setLimit(1, -10);
	}

	/**
	 * @expectedException InvalidArgumentException
	 */
	public function testNegativeOffsetAndLimit() {
		$query = new SQLQuery();
		$query->setLimit(-10, -10);
	}

	public function testReverseOrderBy() {
		$query = new SQLQuery();
		$query->setFrom('MyTable');

		// default is ASC
		$query->setOrderBy("Name");
		$query->reverseOrderBy();

		$this->assertSQLEquals('SELECT * FROM MyTable ORDER BY Name DESC',$query->sql($parameters));

		$query->setOrderBy("Name DESC");
		$query->reverseOrderBy();

		$this->assertSQLEquals('SELECT * FROM MyTable ORDER BY Name ASC',$query->sql($parameters));

		$query->setOrderBy(array("Name" => "ASC"));
		$query->reverseOrderBy();

		$this->assertSQLEquals('SELECT * FROM MyTable ORDER BY Name DESC',$query->sql($parameters));

		$query->setOrderBy(array("Name" => 'DESC', 'Color' => 'asc'));
		$query->reverseOrderBy();

		$this->assertSQLEquals('SELECT * FROM MyTable ORDER BY Name ASC, Color DESC',$query->sql($parameters));

		$query->setOrderBy('implode("MyName","Color") DESC');
		$query->reverseOrderBy();

		$this->assertSQLEquals(
			'SELECT *, implode("MyName","Color") AS "_SortColumn0" FROM MyTable ORDER BY "_SortColumn0" ASC',
			$query->sql($parameters));
	}

	public function testFiltersOnID() {
		$query = new SQLQuery();
		$query->setWhere("ID = 5");
		$this->assertTrue(
			$query->filtersOnID(),
			"filtersOnID() is true with simple unquoted column name"
		);

		$query = new SQLQuery();
		$query->setWhere("ID=5");
		$this->assertTrue(
			$query->filtersOnID(),
			"filtersOnID() is true with simple unquoted column name and no spaces in equals sign"
		);

		$query = new SQLQuery();
		$query->setWhere("Identifier = 5");
		$this->assertFalse(
			$query->filtersOnID(),
			"filtersOnID() is false with custom column name (starting with 'id')"
		);

		$query = new SQLQuery();
		$query->setWhere("ParentID = 5");
		$this->assertFalse(
			$query->filtersOnID(),
			"filtersOnID() is false with column name ending in 'ID'"
		);

		$query = new SQLQuery();
		$query->setWhere("MyTable.ID = 5");
		$this->assertTrue(
			$query->filtersOnID(),
			"filtersOnID() is true with table and column name"
		);

		$query = new SQLQuery();
		$query->setWhere("MyTable.ID = 5");
		$this->assertTrue(
			$query->filtersOnID(),
			"filtersOnID() is true with table and quoted column name "
		);
	}

	public function testFiltersOnFK() {
		$query = new SQLQuery();
		$query->setWhere("ID = 5");
		$this->assertFalse(
			$query->filtersOnFK(),
			"filtersOnFK() is true with simple unquoted column name"
		);

		$query = new SQLQuery();
		$query->setWhere("Identifier = 5");
		$this->assertFalse(
			$query->filtersOnFK(),
			"filtersOnFK() is false with custom column name (starting with 'id')"
		);

		$query = new SQLQuery();
		$query->setWhere("MyTable.ParentID = 5");
		$this->assertTrue(
			$query->filtersOnFK(),
			"filtersOnFK() is true with table and column name"
		);

		$query = new SQLQuery();
		$query->setWhere("MyTable.`ParentID`= 5");
		$this->assertTrue(
			$query->filtersOnFK(),
			"filtersOnFK() is true with table and quoted column name "
		);
	}

	public function testInnerJoin() {
		$query = new SQLQuery();
		$query->setFrom('MyTable');
		$query->addInnerJoin('MyOtherTable', 'MyOtherTable.ID = 2');
		$query->addLeftJoin('MyLastTable', 'MyOtherTable.ID = MyLastTable.ID');

		$this->assertSQLEquals('SELECT * FROM MyTable '.
			'INNER JOIN "MyOtherTable" ON MyOtherTable.ID = 2 '.
			'LEFT JOIN "MyLastTable" ON MyOtherTable.ID = MyLastTable.ID',
			$query->sql($parameters)
		);

		$query = new SQLQuery();
		$query->setFrom('MyTable');
		$query->addInnerJoin('MyOtherTable', 'MyOtherTable.ID = 2', 'table1');
		$query->addLeftJoin('MyLastTable', 'MyOtherTable.ID = MyLastTable.ID', 'table2');

		$this->assertSQLEquals('SELECT * FROM MyTable '.
			'INNER JOIN "MyOtherTable" AS "table1" ON MyOtherTable.ID = 2 '.
			'LEFT JOIN "MyLastTable" AS "table2" ON MyOtherTable.ID = MyLastTable.ID',
			$query->sql($parameters)
		);
	}

	public function testJoinSubSelect() {

		// Test sub-select works
		$query = new SQLQuery();
		$query->setFrom('"MyTable"');
		$query->addInnerJoin('(SELECT * FROM "MyOtherTable")',
			'"Mot"."MyTableID" = "MyTable"."ID"', 'Mot');
		$query->addLeftJoin('(SELECT "MyLastTable"."MyOtherTableID", COUNT(1) as "MyLastTableCount" '
			. 'FROM "MyLastTable" GROUP BY "MyOtherTableID")',
			'"Mlt"."MyOtherTableID" = "Mot"."ID"', 'Mlt');
		$query->setOrderBy('COALESCE("Mlt"."MyLastTableCount", 0) DESC');

		$this->assertSQLEquals('SELECT *, COALESCE("Mlt"."MyLastTableCount", 0) AS "_SortColumn0" FROM "MyTable" '.
			'INNER JOIN (SELECT * FROM "MyOtherTable") AS "Mot" ON "Mot"."MyTableID" = "MyTable"."ID" ' .
			'LEFT JOIN (SELECT "MyLastTable"."MyOtherTableID", COUNT(1) as "MyLastTableCount" FROM "MyLastTable" '
			. 'GROUP BY "MyOtherTableID") AS "Mlt" ON "Mlt"."MyOtherTableID" = "Mot"."ID" ' .
			'ORDER BY "_SortColumn0" DESC',
			$query->sql($parameters)
		);

		// Test that table names do not get mistakenly identified as sub-selects
		$query = new SQLQuery();
		$query->setFrom('"MyTable"');
		$query->addInnerJoin('NewsArticleSelected', '"News"."MyTableID" = "MyTable"."ID"', 'News');
		$this->assertSQLEquals(
			'SELECT * FROM "MyTable" INNER JOIN "NewsArticleSelected" AS "News" ON '.
			'"News"."MyTableID" = "MyTable"."ID"',
			$query->sql()
		);

	}

	public function testSetWhereAny() {
		$query = new SQLQuery();
		$query->setFrom('MyTable');

		$query->setWhereAny(array(
			'Monkey' => 'Chimp',
			'Color' => 'Brown'
		));
		$sql = $query->sql($parameters);
		$this->assertSQLEquals("SELECT * FROM MyTable WHERE ((Monkey = ?) OR (Color = ?))", $sql);
		$this->assertEquals(array('Chimp', 'Brown'), $parameters);
	}

	public function testSelectFirst() {
		// Test first from sequence
		$query = new SQLQuery();
		$query->setFrom('"SQLQueryTest_DO"');
		$query->setOrderBy('"Name"');
		$result = $query->firstRow()->execute();

		$records = array();
		foreach($result as $row) {
			$records[] = $row;
		}

		$this->assertCount(1, $records);
		$this->assertEquals('Object 1', $records[0]['Name']);

		// Test first from empty sequence
		$query = new SQLQuery();
		$query->setFrom('"SQLQueryTest_DO"');
		$query->setOrderBy('"Name"');
		$query->setWhere(array('"Name"' => 'Nonexistent Object'));
		$result = $query->firstRow()->execute();

		$records = array();
		foreach($result as $row) {
			$records[] = $row;
		}

		$this->assertCount(0, $records);

		// Test that given the last item, the 'first' in this list matches the last
		$query = new SQLQuery();
		$query->setFrom('"SQLQueryTest_DO"');
		$query->setOrderBy('"Name"');
		$query->setLimit(1, 1);
		$result = $query->firstRow()->execute();

		$records = array();
		foreach($result as $row) {
			$records[] = $row;
		}

		$this->assertCount(1, $records);
		$this->assertEquals('Object 2', $records[0]['Name']);
	}

	public function testSelectLast() {
		// Test last in sequence
		$query = new SQLQuery();
		$query->setFrom('"SQLQueryTest_DO"');
		$query->setOrderBy('"Name"');
		$result = $query->lastRow()->execute();

		$records = array();
		foreach($result as $row) {
			$records[] = $row;
		}

		$this->assertCount(1, $records);
		$this->assertEquals('Object 2', $records[0]['Name']);

		// Test last from empty sequence
		$query = new SQLQuery();
		$query->setFrom('"SQLQueryTest_DO"');
		$query->setOrderBy('"Name"');
		$query->setWhere(array("\"Name\" = 'Nonexistent Object'"));
		$result = $query->lastRow()->execute();

		$records = array();
		foreach($result as $row) {
			$records[] = $row;
		}

		$this->assertCount(0, $records);

		// Test that given the first item, the 'last' in this list matches the first
		$query = new SQLQuery();
		$query->setFrom('"SQLQueryTest_DO"');
		$query->setOrderBy('"Name"');
		$query->setLimit(1);
		$result = $query->lastRow()->execute();

		$records = array();
		foreach($result as $row) {
			$records[] = $row;
		}

		$this->assertCount(1, $records);
		$this->assertEquals('Object 1', $records[0]['Name']);
	}

	/**
	 * Tests aggregate() function
	 */
	public function testAggregate() {
		$query = new SQLQuery('"Common"');
		$query->setFrom('"SQLQueryTest_DO"');
		$query->setGroupBy('"Common"');

		$queryClone = $query->aggregate('COUNT(*)', 'cnt');
		$result = $queryClone->execute();
		$this->assertEquals(array(2), $result->column('cnt'));
	}

	/**
	 * Tests that an ORDER BY is only added if a LIMIT is set.
	 */
	public function testAggregateNoOrderByIfNoLimit() {
		$query = new SQLQuery();
		$query->setFrom('"SQLQueryTest_DO"');
		$query->setOrderBy('Common');
		$query->setLimit(array());

		$aggregate = $query->aggregate('MAX("ID")');
		$limit = $aggregate->getLimit();
		$this->assertEquals(array(), $aggregate->getOrderBy());
		$this->assertEquals(array(), $limit);

		$query = new SQLQuery();
		$query->setFrom('"SQLQueryTest_DO"');
		$query->setOrderBy('Common');
		$query->setLimit(2);

		$aggregate = $query->aggregate('MAX("ID")');
		$limit = $aggregate->getLimit();
		$this->assertEquals(array('Common' => 'ASC'), $aggregate->getOrderBy());
		$this->assertEquals(array('start' => 0, 'limit' => 2), $limit);
	}

	/**
	 * Test that "_SortColumn0" is added for an aggregate in the ORDER BY
	 * clause, in combination with a LIMIT and GROUP BY clause.
	 * For some databases, like MSSQL, this is a complicated scenario
	 * because a subselect needs to be done to query paginated data.
	 */
	public function testOrderByContainingAggregateAndLimitOffset() {
		$query = new SQLQuery();
		$query->setSelect(array('"Name"', '"Meta"'));
		$query->setFrom('"SQLQueryTest_DO"');
		$query->setOrderBy(array('MAX("Date")'));
		$query->setGroupBy(array('"Name"', '"Meta"'));
		$query->setLimit('1', '1');

		$records = array();
		foreach($query->execute() as $record) {
			$records[] = $record;
		}

		$this->assertCount(1, $records);

		$this->assertEquals('Object 2', $records[0]['Name']);
		$this->assertEquals('2012-05-01 09:00:00', $records['0']['_SortColumn0']);
	}

	/**
	 * Test that multiple order elements are maintained in the given order
	 */
	public function testOrderByMultiple() {
		if(DB::get_conn() instanceof MySQLDatabase) {
			$query = new SQLQuery();
			$query->setSelect(array('"Name"', '"Meta"'));
			$query->setFrom('"SQLQueryTest_DO"');
			$query->setOrderBy(array('MID("Name", 8, 1) DESC', '"Name" ASC'));

			$records = array();
			foreach($query->execute() as $record) {
				$records[] = $record;
			}

			$this->assertCount(2, $records);

			$this->assertEquals('Object 2', $records[0]['Name']);
			$this->assertEquals('2', $records[0]['_SortColumn0']);

			$this->assertEquals('Object 1', $records[1]['Name']);
			$this->assertEquals('1', $records[1]['_SortColumn0']);
		}
	}

	public function testSelect() {
		$query = new SQLQuery('"Title"', '"MyTable"');
		$query->addSelect('"TestField"');
		$this->assertEquals(
			'SELECT "Title", "TestField" FROM "MyTable"',
			$query->sql()
		);

		// Test replacement of select
		$query->setSelect(array(
			'Field' => '"Field"',
			'AnotherAlias' => '"AnotherField"'
		));
		$this->assertEquals(
			'SELECT "Field", "AnotherField" AS "AnotherAlias" FROM "MyTable"',
			$query->sql()
		);

		// Check that ' as ' selects don't get mistaken as aliases
		$query->addSelect(array(
			'Relevance' => "MATCH (Title, MenuTitle) AGAINST ('Two as One')"
		));
		$this->assertEquals(
			'SELECT "Field", "AnotherField" AS "AnotherAlias", MATCH (Title, MenuTitle) AGAINST (' .
			'\'Two as One\') AS "Relevance" FROM "MyTable"',
			$query->sql()
		);
	}

	/**
	 * Test passing in a LIMIT with OFFSET clause string.
	 */
	public function testLimitSetFromClauseString() {
		$query = new SQLQuery();
		$query->setSelect('*');
		$query->setFrom('"SQLQueryTest_DO"');

		$query->setLimit('20 OFFSET 10');
		$limit = $query->getLimit();
		$this->assertEquals(20, $limit['limit']);
		$this->assertEquals(10, $limit['start']);
	}

	public function testParameterisedInnerJoins() {
		$query = new SQLQuery();
		$query->setSelect(array('"SQLQueryTest_DO"."Name"', '"SubSelect"."Count"'));
		$query->setFrom('"SQLQueryTest_DO"');
		$query->addInnerJoin(
			'(SELECT "Title", COUNT(*) AS "Count" FROM "SQLQueryTestBase" GROUP BY "Title" HAVING "Title" NOT LIKE ?)',
			'"SQLQueryTest_DO"."Name" = "SubSelect"."Title"',
			'SubSelect',
			20,
			array('%MyName%')
		);
		$query->addWhere(array('"SQLQueryTest_DO"."Date" > ?' => '2012-08-08 12:00'));

		$this->assertSQLEquals('SELECT "SQLQueryTest_DO"."Name", "SubSelect"."Count"
			FROM "SQLQueryTest_DO" INNER JOIN (SELECT "Title", COUNT(*) AS "Count" FROM "SQLQueryTestBase"
		   GROUP BY "Title" HAVING "Title" NOT LIKE ?) AS "SubSelect" ON "SQLQueryTest_DO"."Name" =
		   "SubSelect"."Title"
			WHERE ("SQLQueryTest_DO"."Date" > ?)', $query->sql($parameters)
		);
		$this->assertEquals(array('%MyName%', '2012-08-08 12:00'), $parameters);
		$query->execute();
	}

	public function testParameterisedLeftJoins() {
		$query = new SQLQuery();
		$query->setSelect(array('"SQLQueryTest_DO"."Name"', '"SubSelect"."Count"'));
		$query->setFrom('"SQLQueryTest_DO"');
		$query->addLeftJoin(
			'(SELECT "Title", COUNT(*) AS "Count" FROM "SQLQueryTestBase" GROUP BY "Title" HAVING "Title" NOT LIKE ?)',
			'"SQLQueryTest_DO"."Name" = "SubSelect"."Title"',
			'SubSelect',
			20,
			array('%MyName%')
		);
		$query->addWhere(array('"SQLQueryTest_DO"."Date" > ?' => '2012-08-08 12:00'));

		$this->assertSQLEquals('SELECT "SQLQueryTest_DO"."Name", "SubSelect"."Count"
			FROM "SQLQueryTest_DO" LEFT JOIN (SELECT "Title", COUNT(*) AS "Count" FROM "SQLQueryTestBase"
		   GROUP BY "Title" HAVING "Title" NOT LIKE ?) AS "SubSelect" ON "SQLQueryTest_DO"."Name" =
		   "SubSelect"."Title"
			WHERE ("SQLQueryTest_DO"."Date" > ?)', $query->sql($parameters)
		);
		$this->assertEquals(array('%MyName%', '2012-08-08 12:00'), $parameters);
		$query->execute();
	}
}

class SQLQueryTest_DO extends DataObject implements TestOnly {
	private static $db = array(
		"Name" => "Varchar",
		"Meta" => "Varchar",
		"Common" => "Varchar",
		"Date" => "SS_Datetime"
	);
}

class SQLQueryTestBase extends DataObject implements TestOnly {
	private static $db = array(
		"Title" => "Varchar",
	);
}

class SQLQueryTestChild extends SQLQueryTestBase {
	private static $db = array(
		"Name" => "Varchar",
	);

	private static $has_one = array(
	);
}<|MERGE_RESOLUTION|>--- conflicted
+++ resolved
@@ -14,8 +14,6 @@
 		'SQLQueryTestChild'
 	);
 
-<<<<<<< HEAD
-=======
 	public function testCount() {
 
 		//basic counting
@@ -25,13 +23,12 @@
 		$this->assertEquals(count($ids), $qry->count('"SQLQueryTest_DO"."ID"'));
 
 		//test with `having`
-		if (DB::getConn() instanceof MySQLDatabase) {
+		if (DB::get_conn() instanceof MySQLDatabase) {
 			$qry->setHaving('"Date" > 2012-02-01');
 			$this->assertEquals(1, $qry->count('"SQLQueryTest_DO"."ID"'));
 		}
 	}
 
->>>>>>> 0f3e62f6
 	public function testEmptyQueryReturnsNothing() {
 		$query = new SQLQuery();
 		$this->assertSQLEquals('', $query->sql($parameters));
