<?php

use SilverStripe\Model\FieldType\DBMoney;

/**
 * @package framework
 * @subpackage tests
 */
class ManyManyListTest extends SapphireTest {

	protected static $fixture_file = 'DataObjectTest.yml';

	protected $extraDataObjects = array(
		// From DataObjectTest
		'DataObjectTest_Team',
		'DataObjectTest_Fixture',
		'DataObjectTest_SubTeam',
		'OtherSubclassWithSameField',
		'DataObjectTest_FieldlessTable',
		'DataObjectTest_FieldlessSubTable',
		'DataObjectTest_ValidatedObject',
		'DataObjectTest_Player',
		'DataObjectTest_TeamComment',
<<<<<<< HEAD
		'DataObjectTest_EquipmentCompany',
		'DataObjectTest_SubEquipmentCompany',
		'DataObjectTest\NamespacedClass',
		'DataObjectTest\RelationClass',
		'DataObjectTest_ExtendedTeamComment',
		'DataObjectTest_Company',
		'DataObjectTest_Staff',
		'DataObjectTest_CEO',
		'DataObjectTest_Fan',
		'DataObjectTest_Play',
		'DataObjectTest_Ploy',
		'DataObjectTest_Bogey',
		// From ManyManyListTest
		'ManyManyListTest_ExtraFields'
=======
		'ManyManyListTest_ExtraFields',
		'ManyManyListTest_Product',
		'ManyManyListTest_Category',
>>>>>>> 19a4a40d
	);


	public function testAddCompositedExtraFields() {
		$obj = new ManyManyListTest_ExtraFields();
		$obj->write();

		$money = new DBMoney();
		$money->setAmount(100);
		$money->setCurrency('USD');

		// the actual test is that this does not generate an error in the sql.
		$obj->Clients()->add($obj, array(
			'Worth' => $money,
			'Reference' => 'Foo'
		));

		$check = $obj->Clients()->First();

		$this->assertEquals('Foo', $check->Reference, 'Basic scalar fields should exist');
		$this->assertInstanceOf('SilverStripe\Model\FieldType\DBMoney', $check->Worth, 'Composite fields should exist on the record');
		$this->assertEquals(100, $check->Worth->getAmount());
	}

	public function testCreateList() {
		$list = ManyManyList::create('DataObjectTest_Team','DataObjectTest_Team_Players', 'DataObjectTest_TeamID',
			'DataObjectTest_PlayerID');
		$this->assertEquals(2, $list->count());
	}


	public function testRelationshipEmptyOnNewRecords() {
		// Relies on the fact that (unrelated) teams exist in the fixture file already
		$newPlayer = new DataObjectTest_Player(); // many_many Teams
		$this->assertEquals(array(), $newPlayer->Teams()->column('ID'));
	}

	public function testAddingSingleDataObjectByReference() {
		$player1 = $this->objFromFixture('DataObjectTest_Player', 'player1');
		$team1 = $this->objFromFixture('DataObjectTest_Team', 'team1');
		$player1->Teams()->add($team1);
		$player1->flushCache();

		$compareTeams = new ManyManyList('DataObjectTest_Team','DataObjectTest_Team_Players', 'DataObjectTest_TeamID',
			'DataObjectTest_PlayerID');
		$compareTeams = $compareTeams->forForeignID($player1->ID);
		$this->assertEquals($player1->Teams()->column('ID'),$compareTeams->column('ID'),
			"Adding single record as DataObject to many_many");
	}

	public function testRemovingSingleDataObjectByReference() {
		$player1 = $this->objFromFixture('DataObjectTest_Player', 'player1');
		$team1 = $this->objFromFixture('DataObjectTest_Team', 'team1');
		$player1->Teams()->remove($team1);
		$player1->flushCache();
		$compareTeams = new ManyManyList('DataObjectTest_Team','DataObjectTest_Team_Players', 'DataObjectTest_TeamID',
			'DataObjectTest_PlayerID');
		$compareTeams = $compareTeams->forForeignID($player1->ID);
		$this->assertEquals($player1->Teams()->column('ID'),$compareTeams->column('ID'),
			"Removing single record as DataObject from many_many");
	}

	public function testAddingSingleDataObjectByID() {
		$player1 = $this->objFromFixture('DataObjectTest_Player', 'player1');
		$team1 = $this->objFromFixture('DataObjectTest_Team', 'team1');
		$player1->Teams()->add($team1->ID);
		$player1->flushCache();
		$compareTeams = new ManyManyList('DataObjectTest_Team','DataObjectTest_Team_Players', 'DataObjectTest_TeamID',
			'DataObjectTest_PlayerID');
		$compareTeams = $compareTeams->forForeignID($player1->ID);
		$this->assertEquals($player1->Teams()->column('ID'), $compareTeams->column('ID'),
			"Adding single record as ID to many_many");
	}

	public function testRemoveByID() {
		$player1 = $this->objFromFixture('DataObjectTest_Player', 'player1');
		$team1 = $this->objFromFixture('DataObjectTest_Team', 'team1');
		$player1->Teams()->removeByID($team1->ID);
		$player1->flushCache();
		$compareTeams = new ManyManyList('DataObjectTest_Team','DataObjectTest_Team_Players', 'DataObjectTest_TeamID',
			'DataObjectTest_PlayerID');
		$compareTeams = $compareTeams->forForeignID($player1->ID);
		$this->assertEquals($player1->Teams()->column('ID'), $compareTeams->column('ID'),
			"Removing single record as ID from many_many");
	}

	public function testSetByIdList() {
		$player1 = $this->objFromFixture('DataObjectTest_Player', 'player1');
		$team1 = $this->objFromFixture('DataObjectTest_Team', 'team1');
		$team2 = $this->objFromFixture('DataObjectTest_Team', 'team2');
		$player1->Teams()->setByIdList(array($team1->ID, $team2->ID));
		$this->assertEquals(array($team1->ID, $team2->ID), $player1->Teams()->sort('Title')->column());
		$player1->Teams()->setByIdList(array($team1->ID));
		$this->assertEquals(array($team1->ID), $player1->Teams()->sort('Title')->column());
		$player1->Teams()->setByIdList(array($team2->ID));
		$this->assertEquals(array($team2->ID), $player1->Teams()->sort('Title')->column());
	}

	public function testAddingWithMultipleForeignKeys() {
		$newPlayer = new DataObjectTest_Player();
		$newPlayer->write();
		$team1 = $this->objFromFixture('DataObjectTest_Team', 'team1');
		$team2 = $this->objFromFixture('DataObjectTest_Team', 'team2');

		$playersTeam1Team2 = DataObjectTest_Team::get()->relation('Players')
			->forForeignID(array($team1->ID, $team2->ID));
		$playersTeam1Team2->add($newPlayer);
		$this->assertEquals(
			array($team1->ID, $team2->ID),
			$newPlayer->Teams()->sort('Title')->column('ID')
		);
	}

	public function testAddingExistingDoesntRemoveExtraFields() {
		$player = new DataObjectTest_Player();
		$player->write();
		$team1 = $this->objFromFixture('DataObjectTest_Team', 'team1');

		$team1->Players()->add($player, array('Position' => 'Captain'));
		$this->assertEquals(
			array('Position' => 'Captain'),
			$team1->Players()->getExtraData('Teams', $player->ID),
			'Writes extrafields'
		);

		$team1->Players()->add($player);
		$this->assertEquals(
			array('Position' => 'Captain'),
			$team1->Players()->getExtraData('Teams', $player->ID),
			'Retains extrafields on subsequent adds with NULL fields'
		);

		$team1->Players()->add($player, array('Position' => 'Defense'));
		$this->assertEquals(
			array('Position' => 'Defense'),
			$team1->Players()->getExtraData('Teams', $player->ID),
			'Updates extrafields on subsequent adds with fields'
		);

		$team1->Players()->add($player, array('Position' => null));
		$this->assertEquals(
			array('Position' => null),
			$team1->Players()->getExtraData('Teams', $player->ID),
			'Allows clearing of extrafields on subsequent adds'
		);
	}

	public function testSubtractOnAManyManyList() {
		$allList = ManyManyList::create('DataObjectTest_Player', 'DataObjectTest_Team_Players',
			'DataObjectTest_PlayerID', 'DataObjectTest_TeamID');
		$this->assertEquals(3, $allList->count(),
			'Precondition; we have all 3 players connected to a team in the list');

		$teamOneID = $this->idFromFixture('DataObjectTest_Team', 'team1');
		$teamTwoID = $this->idFromFixture('DataObjectTest_Team', 'team2');

		// Captain 1 belongs to one team; team1
		$captain1 = $this->objFromFixture('DataObjectTest_Player', 'captain1');
		$this->assertEquals(array($teamOneID),$captain1->Teams()->column("ID"),
			'Precondition; player2 belongs to team1');

		// Player 2 belongs to both teams: team1, team2
		$player2 = $this->objFromFixture('DataObjectTest_Player', 'player2');
		$this->assertEquals(array($teamOneID,$teamTwoID), $player2->Teams()->sort('Title')->column('ID'),
			'Precondition; player2 belongs to team1 and team2');

		// We want to find the teams for player2 where the captain does not belong to
		$teamsWithoutTheCaptain = $player2->Teams()->subtract($captain1->Teams());

		// Assertions
		$this->assertEquals(1,$teamsWithoutTheCaptain->count(),
			'The ManyManyList should onlu contain one team');
		$this->assertEquals($teamTwoID, $teamsWithoutTheCaptain->first()->ID,
			'The ManyManyList contains the wrong team');
	}

	public function testRemoveAll() {
		$first = new DataObjectTest_Team();
		$first->write();

		$second = new DataObjectTest_Team();
		$second->write();

		$firstPlayers = $first->Players();
		$secondPlayers = $second->Players();

		$a = new DataObjectTest_Player();
		$a->ShirtNumber = 'a';
		$a->write();

		$b = new DataObjectTest_Player();
		$b->ShirtNumber = 'b';
		$b->write();

		$firstPlayers->add($a);
		$firstPlayers->add($b);

		$secondPlayers->add($a);
		$secondPlayers->add($b);

		$this->assertEquals(array('a', 'b'), $firstPlayers->sort('ShirtNumber')->column('ShirtNumber'));
		$this->assertEquals(array('a', 'b'), $secondPlayers->sort('ShirtNumber')->column('ShirtNumber'));

		$firstPlayers->removeAll();

		$this->assertEquals(0, count($firstPlayers));
		$this->assertEquals(2, count($secondPlayers));

		$firstPlayers->removeAll();

		$firstPlayers->add($a);
		$firstPlayers->add($b);

		$this->assertEquals(array('a', 'b'), $firstPlayers->sort('ShirtNumber')->column('ShirtNumber'));

		$firstPlayers->filter('ShirtNumber', 'b')->removeAll();

		$this->assertEquals(array('a'), $firstPlayers->column('ShirtNumber'));
		$this->assertEquals(array('a', 'b'), $secondPlayers->sort('ShirtNumber')->column('ShirtNumber'));

		$this->assertNotNull(DataObjectTest_Player::get()->byID($a->ID));
		$this->assertNotNull(DataObjectTest_Player::get()->byID($b->ID));
	}

	public function testAppendExtraFieldsToQuery() {
		$list = new ManyManyList(
			'ManyManyListTest_ExtraFields',
			'ManyManyListTest_ExtraFields_Clients',
			'ManyManyListTest_ExtraFieldsID',
			'ChildID', array(
				'Worth' => 'Money',
				'Reference' => 'Varchar'
			)
		);

		// ensure that ManyManyListTest_ExtraFields_Clients.ValueCurrency is
		// selected.
		$db = DB::get_conn();
		$expected = 'SELECT DISTINCT "ManyManyListTest_ExtraFields_Clients"."WorthCurrency",'
			.' "ManyManyListTest_ExtraFields_Clients"."WorthAmount", "ManyManyListTest_ExtraFields_Clients"."Reference",'
			.' "ManyManyListTest_ExtraFields"."ClassName", "ManyManyListTest_ExtraFields"."LastEdited",'
			.' "ManyManyListTest_ExtraFields"."Created", "ManyManyListTest_ExtraFields"."ID",'
			.' CASE WHEN "ManyManyListTest_ExtraFields"."ClassName" IS NOT NULL THEN'
			.' "ManyManyListTest_ExtraFields"."ClassName" ELSE '. Convert::raw2sql('ManyManyListTest_ExtraFields', true)
			.' END AS "RecordClassName" FROM "ManyManyListTest_ExtraFields" INNER JOIN'
			.' "ManyManyListTest_ExtraFields_Clients" ON'
			.' "ManyManyListTest_ExtraFields_Clients"."ManyManyListTest_ExtraFieldsID" ='
			.' "ManyManyListTest_ExtraFields"."ID"';

		$this->assertSQLEquals($expected, $list->sql($parameters));
	}

	public function testFilteringOnPreviouslyJoinedTable() {

		/** @var ManyManyListTest_Category $category */
		$category = $this->objFromFixture('ManyManyListTest_Category', 'categorya');

		/** @var ManyManyList $productsRelatedToProductB */
		$productsRelatedToProductB = $category->Products()->filter('RelatedProducts.Title', 'Product B');

		$this->assertEquals(1, $productsRelatedToProductB->count());
	}


}

/**
 * @package framework
 * @subpackage tests
 */
class ManyManyListTest_ExtraFields extends DataObject implements TestOnly {

	private static $many_many = array(
		'Clients' => 'ManyManyListTest_ExtraFields'
	);

	private static $belongs_many_many = array(
		'WorksWith' => 'ManyManyListTest_ExtraFields'
	);

	private static $many_many_extraFields = array(
		'Clients' => array(
			'Reference' => 'Varchar',
			'Worth' => 'Money'
		)
	);
}

class ManyManyListTest_Product extends DataObject implements TestOnly {

	private static $db = array(
		'Title' => 'Varchar'
	);

	private static $many_many = array(
		'RelatedProducts' => 'ManyManyListTest_Product'
	);

	private static $belongs_many_many = array(
		'RelatedTo' => 'ManyManyListTest_Product',
		'Categories' => 'ManyManyListTest_Category'
	);

}

class ManyManyListTest_Category extends DataObject implements TestOnly {

	private static $db = array(
		'Title' => 'Varchar'
	);

	private static $many_many = array(
		'Products' => 'ManyManyListTest_Product'
	);

}
<|MERGE_RESOLUTION|>--- conflicted
+++ resolved
@@ -21,7 +21,6 @@
 		'DataObjectTest_ValidatedObject',
 		'DataObjectTest_Player',
 		'DataObjectTest_TeamComment',
-<<<<<<< HEAD
 		'DataObjectTest_EquipmentCompany',
 		'DataObjectTest_SubEquipmentCompany',
 		'DataObjectTest\NamespacedClass',
@@ -35,12 +34,9 @@
 		'DataObjectTest_Ploy',
 		'DataObjectTest_Bogey',
 		// From ManyManyListTest
-		'ManyManyListTest_ExtraFields'
-=======
 		'ManyManyListTest_ExtraFields',
 		'ManyManyListTest_Product',
 		'ManyManyListTest_Category',
->>>>>>> 19a4a40d
 	);
 
 
