--- conflicted
+++ resolved
@@ -257,10 +257,7 @@
 
 	public function testSortSimpleDefaultIsSortedASC() {
 		$list = new ArrayList(array(
-<<<<<<< HEAD
-		array('Name' => 'Steve'),
-=======
-			array('Name' => 'Steve'),
+    		array('Name' => 'Steve'),
 			(object) array('Name' => 'Bob'),
 			array('Name' => 'John'),
 			array('Name' => 'bonny'),
@@ -335,7 +332,6 @@
 		// undesirable though so we're not enforcing it in tests.
 		$original = array(
 			array('Name' => 'Steve'),
->>>>>>> cfbfe142
 			(object) array('Name' => 'Bob'),
 			array('Name' => 'John'),
 			array('Name' => 'bonny'),
