--- conflicted
+++ resolved
@@ -9,12 +9,9 @@
 		'DataObjectTest_Team',
 		'DataObjectTest_SubTeam',
 		'DataObjectTest_Player',
-<<<<<<< HEAD
 		'DataObjectTest_TeamComment',
-=======
 		'ManyManyListTest_Product',
 		'ManyManyListTest_Category',
->>>>>>> be496c4e
 	);
 
 	public function testRelationshipEmptyOnNewRecords() {
