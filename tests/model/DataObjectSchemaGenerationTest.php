--- conflicted
+++ resolved
@@ -10,11 +10,7 @@
 
 		// enable fulltext option on this table
 		Config::inst()->update('DataObjectSchemaGenerationTest_IndexDO', 'create_table_options',
-<<<<<<< HEAD
 			array(MySQLSchemaManager::ID => 'ENGINE=MyISAM'));
-=======
-			array('MySQLDatabase' => 'ENGINE=MyISAM'));
->>>>>>> aa3871d7
 
 		parent::setUpOnce();
 	}
@@ -55,7 +51,6 @@
 		));
 
 		// Verify that the above extra field triggered a schema update
-<<<<<<< HEAD
 		$schema->schemaUpdate(function() use ($test, $schema) {
 			$obj = new DataObjectSchemaGenerationTest_DO();
 			$obj->requireTable();
@@ -63,17 +58,6 @@
 			$schema->cancelSchemaUpdate();
 			$test->assertTrue($needsUpdating);
 		});
-
-		// Restore db configuration
-		Config::unnest();
-=======
-		$db->beginSchemaUpdate();
-		$obj = new DataObjectSchemaGenerationTest_DO();
-		$obj->requireTable();
-		$needsUpdating = $db->doesSchemaNeedUpdating();
-		$db->cancelSchemaUpdate();
-		$this->assertTrue($needsUpdating);
->>>>>>> aa3871d7
 	}
 
 	/**
@@ -87,7 +71,6 @@
 		// Table will have been initially created by the $extraDataObjects setting
 
 		// Verify that it doesn't need to be recreated
-<<<<<<< HEAD
 		$schema->schemaUpdate(function() use ($test, $schema) {
 			$obj = new DataObjectSchemaGenerationTest_IndexDO();
 			$obj->requireTable();
@@ -95,14 +78,6 @@
 			$schema->cancelSchemaUpdate();
 			$test->assertFalse($needsUpdating);
 		});
-=======
-		$db->beginSchemaUpdate();
-		$obj = new DataObjectSchemaGenerationTest_IndexDO();
-		$obj->requireTable();
-		$needsUpdating = $db->doesSchemaNeedUpdating();
-		$db->cancelSchemaUpdate();
-		$this->assertFalse($needsUpdating);
->>>>>>> aa3871d7
 
 		// Test with alternate index format, although these indexes are the same
 		Config::inst()->remove('DataObjectSchemaGenerationTest_IndexDO', 'indexes');
@@ -111,7 +86,6 @@
 		);
 
 		// Verify that it still doesn't need to be recreated
-<<<<<<< HEAD
 		$schema->schemaUpdate(function() use ($test, $schema) {
 			$obj2 = new DataObjectSchemaGenerationTest_IndexDO();
 			$obj2->requireTable();
@@ -119,17 +93,6 @@
 			$schema->cancelSchemaUpdate();
 			$test->assertFalse($needsUpdating);
 		});
-
-		// Restore old index format
-		Config::unnest();
-=======
-		$db->beginSchemaUpdate();
-		$obj2 = new DataObjectSchemaGenerationTest_IndexDO();
-		$obj2->requireTable();
-		$needsUpdating = $db->doesSchemaNeedUpdating();
-		$db->cancelSchemaUpdate();
-		$this->assertFalse($needsUpdating);
->>>>>>> aa3871d7
 	}
 
 	/**
@@ -150,7 +113,6 @@
 		));
 
 		// Verify that the above index change triggered a schema update
-<<<<<<< HEAD
 		$schema->schemaUpdate(function() use ($test, $schema) {
 			$obj = new DataObjectSchemaGenerationTest_IndexDO();
 			$obj->requireTable();
@@ -158,17 +120,6 @@
 			$schema->cancelSchemaUpdate();
 			$test->assertTrue($needsUpdating);
 		});
-
-		// Restore old indexes
-		Config::unnest();
-=======
-		$db->beginSchemaUpdate();
-		$obj = new DataObjectSchemaGenerationTest_IndexDO();
-		$obj->requireTable();
-		$needsUpdating = $db->doesSchemaNeedUpdating();
-		$db->cancelSchemaUpdate();
-		$this->assertTrue($needsUpdating);
->>>>>>> aa3871d7
 	}
 
 	/**
