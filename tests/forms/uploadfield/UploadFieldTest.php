<?php
/**
 * @package sapphire
 * @subpackage tests
 */

 class UploadFieldTest extends FunctionalTest {

	static $fixture_file = 'UploadFieldTest.yml';

	protected $extraDataObjects = array('UploadFieldTest_Record');

	protected $requiredExtensions = array(
		'File' => array('UploadFieldTest_FileExtension')
	);

	function testUploadNoRelation() {
		$this->loginWithPermission('ADMIN');

		$record = $this->objFromFixture('UploadFieldTest_Record', 'record1');

		$tmpFileName = 'testUploadBasic.txt';
		$_FILES = array('NoRelationField' => $this->getUploadFile($tmpFileName));
		$response = $this->post(
			'UploadFieldTest_Controller/Form/field/NoRelationField/upload',
			array('NoRelationField' => $this->getUploadFile($tmpFileName))
		);
		$this->assertFalse($response->isError());
		$this->assertFileExists(ASSETS_PATH . "/UploadFieldTest/$tmpFileName");
		$uploadedFile = DataObject::get_one('File', sprintf('"Name" = \'%s\'', $tmpFileName));
		$this->assertNotNull($uploadedFile);
	}

	function testUploadHasOneRelation() {
		$this->loginWithPermission('ADMIN');

		// Unset existing has_one relation before re-uploading
		$record = $this->objFromFixture('UploadFieldTest_Record', 'record1');
		$record->HasOneFileID = null;
		$record->write();

		$tmpFileName = 'testUploadHasOneRelation.txt';
		$_FILES = array('HasOneFile' => $this->getUploadFile($tmpFileName));
		$response = $this->post(
			'UploadFieldTest_Controller/Form/field/HasOneFile/upload',
			array('HasOneFile' => $this->getUploadFile($tmpFileName))
		);
		$this->assertFalse($response->isError());
		$this->assertFileExists(ASSETS_PATH . "/UploadFieldTest/$tmpFileName");
		$uploadedFile = DataObject::get_one('File', sprintf('"Name" = \'%s\'', $tmpFileName));
		$this->assertNotNull($uploadedFile);

		$record = DataObject::get_by_id($record->class, $record->ID, false);
		$this->assertTrue($record->HasOneFile()->exists());
		$this->assertEquals($record->HasOneFile()->Name, $tmpFileName);
	}

	function testUploadHasManyRelation() {
		$this->loginWithPermission('ADMIN');

		$record = $this->objFromFixture('UploadFieldTest_Record', 'record1');

		$tmpFileName = 'testUploadHasManyRelation.txt';
		$_FILES = array('HasManyFiles' => $this->getUploadFile($tmpFileName));
		$response = $this->post(
			'UploadFieldTest_Controller/Form/field/HasManyFiles/upload',
			array('HasManyFiles' => $this->getUploadFile($tmpFileName))
		);
		$this->assertFalse($response->isError());
		$this->assertFileExists(ASSETS_PATH . "/UploadFieldTest/$tmpFileName");
		$uploadedFile = DataObject::get_one('File', sprintf('"Name" = \'%s\'', $tmpFileName));
		$this->assertNotNull($uploadedFile);

		$record = DataObject::get_by_id($record->class, $record->ID, false);
		$this->assertEquals(3, $record->HasManyFiles()->Count());
		$this->assertEquals($record->HasManyFiles()->Last()->Name, $tmpFileName);
	}

	function testUploadManyManyRelation() {
		$this->loginWithPermission('ADMIN');

		$record = $this->objFromFixture('UploadFieldTest_Record', 'record1');
		$relationCount = $record->ManyManyFiles()->Count();

		$tmpFileName = 'testUploadManyManyRelation.txt';
		$_FILES = array('ManyManyFiles' => $this->getUploadFile($tmpFileName));
		$response = $this->post(
			'UploadFieldTest_Controller/Form/field/ManyManyFiles/upload',
			array('ManyManyFiles' => $this->getUploadFile($tmpFileName))
		);
		$this->assertFalse($response->isError());
		$this->assertFileExists(ASSETS_PATH . "/UploadFieldTest/$tmpFileName");
		$uploadedFile = DataObject::get_one('File', sprintf('"Name" = \'%s\'', $tmpFileName));
		$this->assertNotNull($uploadedFile);

		$record = DataObject::get_by_id($record->class, $record->ID, false);
		$this->assertEquals($relationCount+1, $record->ManyManyFiles()->Count());
		$this->assertEquals($record->ManyManyFiles()->Last()->Name, $tmpFileName);
	}

	function testAllowedMaxFileNumber() {
		$this->markTestIncomplete();
	}

	function testRemoveFromHasOne() {
		$record = $this->objFromFixture('UploadFieldTest_Record', 'record1');
		$file1 = $this->objFromFixture('File', 'file1');

		$this->assertTrue($record->HasOneFile()->exists());
		$response = $this->post(
			'UploadFieldTest_Controller/Form/field/HasOneFile/item/' . $file1->ID . '/remove',
			array()
		);
		$this->assertFalse($response->isError());
		$record = DataObject::get_by_id($record->class, $record->ID, false);
		$this->assertFalse($record->HasOneFile()->exists());
		$this->assertFileExists($file1->FullPath, 'File is only detached, not deleted from filesystem');
	}

	function testRemoveFromHasMany() {
		$record = $this->objFromFixture('UploadFieldTest_Record', 'record1');
		$file2 = $this->objFromFixture('File', 'file2');
		$file3 = $this->objFromFixture('File', 'file3');

		$this->assertEquals(array('File2', 'File3'), $record->HasManyFiles()->column('Title'));
		$response = $this->post(
			'UploadFieldTest_Controller/Form/field/HasManyFiles/item/' . $file2->ID . '/remove',
			array()
		);
		$this->assertFalse($response->isError());
		$record = DataObject::get_by_id($record->class, $record->ID, false);
		$this->assertEquals(array('File3'), $record->HasManyFiles()->column('Title'));
		$this->assertFileExists($file3->FullPath, 'File is only detached, not deleted from filesystem');
	}

	function testRemoveFromManyMany() {
		$record = $this->objFromFixture('UploadFieldTest_Record', 'record1');
		$file4 = $this->objFromFixture('File', 'file4');
		$file5 = $this->objFromFixture('File', 'file5');

		$this->assertContains('File4', $record->ManyManyFiles()->column('Title'));
		$this->assertContains('File5', $record->ManyManyFiles()->column('Title'));
		$response = $this->post(
			'UploadFieldTest_Controller/Form/field/ManyManyFiles/item/' . $file4->ID . '/remove',
			array()
		);
		$this->assertFalse($response->isError());
		$record = DataObject::get_by_id($record->class, $record->ID, false);
		$this->assertNotContains('File4', $record->ManyManyFiles()->column('Title'));
		$this->assertContains('File5', $record->ManyManyFiles()->column('Title'));
		$this->assertFileExists($file4->FullPath, 'File is only detached, not deleted from filesystem');
	}

	function testDeleteFromHasOne() {
		$this->loginWithPermission('ADMIN');

		$record = $this->objFromFixture('UploadFieldTest_Record', 'record1');
		$file1 = $this->objFromFixture('File', 'file1');

		$this->assertTrue($record->HasOneFile()->exists());
		$response = $this->post(
			'UploadFieldTest_Controller/Form/field/HasOneFile/item/' . $file1->ID . '/delete',
			array()
		);
		$this->assertFalse($response->isError());
		$record = DataObject::get_by_id($record->class, $record->ID, false);
		$this->assertFalse($record->HasOneFile()->exists());
		$this->assertFileNotExists($file1->FullPath, 'File is also removed from filesystem');
	}

	function testDeleteFromHasMany() {
		$this->loginWithPermission('ADMIN');

		$record = $this->objFromFixture('UploadFieldTest_Record', 'record1');
		$file2 = $this->objFromFixture('File', 'file2');
		$file3 = $this->objFromFixture('File', 'file3');

		$this->assertEquals(array('File2', 'File3'), $record->HasManyFiles()->column('Title'));
		$response = $this->post(
			'UploadFieldTest_Controller/Form/field/HasManyFiles/item/' . $file2->ID . '/delete',
			array()
		);
		$this->assertFalse($response->isError());
		$record = DataObject::get_by_id($record->class, $record->ID, false);
		$this->assertEquals(array('File3'), $record->HasManyFiles()->column('Title'));
		$this->assertFileNotExists($file2->FullPath, 'File is also removed from filesystem');

		$fileNotOnRelationship = $this->objFromFixture('File', 'file1');
		$response = $this->post(
			'UploadFieldTest_Controller/Form/field/HasManyFiles/item/' . $fileNotOnRelationship->ID . '/delete',
			array()
		);
		$this->assertEquals(403, $response->getStatusCode(), "Denies deleting files if they're not on the current relationship");
	}

	function testDeleteFromManyMany() {
		$this->loginWithPermission('ADMIN');

		$record = $this->objFromFixture('UploadFieldTest_Record', 'record1');
		$file4 = $this->objFromFixture('File', 'file4');
		$file5 = $this->objFromFixture('File', 'file5');
		$fileNoDelete = $this->objFromFixture('File', 'file-nodelete');

		$this->assertContains('File4', $record->ManyManyFiles()->column('Title'));
		$this->assertContains('File5', $record->ManyManyFiles()->column('Title'));
		$response = $this->post(
			'UploadFieldTest_Controller/Form/field/ManyManyFiles/item/' . $file4->ID . '/delete',
			array()
		);
		$this->assertFalse($response->isError());
		$record = DataObject::get_by_id($record->class, $record->ID, false);
		$this->assertNotContains('File4', $record->ManyManyFiles()->column('Title'));
		$this->assertContains('File5', $record->ManyManyFiles()->column('Title'));
		$this->assertFileNotExists($file4->FullPath, 'File is also removed from filesystem');

		// Test record-based permissions
		$response = $this->post(
			'UploadFieldTest_Controller/Form/field/ManyManyFiles/item/' . $fileNoDelete->ID . '/delete',
			array()
		);
		$this->assertEquals(403, $response->getStatusCode());
	}

	function testView() {
		$this->loginWithPermission('ADMIN');

		$record = $this->objFromFixture('UploadFieldTest_Record', 'record1');
		$file4 = $this->objFromFixture('File', 'file4');
		$file5 = $this->objFromFixture('File', 'file5');
		$fileNoView = $this->objFromFixture('File', 'file-noview');
		$fileNoEdit = $this->objFromFixture('File', 'file-noedit');
		$fileNoDelete = $this->objFromFixture('File', 'file-nodelete');
		
		$response = $this->get('UploadFieldTest_Controller');
		$this->assertFalse($response->isError());

		$parser = new CSSContentParser($response->getBody());
		$items = $parser->getBySelector('#ManyManyFiles .ss-uploadfield-files .ss-uploadfield-item');
		$ids = array();
		foreach($items as $item) $ids[] = (int)$item['data-fileid'];
		
		$this->assertContains($file4->ID, $ids, 'Views related file');
		$this->assertContains($file5->ID, $ids, 'Views related file');
		$this->assertNotContains($fileNoView->ID, $ids, "Doesn't view files without view permissions");
		$this->assertContains($fileNoEdit->ID, $ids, "Views files without edit permissions");
		$this->assertContains($fileNoDelete->ID, $ids, "Views files without delete permissions");
	}

	function testEdit() {
		$this->loginWithPermission('ADMIN');

		$record = $this->objFromFixture('UploadFieldTest_Record', 'record1');
		$file4 = $this->objFromFixture('File', 'file4');
		$file5 = $this->objFromFixture('File', 'file5');
		$fileNoEdit = $this->objFromFixture('File', 'file-noedit');
		$baseUrl = 'UploadFieldTest_Controller/Form/field/ManyManyFiles/item/' . $file4->ID;

		$response = $this->get($baseUrl . '/edit');
		$this->assertFalse($response->isError());

		$response = $this->post($baseUrl . '/EditForm', array('Title' => 'File 4 modified'));
		$this->assertFalse($response->isError());

		$record = DataObject::get_by_id($record->class, $record->ID, false);
		$file4 = DataObject::get_by_id($file4->class, $file4->ID, false);
		$this->assertEquals('File 4 modified', $file4->Title);

		// Test record-based permissions
		$response = $this->post(
			'UploadFieldTest_Controller/Form/field/ManyManyFiles/item/' . $fileNoEdit->ID . '/edit',
			array()
		);
		$this->assertEquals(403, $response->getStatusCode());
	}

	function testGetRecord() {
		$record = $this->objFromFixture('UploadFieldTest_Record', 'record1');
		$form = $this->getMockForm();

		$field = new UploadField('MyField');
		$field->setForm($form);
		$this->assertNull($field->getRecord(), 'Returns no record by default');

		$field = new UploadField('MyField');
		$field->setForm($form);
		$form->loadDataFrom($record);
		$this->assertEquals($record, $field->getRecord(), 'Returns record from form if available');

		$field = new UploadField('MyField');
		$field->setForm($form);
		$field->setRecord($record);
		$this->assertEquals($record, $field->getRecord(), 'Returns record when set explicitly');
	}

	function testSetItems() {
		$record = $this->objFromFixture('UploadFieldTest_Record', 'record1');
		$form = $this->getMockForm();
		$items = new ArrayList(array(
			$this->objFromFixture('File', 'file1'),
			$this->objFromFixture('File', 'file2')
		));

		// Anonymous field
		$field = new UploadField('MyField');
		$field->setForm($form);
		$field->setRecord($record);
		$field->setItems($items);
		$this->assertEquals(array('File1', 'File2'), $field->getItems()->column('Title'));

		// Field with has_one auto-detected
		$field = new UploadField('HasOneFile');
		$field->setForm($form);
		$field->setRecord($record);
		$field->setItems($items);
		$this->assertEquals(array('File1', 'File2'), $field->getItems()->column('Title'),
			'Allows overwriting of items even when relationship is detected'
		);
	}

	function testGetItems() {
		$record = $this->objFromFixture('UploadFieldTest_Record', 'record1');
		$form = $this->getMockForm();

		// Anonymous field
		$field = new UploadField('MyField');
		$field->setForm($form);
		$field->setRecord($record);
		$this->assertEquals(array(), $field->getItems()->column('Title'));

		// Field with has_one auto-detected
		$field = new UploadField('HasOneFile');
		$field->setForm($form);
		$field->setRecord($record);
		$this->assertEquals(array('File1'), $field->getItems()->column('Title'));

		// Field with has_many auto-detected
		$field = new UploadField('HasManyFiles');
		$field->setForm($form);
		$field->setRecord($record);
		$this->assertEquals(array('File2', 'File3'), $field->getItems()->column('Title'));

		// Field with many_many auto-detected
		$field = new UploadField('ManyManyFiles');
		$field->setForm($form);
		$field->setRecord($record);
		$this->assertNotContains('File1',$field->getItems()->column('Title'));
		$this->assertNotContains('File2',$field->getItems()->column('Title'));
		$this->assertNotContains('File3',$field->getItems()->column('Title'));
		$this->assertContains('File4',$field->getItems()->column('Title'));
		$this->assertContains('File5',$field->getItems()->column('Title'));
	}

	function testReadonly() {
		$this->loginWithPermission('ADMIN');
		
		$response = $this->get('UploadFieldTest_Controller');
		$this->assertFalse($response->isError());

		$parser = new CSSContentParser($response->getBody());
		$this->assertFalse((bool)$parser->getBySelector('#ReadonlyField .ss-uploadfield-files .ss-uploadfield-item .ss-ui-button'), 'Removes all buttons on items');
		$this->assertFalse((bool)$parser->getBySelector('#ReadonlyField .ss-uploadfield-dropzone'), 'Removes dropzone');
		$this->assertFalse((bool)$parser->getBySelector('#ReadonlyField .ss-uploadfield-addfile .ss-ui-button'), 'Removes all buttons from "add" area');
	}

	function testDisabled() {
		$this->loginWithPermission('ADMIN');
		
		$response = $this->get('UploadFieldTest_Controller');
		$this->assertFalse($response->isError());

		$parser = new CSSContentParser($response->getBody());
		$this->assertFalse((bool)$parser->getBySelector('#DisabledField .ss-uploadfield-files .ss-uploadfield-item .ss-ui-button'), 'Removes all buttons on items');
		$this->assertFalse((bool)$parser->getBySelector('#DisabledField .ss-uploadfield-dropzone'), 'Removes dropzone');
		$this->assertFalse((bool)$parser->getBySelector('#DisabledField .ss-uploadfield-addfile .ss-ui-button'), 'Removes all buttons from "add" area');
		
	}

<<<<<<< HEAD
	function testManagesRelation() {
		$record = $this->objFromFixture('UploadFieldTest_Record', 'record1');

		$field = new UploadField('ManyManyFiles');
		$this->assertFalse($field->managesRelation(), 'False if no record is set');

		$field = new UploadField('NoRelationField');
		$field->setRecord($record);
		$this->assertFalse($field->managesRelation(), 'False if no relation found by name');

		$field = new UploadField('HasOneFile');
		$field->setRecord($record);
		$this->assertTrue($field->managesRelation(), 'True for has_one');

		$field = new UploadField('HasManyFiles');
		$field->setRecord($record);
		$this->assertTrue($field->managesRelation(), 'True for has_many');

		$field = new UploadField('ManyManyFiles');
		$field->setRecord($record);
		$this->assertTrue($field->managesRelation(), 'True for many_many');
=======
	function testSelect() {
		$this->loginWithPermission('ADMIN');

		$record = $this->objFromFixture('UploadFieldTest_Record', 'record1');
		$file4 = $this->objFromFixture('File', 'file4');
		$file5 = $this->objFromFixture('File', 'file5');
		$fileSubfolder = $this->objFromFixture('File', 'file-subfolder');
		$fileNoEdit = $this->objFromFixture('File', 'file-noedit');

		$response = $this->get('UploadFieldTest_Controller/Form/field/ManyManyFiles/select/');
		$this->assertFalse($response->isError());

		// A bit too much coupling with GridField, but a full template overload would make things too complex
		$parser = new CSSContentParser($response->getBody());
		$items = $parser->getBySelector('.ss-gridfield-item');
		$itemIDs = array_map(create_function('$el', 'return (int)$el["data-id"];'), $items);
		$this->assertContains($file4->ID, $itemIDs, 'Contains file in assigned folder');
		$this->assertNotContains($fileSubfolder->ID, $itemIDs, 'Does not contain file in subfolder');
	}

	function testAttachHasOne() {
		$this->loginWithPermission('ADMIN');

		$record = $this->objFromFixture('UploadFieldTest_Record', 'record1');
		$file1 = $this->objFromFixture('File', 'file1');
		$file2 = $this->objFromFixture('File', 'file2');
		$file3AlreadyAttached = $this->objFromFixture('File', 'file3');

		$response = $this->post(
			'UploadFieldTest_Controller/Form/field/HasOneFile/attach', 
			array('ids' => array($file1->ID/* first file should be ignored */, $file2->ID))
		);
		$this->assertFalse($response->isError());

		$record = DataObject::get_by_id($record->class, $record->ID, false);
		$this->assertEquals($file2->ID, $record->HasOneFileID, 'Attaches new relations');
	}

	function testAttachHasMany() {
		$this->loginWithPermission('ADMIN');

		$record = $this->objFromFixture('UploadFieldTest_Record', 'record1');
		$file1 = $this->objFromFixture('File', 'file1');
		$file2 = $this->objFromFixture('File', 'file2');
		$file3AlreadyAttached = $this->objFromFixture('File', 'file3');

		$response = $this->post(
			'UploadFieldTest_Controller/Form/field/HasManyFiles/attach', 
			array('ids' => array($file1->ID, $file2->ID))
		);
		$this->assertFalse($response->isError());

		$record = DataObject::get_by_id($record->class, $record->ID, false);
		$this->assertContains($file1->ID, $record->HasManyFiles()->column('ID'), 'Attaches new relations');
		$this->assertContains($file2->ID, $record->HasManyFiles()->column('ID'), 'Attaches new relations');
		$this->assertContains($file3AlreadyAttached->ID, $record->HasManyFiles()->column('ID'), 'Does not detach existing relations');
	}

	function testAttachManyMany() {
		$this->loginWithPermission('ADMIN');

		$record = $this->objFromFixture('UploadFieldTest_Record', 'record1');
		$file1 = $this->objFromFixture('File', 'file1');
		$file2 = $this->objFromFixture('File', 'file2');
		$file5AlreadyAttached = $this->objFromFixture('File', 'file5');

		$response = $this->post(
			'UploadFieldTest_Controller/Form/field/ManyManyFiles/attach', 
			array('ids' => array($file1->ID, $file2->ID))
		);
		$this->assertFalse($response->isError());

		$record = DataObject::get_by_id($record->class, $record->ID, false);
		$this->assertContains($file1->ID, $record->ManyManyFiles()->column('ID'), 'Attaches new relations');
		$this->assertContains($file2->ID, $record->ManyManyFiles()->column('ID'), 'Attaches new relations');
		$this->assertContains($file5AlreadyAttached->ID, $record->ManyManyFiles()->column('ID'), 'Does not detach existing relations');
>>>>>>> c2f201f6
	}

	protected function getMockForm() {
		return new Form(new Controller(), 'Form', new FieldList(), new FieldList());
	}

	/**
	 * @return Array Emulating an entry in the $_FILES superglobal
	 */
	protected function getUploadFile($tmpFileName = 'UploadFieldTest-testUpload.txt') {
		$tmpFilePath = TEMP_FOLDER . '/' . $tmpFileName;
		$tmpFileContent = '';
		for($i=0; $i<10000; $i++) $tmpFileContent .= '0';
		file_put_contents($tmpFilePath, $tmpFileContent);
		
		// emulates the $_FILES array
		return array(
			'name' => $tmpFileName,
			'type' => 'text/plaintext',
			'size' => filesize($tmpFilePath),
			'tmp_name' => $tmpFilePath,
			'extension' => 'txt',
			'error' => UPLOAD_ERR_OK,
		);
	}

	function setUp() {
		parent::setUp();
		
		if(!file_exists(ASSETS_PATH)) mkdir(ASSETS_PATH);

		/* Create a test folders for each of the fixture references */
		$folderIDs = $this->allFixtureIDs('Folder');
		foreach($folderIDs as $folderID) {
			$folder = DataObject::get_by_id('Folder', $folderID);
			if(!file_exists(BASE_PATH."/$folder->Filename")) mkdir(BASE_PATH."/$folder->Filename");
		}
		
		/* Create a test files for each of the fixture references */
		$fileIDs = $this->allFixtureIDs('File');
		foreach($fileIDs as $fileID) {
			$file = DataObject::get_by_id('File', $fileID);
			$fh = fopen(BASE_PATH."/$file->Filename", "w");
			fwrite($fh, str_repeat('x',1000000));
			fclose($fh);
		}
	}
	
	function tearDown() {
		parent::tearDown();

		/* Remove the test files that we've created */
		$fileIDs = $this->allFixtureIDs('File');
		foreach($fileIDs as $fileID) {
			$file = DataObject::get_by_id('File', $fileID);
			if($file && file_exists(BASE_PATH."/$file->Filename")) unlink(BASE_PATH."/$file->Filename");
		}

		/* Remove the test folders that we've crated */
		$folderIDs = $this->allFixtureIDs('Folder');
		foreach($folderIDs as $folderID) {
			$folder = DataObject::get_by_id('Folder', $folderID);
			if($folder && file_exists(BASE_PATH."/$folder->Filename")) Filesystem::removeFolder(BASE_PATH."/$folder->Filename");
		}

		// Remove left over folders and any files that may exist
		if(file_exists('../assets/UploadFieldTest')) Filesystem::removeFolder('../assets/FileTest');
	}

}

class UploadFieldTest_Record extends DataObject implements TestOnly {

static $db = array(
	'Title' => 'Text',
);

static $has_one = array(
	'HasOneFile' => 'File',
);

static $has_many = array(
	'HasManyFiles' => 'File',
);

static $many_many = array(
	'ManyManyFiles' => 'File',
);

}

class UploadFieldTest_FileExtension extends DataExtension implements TestOnly {

	function extraStatics() {
		return array(
			'has_one' => array('Record' => 'UploadFieldTest_Record')
 		);
	}

	function canDelete() {
		if($this->owner->Name == 'nodelete.txt') return false;
	}

	function canEdit() {
		if($this->owner->Name == 'noedit.txt') return false;
	}

	function canView() {
		if($this->owner->Name == 'noview.txt') return false;
	}
}

class UploadFieldTest_Controller extends Controller implements TestOnly {

	protected $template = 'BlankPage';

	function Form() {
		$record = DataObject::get_one('UploadFieldTest_Record', '"Title" = \'Record 1\'');

		$fieldNoRelation = new UploadField('NoRelationField');
		$fieldNoRelation->setFolderName('UploadFieldTest');
		$fieldNoRelation->setRecord($record);
		
		$fieldHasOne = new UploadField('HasOneFile');
		$fieldHasOne->setFolderName('UploadFieldTest');
		$fieldHasOne->setRecord($record);
		
		$fieldHasMany = new UploadField('HasManyFiles');
		$fieldHasMany->setFolderName('UploadFieldTest');
		$fieldHasMany->setRecord($record);
		
		$fieldManyMany = new UploadField('ManyManyFiles');
		$fieldManyMany->setFolderName('UploadFieldTest');
		$fieldManyMany->setRecord($record);
		
		$fieldReadonly = new UploadField('ReadonlyField');
		$fieldReadonly->setFolderName('UploadFieldTest');
		$fieldReadonly->setRecord($record);
		$fieldReadonly = $fieldReadonly->performReadonlyTransformation();

		$fieldDisabled = new UploadField('DisabledField');
		$fieldDisabled->setFolderName('UploadFieldTest');
		$fieldDisabled->setRecord($record);
		$fieldDisabled = $fieldDisabled->performDisabledTransformation();

		$fieldSubfolder = new UploadField('SubfolderField');
		$fieldSubfolder->setFolderName('UploadFieldTest/subfolder1');
		$fieldSubfolder->setRecord($record);

		$form = new Form(
			$this,
			'Form',
			new FieldList(
				$fieldNoRelation,
				$fieldHasOne,
				$fieldHasMany,
				$fieldManyMany,
				$fieldReadonly,
				$fieldDisabled,
				$fieldSubfolder
			),
			new FieldList(
				new FormAction('submit')
			),
			new RequiredFields(
				'NoRelationField',
				'HasOneFile',
				'HasManyFiles',
				'ManyManyFiles',
				'ReadonlyField',
				'DisabledField',
				'SubfolderField'
			)
		);
		return $form;
	}

	function submit($data, $form) {
		
	}

}<|MERGE_RESOLUTION|>--- conflicted
+++ resolved
@@ -375,29 +375,6 @@
 		
 	}
 
-<<<<<<< HEAD
-	function testManagesRelation() {
-		$record = $this->objFromFixture('UploadFieldTest_Record', 'record1');
-
-		$field = new UploadField('ManyManyFiles');
-		$this->assertFalse($field->managesRelation(), 'False if no record is set');
-
-		$field = new UploadField('NoRelationField');
-		$field->setRecord($record);
-		$this->assertFalse($field->managesRelation(), 'False if no relation found by name');
-
-		$field = new UploadField('HasOneFile');
-		$field->setRecord($record);
-		$this->assertTrue($field->managesRelation(), 'True for has_one');
-
-		$field = new UploadField('HasManyFiles');
-		$field->setRecord($record);
-		$this->assertTrue($field->managesRelation(), 'True for has_many');
-
-		$field = new UploadField('ManyManyFiles');
-		$field->setRecord($record);
-		$this->assertTrue($field->managesRelation(), 'True for many_many');
-=======
 	function testSelect() {
 		$this->loginWithPermission('ADMIN');
 
@@ -474,7 +451,29 @@
 		$this->assertContains($file1->ID, $record->ManyManyFiles()->column('ID'), 'Attaches new relations');
 		$this->assertContains($file2->ID, $record->ManyManyFiles()->column('ID'), 'Attaches new relations');
 		$this->assertContains($file5AlreadyAttached->ID, $record->ManyManyFiles()->column('ID'), 'Does not detach existing relations');
->>>>>>> c2f201f6
+	}
+
+	function testManagesRelation() {
+		$record = $this->objFromFixture('UploadFieldTest_Record', 'record1');
+
+		$field = new UploadField('ManyManyFiles');
+		$this->assertFalse($field->managesRelation(), 'False if no record is set');
+
+		$field = new UploadField('NoRelationField');
+		$field->setRecord($record);
+		$this->assertFalse($field->managesRelation(), 'False if no relation found by name');
+
+		$field = new UploadField('HasOneFile');
+		$field->setRecord($record);
+		$this->assertTrue($field->managesRelation(), 'True for has_one');
+
+		$field = new UploadField('HasManyFiles');
+		$field->setRecord($record);
+		$this->assertTrue($field->managesRelation(), 'True for has_many');
+
+		$field = new UploadField('ManyManyFiles');
+		$field->setRecord($record);
+		$this->assertTrue($field->managesRelation(), 'True for many_many');
 	}
 
 	protected function getMockForm() {
