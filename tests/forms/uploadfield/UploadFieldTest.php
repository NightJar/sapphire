<?php
/**
 * @package framework
 * @subpackage tests
 */

class UploadFieldTest extends FunctionalTest {

	protected static $fixture_file = 'UploadFieldTest.yml';

	protected $extraDataObjects = array('UploadFieldTest_Record');

	protected $requiredExtensions = array(
		'File' => array('UploadFieldTest_FileExtension')
	);

	/**
	 * Test that files can be uploaded against an object with no relation
	 */
	public function testUploadNoRelation() {
		$this->loginWithPermission('ADMIN');

		$record = $this->objFromFixture('UploadFieldTest_Record', 'record1');

		$tmpFileName = 'testUploadBasic.txt';
		$response = $this->mockFileUpload('NoRelationField', $tmpFileName);
		$this->assertFalse($response->isError());
		$this->assertFileExists(ASSETS_PATH . "/UploadFieldTest/$tmpFileName");
		$uploadedFile = DataObject::get_one('File', array(
			'"File"."Name"' => $tmpFileName
		));
		$this->assertTrue(is_object($uploadedFile), 'The file object is created');
	}

	/**
	 * Test that an object can be uploaded against an object with a has_one relation
	 */
	public function testUploadHasOneRelation() {
		$this->loginWithPermission('ADMIN');

		// Unset existing has_one relation before re-uploading
		$record = $this->objFromFixture('UploadFieldTest_Record', 'record1');
		$record->HasOneFileID = null;
		$record->write();

		// Firstly, ensure the file can be uploaded
		$tmpFileName = 'testUploadHasOneRelation.txt';
		$response = $this->mockFileUpload('HasOneFile', $tmpFileName);
		$this->assertFalse($response->isError());
		$this->assertFileExists(ASSETS_PATH . "/UploadFieldTest/$tmpFileName");
		$uploadedFile = DataObject::get_one('File', array(
			'"File"."Name"' => $tmpFileName
		));
		$this->assertTrue(is_object($uploadedFile), 'The file object is created');

		// Secondly, ensure that simply uploading an object does not save the file against the relation
		$record = DataObject::get_by_id($record->class, $record->ID, false);
		$this->assertFalse($record->HasOneFile()->exists());

		// Thirdly, test submitting the form with the encoded data
		$response = $this->mockUploadFileIDs('HasOneFile', array($uploadedFile->ID));
		$this->assertEmpty($response['errors']);
		$record = DataObject::get_by_id($record->class, $record->ID, false);
		$this->assertTrue($record->HasOneFile()->exists());
		$this->assertEquals($record->HasOneFile()->Name, $tmpFileName);
	}

	/**
	 * Tests that has_one relations work with subclasses of File
	 */
	public function testUploadHasOneRelationWithExtendedFile() {
		$this->loginWithPermission('ADMIN');

		// Unset existing has_one relation before re-uploading
		$record = $this->objFromFixture('UploadFieldTest_Record', 'record1');
		$record->HasOneExtendedFileID = null;
		$record->write();

		// Test that the file can be safely uploaded
		$tmpFileName = 'testUploadHasOneRelationWithExtendedFile.txt';
		$response = $this->mockFileUpload('HasOneExtendedFile', $tmpFileName);
		$this->assertFalse($response->isError());
		$this->assertFileExists(ASSETS_PATH . "/UploadFieldTest/$tmpFileName");
		$uploadedFile = DataObject::get_one('UploadFieldTest_ExtendedFile', array(
			'"File"."Name"' => $tmpFileName
		));
		$this->assertTrue(is_object($uploadedFile), 'The file object is created');

		// Test that the record isn't written to automatically
		$record = DataObject::get_by_id($record->class, $record->ID, false);
		$this->assertFalse($record->HasOneExtendedFile()->exists());

		// Test that saving the form writes the record
		$response = $this->mockUploadFileIDs('HasOneExtendedFile', array($uploadedFile->ID));
		$this->assertEmpty($response['errors']);
		$record = DataObject::get_by_id($record->class, $record->ID, false);
		$this->assertTrue($record->HasOneExtendedFile()->exists());
		$this->assertEquals($record->HasOneExtendedFile()->Name, $tmpFileName);
	}


	/**
	 * Test that has_many relations work with files
	 */
	public function testUploadHasManyRelation() {
		$this->loginWithPermission('ADMIN');

		$record = $this->objFromFixture('UploadFieldTest_Record', 'record1');

		// Test that uploaded files can be posted to a has_many relation
		$tmpFileName = 'testUploadHasManyRelation.txt';
		$response = $this->mockFileUpload('HasManyFiles', $tmpFileName);
		$this->assertFalse($response->isError());
		$this->assertFileExists(ASSETS_PATH . "/UploadFieldTest/$tmpFileName");
		$uploadedFile = DataObject::get_one('File', array(
			'"File"."Name"' => $tmpFileName
		));
		$this->assertTrue(is_object($uploadedFile), 'The file object is created');

		// Test that the record isn't written to automatically
		$record = DataObject::get_by_id($record->class, $record->ID, false);
		$this->assertEquals(2, $record->HasManyFiles()->Count()); // Existing two files should be retained

		// Test that saving the form writes the record
		$ids = array_merge($record->HasManyFiles()->getIDList(), array($uploadedFile->ID));
		$response = $this->mockUploadFileIDs('HasManyFiles', $ids);
		$this->assertEmpty($response['errors']);
		$record = DataObject::get_by_id($record->class, $record->ID, false);
		$this->assertEquals(3, $record->HasManyFiles()->Count()); // New record should appear here now
	}

	/**
	 * Test that many_many relationships work with files
	 */
	public function testUploadManyManyRelation() {
		$this->loginWithPermission('ADMIN');

		$record = $this->objFromFixture('UploadFieldTest_Record', 'record1');
		$relationCount = $record->ManyManyFiles()->Count();

		// Test that uploaded files can be posted to a many_many relation
		$tmpFileName = 'testUploadManyManyRelation.txt';
		$response = $this->mockFileUpload('ManyManyFiles', $tmpFileName);
		$this->assertFalse($response->isError());
		$this->assertFileExists(ASSETS_PATH . "/UploadFieldTest/$tmpFileName");
		$uploadedFile = DataObject::get_one('File', array(
			'"File"."Name"' => $tmpFileName
		));
		$this->assertTrue(is_object($uploadedFile), 'The file object is created');

		// Test that the record isn't written to automatically
		$record = DataObject::get_by_id($record->class, $record->ID, false);
		// Existing file count should be retained
		$this->assertEquals($relationCount, $record->ManyManyFiles()->Count());

		// Test that saving the form writes the record
		$ids = array_merge($record->ManyManyFiles()->getIDList(), array($uploadedFile->ID));
		$response = $this->mockUploadFileIDs('ManyManyFiles', $ids);
		$this->assertEmpty($response['errors']);
		$record = DataObject::get_by_id($record->class, $record->ID, false);
		$record->flushCache();
		// New record should appear here now
		$this->assertEquals($relationCount + 1, $record->ManyManyFiles()->Count());
	}

	/**
	 * Partially covered by {@link UploadTest->testUploadAcceptsAllowedExtension()},
	 * but this test additionally verifies that those constraints are actually enforced
	 * in this controller method.
	 */
	public function testAllowedExtensions() {
		$this->loginWithPermission('ADMIN');

		// Test invalid file
		// Relies on Upload_Validator failing to allow this extension
		$invalidFile = 'invalid.php';
		$_FILES = array('AllowedExtensionsField' => $this->getUploadFile($invalidFile));
		$response = $this->post(
			'UploadFieldTest_Controller/Form/field/AllowedExtensionsField/upload',
			array('AllowedExtensionsField' => $this->getUploadFile($invalidFile))
		);
		$this->assertTrue($response->isError());
		$this->assertContains('Extension is not allowed', $response->getBody());

		// Test valid file
		$validFile = 'valid.txt';
		$_FILES = array('AllowedExtensionsField' => $this->getUploadFile($validFile));
		$response = $this->post(
			'UploadFieldTest_Controller/Form/field/AllowedExtensionsField/upload',
			array('AllowedExtensionsField' => $this->getUploadFile($validFile))
		);
		$this->assertFalse($response->isError());
		$this->assertNotContains('Extension is not allowed', $response->getBody());

		// Test that setAllowedExtensions rejects extensions explicitly denied by File.allowed_extensions
		// Relies on File::validate failing to allow this extension
		$invalidFile = 'invalid.php';
		$_FILES = array('AllowedExtensionsField' => $this->getUploadFile($invalidFile));
		$response = $this->post(
			'UploadFieldTest_Controller/Form/field/InvalidAllowedExtensionsField/upload',
			array('InvalidAllowedExtensionsField' => $this->getUploadFile($invalidFile))
		);
		$this->assertTrue($response->isError());
		$this->assertContains('Extension is not allowed', $response->getBody());
	}

	/**
	 * Test that has_one relations do not support multiple files
	 */
	public function testAllowedMaxFileNumberWithHasOne() {
		$this->loginWithPermission('ADMIN');

		// Get references for each file to upload
		$file1 = $this->objFromFixture('File', 'file1');
		$file2 = $this->objFromFixture('File', 'file2');
		$fileIDs = array($file1->ID, $file2->ID);

		// Test each of the three cases - has one with no max filel limit, has one with a limit of
		// one, has one with a limit of more than one (makes no sense, but should test it anyway).
		// Each of them should public function in the same way - attaching the first file should work, the
		// second should cause an error.
		foreach (array('HasOneFile', 'HasOneFileMaxOne', 'HasOneFileMaxTwo') as $recordName) {

			// Unset existing has_one relation before re-uploading
			$record = $this->objFromFixture('UploadFieldTest_Record', 'record1');
			$record->{"{$recordName}ID"} = null;
			$record->write();

			// Post form with two files for this field, should result in an error
			$response = $this->mockUploadFileIDs($recordName, $fileIDs);
			$isError = !empty($response['errors']);

			// Strictly, a has_one should not allow two files, but this is overridden
			// by the setAllowedMaxFileNumber(2) call
			$maxFiles = ($recordName === 'HasOneFileMaxTwo') ? 2 : 1;

			// Assert that the form fails if the maximum number of files is exceeded
			$this->assertTrue((count($fileIDs) > $maxFiles) == $isError);
		}
	}

	/**
	 * Test that max number of items on has_many is validated
	 */
	public function testAllowedMaxFileNumberWithHasMany() {
		$this->loginWithPermission('ADMIN');

		// The 'HasManyFilesMaxTwo' field has a maximum of two files able to be attached to it.
		// We want to add files to it until we attempt to add the third. We expect that the first
		// two should work and the third will fail.
		$record = $this->objFromFixture('UploadFieldTest_Record', 'record1');
		$record->HasManyFilesMaxTwo()->removeAll();

		// Get references for each file to upload
		$file1 = $this->objFromFixture('File', 'file1');
		$file2 = $this->objFromFixture('File', 'file2');
		$file3 = $this->objFromFixture('File', 'file3');

		// Write the first element, should be okay.
		$response = $this->mockUploadFileIDs('HasManyFilesMaxTwo', array($file1->ID));
		$this->assertEmpty($response['errors']);

		// Write the second element, should be okay.
		$response = $this->mockUploadFileIDs('HasManyFilesMaxTwo', array($file1->ID, $file2->ID));
		$this->assertEmpty($response['errors']);

		// Write the third element, should result in error.
		$response = $this->mockUploadFileIDs('HasManyFilesMaxTwo', array($file1->ID, $file2->ID, $file3->ID));
		$this->assertNotEmpty($response['errors']);
	}

	/**
	 * Test that files can be removed from has_one relations
	 */
	public function testRemoveFromHasOne() {
		$record = $this->objFromFixture('UploadFieldTest_Record', 'record1');
		$file1 = $this->objFromFixture('File', 'file1');

		// Check record exists
		$this->assertTrue($record->HasOneFile()->exists());

		// Remove from record
		$response = $this->mockUploadFileIDs('HasOneFile', array());
		$this->assertEmpty($response['errors']);

		// Check file is removed
		$record = DataObject::get_by_id($record->class, $record->ID, false);
		$this->assertFalse($record->HasOneFile()->exists());

		// Check file object itself exists
		$this->assertFileExists($file1->FullPath, 'File is only detached, not deleted from filesystem');
	}

	/**
	 * Test that items can be removed from has_many
	 */
	public function testRemoveFromHasMany() {
		$record = $this->objFromFixture('UploadFieldTest_Record', 'record1');
		$file2 = $this->objFromFixture('File', 'file2');
		$file3 = $this->objFromFixture('File', 'file3');

		// Check record has two files attached
		$this->assertEquals(array('File2', 'File3'), $record->HasManyFiles()->column('Title'));

		// Remove file 2
		$response = $this->mockUploadFileIDs('HasManyFiles', array($file3->ID));
		$this->assertEmpty($response['errors']);

		// check only file 3 is left
		$record = DataObject::get_by_id($record->class, $record->ID, false);
		$this->assertEquals(array('File3'), $record->HasManyFiles()->column('Title'));

		// Check file 2 object itself exists
		$this->assertFileExists($file3->FullPath, 'File is only detached, not deleted from filesystem');
	}

	/**
	 * Test that items can be removed from many_many
	 */
	public function testRemoveFromManyMany() {
		$record = $this->objFromFixture('UploadFieldTest_Record', 'record1');
		$file4 = $this->objFromFixture('File', 'file4');
		$file5 = $this->objFromFixture('File', 'file5');

		// Check that both files are currently set
		$this->assertContains('File4', $record->ManyManyFiles()->column('Title'));
		$this->assertContains('File5', $record->ManyManyFiles()->column('Title'));

		// Remove file 4
		$response = $this->mockUploadFileIDs('ManyManyFiles', array($file5->ID));
		$this->assertEmpty($response['errors']);

		// check only file 5 is left
		$record = DataObject::get_by_id($record->class, $record->ID, false);
		$this->assertNotContains('File4', $record->ManyManyFiles()->column('Title'));
		$this->assertContains('File5', $record->ManyManyFiles()->column('Title'));

		// check file 4 object exists
		$this->assertFileExists($file4->FullPath, 'File is only detached, not deleted from filesystem');
	}

	/**
	 * Test that files can be deleted from has_one and the filesystem
	 */
	public function testDeleteFromHasOne() {
		$this->loginWithPermission('ADMIN');

		$record = $this->objFromFixture('UploadFieldTest_Record', 'record1');
		$file1 = $this->objFromFixture('File', 'file1');

		// Check that file initially exists
		$this->assertTrue($record->HasOneFile()->exists());
		$this->assertFileExists($file1->FullPath);

		// Delete physical file and update record
		$response = $this->mockFileDelete('HasOneFile', $file1->ID);
		$this->assertFalse($response->isError());
		$response = $this->mockUploadFileIDs('HasOneFile', array());
		$this->assertEmpty($response['errors']);

		// Check that file is not set against record
		$record = DataObject::get_by_id($record->class, $record->ID, false);
		$this->assertFalse($record->HasOneFile()->exists());

		// Check that the physical file is deleted
		$this->assertFileNotExists($file1->FullPath, 'File is also removed from filesystem');
	}

	/**
	 * Test that files can be deleted from has_many and the filesystem
	 */
	public function testDeleteFromHasMany() {
		$this->loginWithPermission('ADMIN');

		$record = $this->objFromFixture('UploadFieldTest_Record', 'record1');
		$file2 = $this->objFromFixture('File', 'file2');
		$file3 = $this->objFromFixture('File', 'file3');

		// Check that files initially exists
		$this->assertEquals(array('File2', 'File3'), $record->HasManyFiles()->column('Title'));
		$this->assertFileExists($file2->FullPath);
		$this->assertFileExists($file3->FullPath);

		// Delete physical file and update record without file 2
		$response = $this->mockFileDelete('HasManyFiles', $file2->ID);
		$this->assertFalse($response->isError());
		$response = $this->mockUploadFileIDs('HasManyFiles', array($file3->ID));
		$this->assertEmpty($response['errors']);

		// Test that file is removed from record
		$record = DataObject::get_by_id($record->class, $record->ID, false);
		$this->assertEquals(array('File3'), $record->HasManyFiles()->column('Title'));

		// Test that physical file is removed
		$this->assertFileNotExists($file2->FullPath, 'File is also removed from filesystem');
	}

	/**
	 * Test that files can be deleted from many_many and the filesystem
	 */
	public function testDeleteFromManyMany() {
		$this->loginWithPermission('ADMIN');

		$record = $this->objFromFixture('UploadFieldTest_Record', 'record1');
		$file4 = $this->objFromFixture('File', 'file4');
		$file5 = $this->objFromFixture('File', 'file5');
		$fileNoDelete = $this->objFromFixture('File', 'file-nodelete');

		// Test that files initially exist
		$setFiles = $record->ManyManyFiles()->column('Title');
		$this->assertContains('File4', $setFiles);
		$this->assertContains('File5', $setFiles);
		$this->assertContains('nodelete.txt', $setFiles);
		$this->assertFileExists($file4->FullPath);
		$this->assertFileExists($file5->FullPath);
		$this->assertFileExists($fileNoDelete->FullPath);

		// Delete physical file and update record without file 4
		$response = $this->mockFileDelete('ManyManyFiles', $file4->ID);
		$this->assertFalse($response->isError());

		// Check file is removed from record
		$record = DataObject::get_by_id($record->class, $record->ID, false);
		$this->assertNotContains('File4', $record->ManyManyFiles()->column('Title'));
		$this->assertContains('File5', $record->ManyManyFiles()->column('Title'));

		// Check physical file is removed from filesystem
		$this->assertFileNotExists($file4->FullPath, 'File is also removed from filesystem');

		// Test record-based permissions
		$response = $this->mockFileDelete('ManyManyFiles', $fileNoDelete->ID);
		$this->assertEquals(403, $response->getStatusCode());

		// Test that folders can't be deleted
		$folder = $this->objFromFixture('Folder', 'folder1-subfolder1');
		$response = $this->mockFileDelete('ManyManyFiles', $folder->ID);
		$this->assertEquals(403, $response->getStatusCode());
	}

	/**
	 * Test control output html
	 */
	public function testView() {
		$this->loginWithPermission('ADMIN');

		$record = $this->objFromFixture('UploadFieldTest_Record', 'record1');
		$file4 = $this->objFromFixture('File', 'file4');
		$file5 = $this->objFromFixture('File', 'file5');
		$fileNoView = $this->objFromFixture('File', 'file-noview');
		$fileNoEdit = $this->objFromFixture('File', 'file-noedit');
		$fileNoDelete = $this->objFromFixture('File', 'file-nodelete');

		$response = $this->get('UploadFieldTest_Controller');
		$this->assertFalse($response->isError());

		$parser = new CSSContentParser($response->getBody());
		$items = $parser->getBySelector(
			'#UploadFieldTestForm_Form_HasManyNoViewFiles_Holder .ss-uploadfield-files .ss-uploadfield-item'
		);
		$ids = array();
		foreach($items as $item) $ids[] = (int)$item['data-fileid'];

		$this->assertContains($file4->ID, $ids, 'Views related file');
		$this->assertContains($file5->ID, $ids, 'Views related file');
		$this->assertNotContains($fileNoView->ID, $ids, "Doesn't view files without view permissions");
		$this->assertContains($fileNoEdit->ID, $ids, "Views files without edit permissions");
		$this->assertContains($fileNoDelete->ID, $ids, "Views files without delete permissions");
	}

	public function testEdit() {
		$memberID = $this->loginWithPermission('ADMIN');

		$record = $this->objFromFixture('UploadFieldTest_Record', 'record1');
		$file4 = $this->objFromFixture('File', 'file4');
		$fileNoEdit = $this->objFromFixture('File', 'file-noedit');
		$folder = $this->objFromFixture('Folder', 'folder1-subfolder1');

		$response = $this->mockFileEditForm('ManyManyFiles', $file4->ID);
		$this->assertFalse($response->isError());

<<<<<<< HEAD
		$response = $this->post(
			$baseUrl . '/EditForm',
				array(
				'Title' => 'File 4 modified',
				'OwnerID' => $memberID
			)
		);
=======
		$response = $this->mockFileEdit('ManyManyFiles', $file4->ID, array('Title' => 'File 4 modified'));
>>>>>>> 50d80e58
		$this->assertFalse($response->isError());

		$record = DataObject::get_by_id($record->class, $record->ID, false);
		$file4 = DataObject::get_by_id($file4->class, $file4->ID, false);
		$this->assertEquals('File 4 modified', $file4->Title);

		// Test record-based permissions
		$response = $this->mockFileEditForm('ManyManyFiles', $fileNoEdit->ID);
		$this->assertEquals(403, $response->getStatusCode());

		$response = $this->mockFileEdit('ManyManyFiles', $fileNoEdit->ID, array());
		$this->assertEquals(403, $response->getStatusCode());

		// Test folder permissions
		$response = $this->mockFileEditForm('ManyManyFiles', $folder->ID);
		$this->assertEquals(403, $response->getStatusCode());

		$response = $this->mockFileEdit('ManyManyFiles', $folder->ID, array());
		$this->assertEquals(403, $response->getStatusCode());
	}

	public function testGetRecord() {
		$record = $this->objFromFixture('UploadFieldTest_Record', 'record1');
		$form = $this->getMockForm();

		$field = UploadField::create('MyField');
		$field->setForm($form);
		$this->assertNull($field->getRecord(), 'Returns no record by default');

		$field = UploadField::create('MyField');
		$field->setForm($form);
		$form->loadDataFrom($record);
		$this->assertEquals($record, $field->getRecord(), 'Returns record from form if available');

		$field = UploadField::create('MyField');
		$field->setForm($form);
		$field->setRecord($record);
		$this->assertEquals($record, $field->getRecord(), 'Returns record when set explicitly');
	}

	public function testSetItems() {
		$record = $this->objFromFixture('UploadFieldTest_Record', 'record1');
		$items = new ArrayList(array(
			$this->objFromFixture('File', 'file1'),
			$this->objFromFixture('File', 'file2')
		));

		// Field with no record attached
		$field = UploadField::create('DummyField');
		$field->setItems($items);
		$this->assertEquals(array('File1', 'File2'), $field->getItems()->column('Title'));

		// Anonymous field
		$field = UploadField::create('MyField');
		$field->setRecord($record);
		$field->setItems($items);
		$this->assertEquals(array('File1', 'File2'), $field->getItems()->column('Title'));

		// Field with has_one auto-detected
		$field = UploadField::create('HasOneFile');
		$field->setRecord($record);
		$field->setItems($items);
		$this->assertEquals(array('File1', 'File2'), $field->getItems()->column('Title'),
			'Allows overwriting of items even when relationship is detected'
		);
	}

	public function testGetItems() {
		$record = $this->objFromFixture('UploadFieldTest_Record', 'record1');

		// Anonymous field
		$field = UploadField::create('MyField');
		$field->setValue(null, $record);
		$this->assertEquals(array(), $field->getItems()->column('Title'));

		// Field with has_one auto-detected
		$field = UploadField::create('HasOneFile');
		$field->setValue(null, $record);
		$this->assertEquals(array('File1'), $field->getItems()->column('Title'));

		// Field with has_many auto-detected
		$field = UploadField::create('HasManyFiles');
		$field->setValue(null, $record);
		$this->assertEquals(array('File2', 'File3'), $field->getItems()->column('Title'));

		// Field with many_many auto-detected
		$field = UploadField::create('ManyManyFiles');
		$field->setValue(null, $record);
		$this->assertNotContains('File1',$field->getItems()->column('Title'));
		$this->assertNotContains('File2',$field->getItems()->column('Title'));
		$this->assertNotContains('File3',$field->getItems()->column('Title'));
		$this->assertContains('File4',$field->getItems()->column('Title'));
		$this->assertContains('File5',$field->getItems()->column('Title'));
	}

	public function testReadonly() {
		$this->loginWithPermission('ADMIN');

		$response = $this->get('UploadFieldTest_Controller');
		$this->assertFalse($response->isError());

		$parser = new CSSContentParser($response->getBody());

		$this->assertFalse(
			(bool)$parser->getBySelector(
				'#UploadFieldTestForm_Form_ReadonlyField .ss-uploadfield-files .ss-uploadfield-item .ss-ui-button'
				),
			'Removes all buttons on items');
		$this->assertFalse(
			(bool)$parser->getBySelector('#UploadFieldTestForm_Form_ReadonlyField .ss-uploadfield-dropzone'),
			'Removes dropzone'
		);
		$this->assertFalse(
			(bool)$parser->getBySelector(
				'#UploadFieldTestForm_Form_ReadonlyField .ss-uploadfield-addfile'
			),
			'Entire "add" area'
		);
	}

	public function testDisabled() {
		$this->loginWithPermission('ADMIN');

		$response = $this->get('UploadFieldTest_Controller');
		$this->assertFalse($response->isError());

		$parser = new CSSContentParser($response->getBody());
		$this->assertFalse(
			(bool)$parser->getBySelector(
				'#UploadFieldTestForm_Form_DisabledField .ss-uploadfield-files .ss-uploadfield-item .ss-ui-button'
			),
			'Removes all buttons on items');
		$this->assertFalse((bool)$parser->getBySelector(
			'#UploadFieldTestForm_Form_DisabledField .ss-uploadfield-dropzone'
			),
			'Removes dropzone');
		$this->assertFalse(
			(bool)$parser->getBySelector('#UploadFieldTestForm_Form_DisabledField .ss-uploadfield-addfile'),
			'Entire "add" area'
		);
	}

	public function testCanUpload() {
		$this->loginWithPermission('ADMIN');
		$response = $this->get('UploadFieldTest_Controller');
		$this->assertFalse($response->isError());

		$parser = new CSSContentParser($response->getBody());
		$this->assertFalse(
			(bool)$parser->getBySelector(
				'#UploadFieldTestForm_Form_CanUploadFalseField_Holder .ss-uploadfield-dropzone'
			),
			'Removes dropzone');
		$this->assertTrue(
			(bool)$parser->getBySelector(
				'#UploadFieldTestForm_Form_CanUploadFalseField_Holder .ss-uploadfield-fromfiles'
			),
			'Keeps "From files" button'
		);
	}

	public function testCanUploadWithPermissionCode() {
		$field = UploadField::create('MyField');

		$field->setCanUpload(true);
		$this->assertTrue($field->canUpload());

		$field->setCanUpload(false);
		$this->assertFalse($field->canUpload());

		$this->loginWithPermission('ADMIN');

		$field->setCanUpload(false);
		$this->assertFalse($field->canUpload());

		$field->setCanUpload('ADMIN');
		$this->assertTrue($field->canUpload());
	}

	public function testCanAttachExisting() {
		$this->loginWithPermission('ADMIN');
		$response = $this->get('UploadFieldTest_Controller');
		$this->assertFalse($response->isError());

		$parser = new CSSContentParser($response->getBody());
		$this->assertTrue(
			(bool)$parser->getBySelector(
				'#UploadFieldTestForm_Form_CanAttachExistingFalseField_Holder .ss-uploadfield-fromcomputer-fileinput'
			),
			'Keeps input file control'
		);
		$this->assertFalse(
			(bool)$parser->getBySelector(
				'#UploadFieldTestForm_Form_CanAttachExistingFalseField_Holder .ss-uploadfield-fromfiles'
			),
			'Removes "From files" button'
		);

		// Test requests to select files have the correct given permission
		$response2 = $this->get('UploadFieldTest_Controller/Form/field/CanAttachExistingFalseField/select');
		$this->assertEquals(403, $response2->getStatusCode());
		$response3 = $this->get('UploadFieldTest_Controller/Form/field/HasOneFile/select');
		$this->assertEquals(200, $response3->getStatusCode());
	}

	public function testSelect() {
		$this->loginWithPermission('ADMIN');

		$record = $this->objFromFixture('UploadFieldTest_Record', 'record1');
		$file4 = $this->objFromFixture('File', 'file4');
		$fileSubfolder = $this->objFromFixture('File', 'file-subfolder');

		$response = $this->get('UploadFieldTest_Controller/Form/field/ManyManyFiles/select/');
		$this->assertFalse($response->isError());

		// A bit too much coupling with GridField, but a full template overload would make things too complex
		$parser = new CSSContentParser($response->getBody());
		$items = $parser->getBySelector('.ss-gridfield-item');
		$itemIDs = array_map(create_function('$el', 'return (int)$el["data-id"];'), $items);
		$this->assertContains($file4->ID, $itemIDs, 'Contains file in assigned folder');
		$this->assertContains($fileSubfolder->ID, $itemIDs, 'Contains file in subfolder');
	}

	public function testSelectWithDisplayFolderName() {
		$this->loginWithPermission('ADMIN');

		$record = $this->objFromFixture('UploadFieldTest_Record', 'record1');
		$file4 = $this->objFromFixture('File', 'file4');
		$fileSubfolder = $this->objFromFixture('File', 'file-subfolder');

		$response = $this->get('UploadFieldTest_Controller/Form/field/HasManyDisplayFolder/select/');
		$this->assertFalse($response->isError());

		// A bit too much coupling with GridField, but a full template overload would make things too complex
		$parser = new CSSContentParser($response->getBody());
		$items = $parser->getBySelector('.ss-gridfield-item');
		$itemIDs = array_map(create_function('$el', 'return (int)$el["data-id"];'), $items);
		$this->assertContains($file4->ID, $itemIDs, 'Contains file in assigned folder');
		$this->assertNotContains($fileSubfolder->ID, $itemIDs, 'Does not contain file in subfolder');
	}

	/**
	 * Test that UploadField:overwriteWarning cannot overwrite Upload:replaceFile
	 */
	public function testConfigOverwriteWarningCannotRelaceFiles() {
		$this->loginWithPermission('ADMIN');

		Upload::config()->replaceFile = false;
		UploadField::config()->defaultConfig = array_merge(
			UploadField::config()->defaultConfig, array('overwriteWarning' => true)
		);

		$tmpFileName = 'testUploadBasic.txt';
		$response = $this->mockFileUpload('NoRelationField', $tmpFileName);
		$this->assertFalse($response->isError());
		$responseData = Convert::json2array($response->getBody());
		$this->assertFileExists(ASSETS_PATH . '/UploadFieldTest/' . $responseData[0]['name']);
		$uploadedFile = DataObject::get_by_id('File', (int) $responseData[0]['id']);
		$this->assertTrue(is_object($uploadedFile), 'The file object is created');

		$tmpFileName = 'testUploadBasic.txt';
		$response = $this->mockFileUpload('NoRelationField', $tmpFileName);
		$this->assertFalse($response->isError());
		$responseData = Convert::json2array($response->getBody());
		$this->assertFileExists(ASSETS_PATH . '/UploadFieldTest/' . $responseData[0]['name']);
		$uploadedFile2 = DataObject::get_by_id('File', (int) $responseData[0]['id']);
		$this->assertTrue(is_object($uploadedFile2), 'The file object is created');
		$this->assertTrue(
			$uploadedFile->Filename !== $uploadedFile2->Filename,
			'Filename is not the same'
		);
		$this->assertTrue(
			$uploadedFile->ID !== $uploadedFile2->ID,
			'File database record is not the same'
		);

		$uploadedFile->delete();
		$uploadedFile2->delete();
	}

	/**
	 * Tests that UploadField::fileexist works
	 */
	public function testFileExists() {
		$this->loginWithPermission('ADMIN');

		// Check that fileexist works on subfolders
		$nonFile = uniqid().'.txt';
		$responseEmpty = $this->mockFileExists('NoRelationField', $nonFile);
		$responseEmptyData = json_decode($responseEmpty->getBody());
		$this->assertFalse($responseEmpty->isError());
		$this->assertFalse($responseEmptyData->exists);

		// Check that filexists works on root folder
		$responseRoot = $this->mockFileExists('RootFolderTest', $nonFile);
		$responseRootData = json_decode($responseRoot->getBody());
		$this->assertFalse($responseRoot->isError());
		$this->assertFalse($responseRootData->exists);

		// Check that uploaded files can be detected in the root
		$tmpFileName = 'testUploadBasic.txt';
		$response = $this->mockFileUpload('RootFolderTest', $tmpFileName);
		$this->assertFalse($response->isError());
		$this->assertFileExists(ASSETS_PATH . "/$tmpFileName");
		$responseExists = $this->mockFileExists('RootFolderTest', $tmpFileName);
		$responseExistsData = json_decode($responseExists->getBody());
		$this->assertFalse($responseExists->isError());
		$this->assertTrue($responseExistsData->exists);

		// Check that uploaded files can be detected
		$response = $this->mockFileUpload('NoRelationField', $tmpFileName);
		$this->assertFalse($response->isError());
		$this->assertFileExists(ASSETS_PATH . "/UploadFieldTest/$tmpFileName");
		$responseExists = $this->mockFileExists('NoRelationField', $tmpFileName);
		$responseExistsData = json_decode($responseExists->getBody());
		$this->assertFalse($responseExists->isError());
		$this->assertTrue($responseExistsData->exists);

		// Test that files with invalid characters are rewritten safely and both report exists
		// Check that uploaded files can be detected in the root
		$tmpFileName = '_test___Upload___Bad.txt';
		$tmpFileNameExpected = 'test-Upload-Bad.txt';
		$response = $this->mockFileUpload('NoRelationField', $tmpFileName);
		$this->assertFalse($response->isError());
		$this->assertFileExists(ASSETS_PATH . "/UploadFieldTest/$tmpFileNameExpected");
		// With original file
		$responseExists = $this->mockFileExists('NoRelationField', $tmpFileName);
		$responseExistsData = json_decode($responseExists->getBody());
		$this->assertFalse($responseExists->isError());
		$this->assertTrue($responseExistsData->exists);
		// With rewritten file
		$responseExists = $this->mockFileExists('NoRelationField', $tmpFileNameExpected);
		$responseExistsData = json_decode($responseExists->getBody());
		$this->assertFalse($responseExists->isError());
		$this->assertTrue($responseExistsData->exists);

		// Test that attempts to navigate outside of the directory return false
		$responseExists = $this->mockFileExists('NoRelationField', "../../../../var/private/$tmpFileName");
		$responseExistsData = json_decode($responseExists->getBody());
		$this->assertTrue($responseExists->isError());
		$this->assertContains('File is not a valid upload', $responseExists->getBody());
	}

	protected function getMockForm() {
		return new Form(new Controller(), 'Form', new FieldList(), new FieldList());
	}

	/**
	 * @return Array Emulating an entry in the $_FILES superglobal
	 */
	protected function getUploadFile($tmpFileName = 'UploadFieldTest-testUpload.txt') {
		$tmpFilePath = TEMP_FOLDER . '/' . $tmpFileName;
		$tmpFileContent = '';
		for($i=0; $i<10000; $i++) $tmpFileContent .= '0';
		file_put_contents($tmpFilePath, $tmpFileContent);

		// emulates the $_FILES array
		return array(
			'name' => array('Uploads' => array($tmpFileName)),
			'type' => array('Uploads' => array('text/plaintext')),
			'size' => array('Uploads' => array(filesize($tmpFilePath))),
			'tmp_name' => array('Uploads' => array($tmpFilePath)),
			'error' => array('Uploads' => array(UPLOAD_ERR_OK)),
		);
	}

	/**
	 * Simulates a form post to the test controller with the specified file IDs
	 *
	 * @param string $fileField Name of field to assign ids to
	 * @param array $ids list of file IDs
	 * @return boolean Array with key 'errors'
	 */
	protected function mockUploadFileIDs($fileField, $ids) {

		// collate file ids
		$files = array();
		foreach($ids as $id) {
			$files[$id] = $id;
		}

		$data = array(
			'action_submit' => 1
		);
		if($files) {
			// Normal post requests can't submit empty array values for fields
			$data[$fileField] = array('Files' => $files);
		}

		$form = new UploadFieldTestForm();
		$form->loadDataFrom($data, true);
		if($form->validate()) {
			$record = $form->getRecord();
			$form->saveInto($record);
			$record->write();
			return array('errors' => null);
		} else {
			return array('errors' => $form->getValidator()->getErrors());
		}
	}

	/**
	 * Simulates a file upload
	 *
	 * @param string $fileField Name of the field to mock upload for
	 * @param array $tmpFileName Name of temporary file to upload
	 * @return SS_HTTPResponse form response
	 */
	protected function mockFileUpload($fileField, $tmpFileName) {
		$upload = $this->getUploadFile($tmpFileName);
		$_FILES = array($fileField => $upload);
		return $this->post(
			"UploadFieldTest_Controller/Form/field/{$fileField}/upload",
			array($fileField => $upload)
		);
	}

	protected function mockFileExists($fileField, $fileName) {
		return $this->get(
			"UploadFieldTest_Controller/Form/field/{$fileField}/fileexists?filename=".urlencode($fileName)
		);
	}

<<<<<<< HEAD
=======
	/**
	 * Gets the edit form for the given file
	 *
	 * @param string $fileField Name of the field
	 * @param integer $fileID ID of the file to delete
	 * @return SS_HTTPResponse form response
	 */
	protected function mockFileEditForm($fileField, $fileID) {
		return $this->get(
			"UploadFieldTest_Controller/Form/field/{$fileField}/item/{$fileID}/edit"
		);
	}

	/**
	 * Mocks edit submissions to a file
	 *
	 * @param string $fileField Name of the field
	 * @param integer $fileID ID of the file to delete
	 * @param array $fields Fields to update
	 * @return SS_HTTPResponse form response
	 */
	protected function mockFileEdit($fileField, $fileID, $fields = array()) {
		return $this->post(
			"UploadFieldTest_Controller/Form/field/{$fileField}/item/{$fileID}/EditForm",
			$fields
		);
	}

>>>>>>> 50d80e58
	/**
	 * Simulates a physical file deletion
	 *
	 * @param string $fileField Name of the field
	 * @param integer $fileID ID of the file to delete
	 * @return SS_HTTPResponse form response
	 */
	protected function mockFileDelete($fileField, $fileID) {
		return $this->post(
			"UploadFieldTest_Controller/Form/field/{$fileField}/item/{$fileID}/delete",
			array()
		);
	}

	public function setUp() {
		parent::setUp();

		if(!file_exists(ASSETS_PATH)) mkdir(ASSETS_PATH);

		/* Create a test folders for each of the fixture references */
		$folderIDs = $this->allFixtureIDs('Folder');
		foreach($folderIDs as $folderID) {
			$folder = DataObject::get_by_id('Folder', $folderID);
			if(!file_exists(BASE_PATH."/$folder->Filename")) mkdir(BASE_PATH."/$folder->Filename");
		}

		/* Create a test files for each of the fixture references */
		$fileIDs = $this->allFixtureIDs('File');
		foreach($fileIDs as $fileID) {
			$file = DataObject::get_by_id('File', $fileID);
			$fh = fopen(BASE_PATH."/$file->Filename", "w");
			fwrite($fh, str_repeat('x',1000000));
			fclose($fh);
		}
	}

	public function tearDown() {
		parent::tearDown();

		/* Remove the test files that we've created */
		$fileIDs = $this->allFixtureIDs('File');
		foreach($fileIDs as $fileID) {
			$file = DataObject::get_by_id('File', $fileID);
			if($file && file_exists(BASE_PATH."/$file->Filename")) unlink(BASE_PATH."/$file->Filename");
		}

		/* Remove the test folders that we've crated */
		$folderIDs = $this->allFixtureIDs('Folder');
		foreach($folderIDs as $folderID) {
			$folder = DataObject::get_by_id('Folder', $folderID);
			if($folder && file_exists(BASE_PATH."/$folder->Filename")) {
				Filesystem::removeFolder(BASE_PATH."/$folder->Filename");
			}
		}

		// Remove left over folders and any files that may exist
		if(file_exists(ASSETS_PATH.'/UploadFieldTest')) {
			Filesystem::removeFolder(ASSETS_PATH.'/UploadFieldTest');
		}

		// Remove file uploaded to root folder
		if(file_exists(ASSETS_PATH.'/testUploadBasic.txt')) {
			unlink(ASSETS_PATH.'/testUploadBasic.txt');
		}
	}

}

class UploadFieldTest_Record extends DataObject implements TestOnly {

	private static $db = array(
		'Title' => 'Text',
	);

	private static $has_one = array(
		'HasOneFile' => 'File',
		'HasOneFileMaxOne' => 'File',
		'HasOneFileMaxTwo' => 'File',
		'HasOneExtendedFile' => 'UploadFieldTest_ExtendedFile'
	);

	private static $has_many = array(
		'HasManyFiles' => 'File.HasManyRecord',
		'HasManyFilesMaxTwo' => 'File.HasManyMaxTwoRecord',
		'HasManyNoViewFiles' => 'File.HasManyNoViewRecord',
		'ReadonlyField' => 'File.ReadonlyRecord'
	);

	private static $many_many = array(
		'ManyManyFiles' => 'File'
	);

}

class UploadFieldTest_FileExtension extends DataExtension implements TestOnly {

	private static $has_one = array(
		'HasManyRecord' => 'UploadFieldTest_Record',
		'HasManyMaxTwoRecord' => 'UploadFieldTest_Record',
		'HasManyNoViewRecord' => 'UploadFieldTest_Record',
		'ReadonlyRecord' => 'UploadFieldTest_Record'
	);

	private static $has_many = array(
		'HasOneRecords' => 'UploadFieldTest_Record.HasOneFile',
		'HasOneMaxOneRecords' => 'UploadFieldTest_Record.HasOneFileMaxOne',
		'HasOneMaxTwoRecords' => 'UploadFieldTest_Record.HasOneFileMaxTwo',
	);

	private static $belongs_many_many = array(
		'ManyManyRecords' => 'UploadFieldTest_Record'
	);

	public function canDelete($member = null) {
		if($this->owner->Name == 'nodelete.txt') return false;
	}

	public function canEdit($member = null) {
		if($this->owner->Name == 'noedit.txt') return false;
	}

	public function canView($member = null) {
		if($this->owner->Name == 'noview.txt') return false;
	}
}

/**
 * Used for testing the create-on-upload
 */
class UploadFieldTest_ExtendedFile extends File implements TestOnly {

	private static $has_many = array(
		'HasOneExtendedRecords' => 'UploadFieldTest_Record.HasOneExtendedFile'
	);
}

class UploadFieldTestForm extends Form implements TestOnly {

	public function getRecord() {
		if(empty($this->record)) {
			$this->record = DataObject::get_one('UploadFieldTest_Record', '"Title" = \'Record 1\'');
		}
		return $this->record;
	}

	function __construct($controller = null, $name = 'Form') {
		if(empty($controller)) {
			$controller = new UploadFieldTest_Controller();
		}

		$fieldRootFolder = UploadField::create('RootFolderTest')
			->setFolderName('/');

		$fieldNoRelation = UploadField::create('NoRelationField')
			->setFolderName('UploadFieldTest');

		$fieldHasOne = UploadField::create('HasOneFile')
			->setFolderName('UploadFieldTest');

		$fieldHasOneExtendedFile = UploadField::create('HasOneExtendedFile')
			->setFolderName('UploadFieldTest');

		$fieldHasOneMaxOne = UploadField::create('HasOneFileMaxOne')
			->setFolderName('UploadFieldTest')
			->setAllowedMaxFileNumber(1);

		$fieldHasOneMaxTwo = UploadField::create('HasOneFileMaxTwo')
			->setFolderName('UploadFieldTest')
			->setAllowedMaxFileNumber(2);

		$fieldHasMany = UploadField::create('HasManyFiles')
			->setFolderName('UploadFieldTest');

		$fieldHasManyMaxTwo = UploadField::create('HasManyFilesMaxTwo')
			->setFolderName('UploadFieldTest')
			->setAllowedMaxFileNumber(2);

		$fieldManyMany = UploadField::create('ManyManyFiles')
			->setFolderName('UploadFieldTest');

		$fieldHasManyNoView = UploadField::create('HasManyNoViewFiles')
			->setFolderName('UploadFieldTest');

		$fieldHasManyDisplayFolder = UploadField::create('HasManyDisplayFolder')
			->setFolderName('UploadFieldTest')
			->setDisplayFolderName('UploadFieldTest');

		$fieldReadonly = UploadField::create('ReadonlyField')
			->setFolderName('UploadFieldTest')
			->performReadonlyTransformation();

		$fieldDisabled = UploadField::create('DisabledField')
			->setFolderName('UploadFieldTest')
			->performDisabledTransformation();

		$fieldSubfolder = UploadField::create('SubfolderField')
			->setFolderName('UploadFieldTest/subfolder1');

		$fieldCanUploadFalse = UploadField::create('CanUploadFalseField')
			->setCanUpload(false);

		$fieldCanAttachExisting = UploadField::create('CanAttachExistingFalseField')
			->setCanAttachExisting(false);

		$fieldAllowedExtensions = new UploadField('AllowedExtensionsField');
		$fieldAllowedExtensions->getValidator()->setAllowedExtensions(array('txt'));

		$fieldInvalidAllowedExtensions = new UploadField('InvalidAllowedExtensionsField');
		$fieldInvalidAllowedExtensions->getValidator()->setAllowedExtensions(array('txt', 'php'));

		$fields = new FieldList(
			$fieldRootFolder,
			$fieldNoRelation,
			$fieldHasOne,
			$fieldHasOneMaxOne,
			$fieldHasOneMaxTwo,
			$fieldHasOneExtendedFile,
			$fieldHasMany,
			$fieldHasManyMaxTwo,
			$fieldManyMany,
			$fieldHasManyNoView,
			$fieldHasManyDisplayFolder,
			$fieldReadonly,
			$fieldDisabled,
			$fieldSubfolder,
			$fieldCanUploadFalse,
			$fieldCanAttachExisting,
			$fieldAllowedExtensions,
			$fieldInvalidAllowedExtensions
		);
		$actions = new FieldList(
			new FormAction('submit')
		);
		$validator = new RequiredFields();

		parent::__construct($controller, $name, $fields, $actions, $validator);

		$this->loadDataFrom($this->getRecord());
	}

	public function submit($data, Form $form) {
		$record = $this->getRecord();
		$form->saveInto($record);
		$record->write();
		return json_encode($record->toMap());
	}
}


class UploadFieldTest_Controller extends Controller implements TestOnly {

	protected $template = 'BlankPage';

	private static $allowed_actions = array('Form', 'index', 'submit');

	public function Form() {
		return new UploadFieldTestForm($this, 'Form');
	}
}<|MERGE_RESOLUTION|>--- conflicted
+++ resolved
@@ -478,17 +478,7 @@
 		$response = $this->mockFileEditForm('ManyManyFiles', $file4->ID);
 		$this->assertFalse($response->isError());
 
-<<<<<<< HEAD
-		$response = $this->post(
-			$baseUrl . '/EditForm',
-				array(
-				'Title' => 'File 4 modified',
-				'OwnerID' => $memberID
-			)
-		);
-=======
 		$response = $this->mockFileEdit('ManyManyFiles', $file4->ID, array('Title' => 'File 4 modified'));
->>>>>>> 50d80e58
 		$this->assertFalse($response->isError());
 
 		$record = DataObject::get_by_id($record->class, $record->ID, false);
@@ -912,8 +902,6 @@
 		);
 	}
 
-<<<<<<< HEAD
-=======
 	/**
 	 * Gets the edit form for the given file
 	 *
@@ -942,7 +930,6 @@
 		);
 	}
 
->>>>>>> 50d80e58
 	/**
 	 * Simulates a physical file deletion
 	 *
