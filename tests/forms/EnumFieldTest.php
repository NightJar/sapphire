--- conflicted
+++ resolved
@@ -21,13 +21,9 @@
 	}
 
 	public function testEnumParsing() {
-<<<<<<< HEAD
 		$enum = new DBEnum('testField', "
-=======
-		$enum = new Enum('testField', "
 			,
 			0,
->>>>>>> 89351e6c
 			Item1,
 			Item2,
 			Item 3,
