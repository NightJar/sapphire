<?php

namespace SilverStripe\ORM\Tests;

use SilverStripe\ORM\DataQuery;
use SilverStripe\ORM\DataObject;
use SilverStripe\ORM\DB;
use SilverStripe\Dev\SapphireTest;
use SilverStripe\Security\Member;

/**
 * @skipUpgrade
 */
class DataQueryTest extends SapphireTest
{

    protected static $fixture_file = 'DataQueryTest.yml';

    protected static $extra_dataobjects = array(
        DataQueryTest\ObjectA::class,
        DataQueryTest\ObjectB::class,
        DataQueryTest\ObjectC::class,
        DataQueryTest\ObjectD::class,
        DataQueryTest\ObjectE::class,
        DataQueryTest\ObjectF::class,
        DataQueryTest\ObjectG::class,
        DataQueryTest\ObjectH::class,
        DataQueryTest\ObjectI::class,
        SQLSelectTest\TestObject::class,
        SQLSelectTest\TestBase::class,
        SQLSelectTest\TestChild::class,
    );

    public function testSortByJoinedFieldRetainsSourceInformation()
    {
        $bar = new DataQueryTest\ObjectC();
        $bar->Title = "Bar";
        $bar->write();

        $foo = new DataQueryTest\ObjectB();
        $foo->Title = "Foo";
        $foo->TestC = $bar->ID;
        $foo->write();

        $query = new DataQuery(DataQueryTest\ObjectB::class);
        $result = $query->leftJoin(
            'DataQueryTest_C',
            "\"DataQueryTest_B\".\"TestCID\" = \"DataQueryTest_B\".\"ID\""
        )->sort('"DataQueryTest_B"."Title"', 'ASC');

        $result = $result->execute()->record();
        $this->assertEquals('Foo', $result['Title']);
    }

    /**
     * Test the leftJoin() and innerJoin method of the DataQuery object
     */
    public function testJoins()
    {
        $dq = new DataQuery(Member::class);
        $dq->innerJoin("Group_Members", "\"Group_Members\".\"MemberID\" = \"Member\".\"ID\"");
        $this->assertSQLContains(
            "INNER JOIN \"Group_Members\" ON \"Group_Members\".\"MemberID\" = \"Member\".\"ID\"",
            $dq->sql($parameters)
        );

        $dq = new DataQuery(Member::class);
        $dq->leftJoin("Group_Members", "\"Group_Members\".\"MemberID\" = \"Member\".\"ID\"");
        $this->assertSQLContains(
            "LEFT JOIN \"Group_Members\" ON \"Group_Members\".\"MemberID\" = \"Member\".\"ID\"",
            $dq->sql($parameters)
        );
    }

    public function testApplyRelation()
    {
        // Test applyRelation with two has_ones pointing to the same class
        $dq = new DataQuery(DataQueryTest\ObjectB::class);
        $dq->applyRelation('TestC');
        $this->assertTrue($dq->query()->isJoinedTo('testc_DataQueryTest_C'));
        $this->assertContains('"testc_DataQueryTest_C"."ID" = "DataQueryTest_B"."TestCID"', $dq->sql());

        $dq = new DataQuery(DataQueryTest\ObjectB::class);
        $dq->applyRelation('TestCTwo');
        $this->assertTrue($dq->query()->isJoinedTo('testctwo_DataQueryTest_C'));
        $this->assertContains('"testctwo_DataQueryTest_C"."ID" = "DataQueryTest_B"."TestCTwoID"', $dq->sql());
    }

    public function testApplyRelationDeepInheritance()
    {
        //test has_one relation
        $newDQ = new DataQuery(DataQueryTest\ObjectE::class);
        //apply a relation to a relation from an ancestor class
        $newDQ->applyRelation('TestA');
        $this->assertTrue($newDQ->query()->isJoinedTo('DataQueryTest_C'));
        $this->assertContains('"testa_DataQueryTest_A"."ID" = "DataQueryTest_C"."TestAID"', $newDQ->sql($params));

        //test many_many relation

        //test many_many with separate inheritance
        $newDQ = new DataQuery(DataQueryTest\ObjectC::class);
        $baseDBTable = DataObject::getSchema()->baseDataTable(DataQueryTest\ObjectC::class);
        $newDQ->applyRelation('ManyTestAs');
        //check we are "joined" to the DataObject's table (there is no distinction between FROM or JOIN clauses)
        $this->assertTrue($newDQ->query()->isJoinedTo($baseDBTable));
        //check we are explicitly selecting "FROM" the DO's table
        $this->assertContains("FROM \"$baseDBTable\"", $newDQ->sql());

        //test many_many with shared inheritance
        $newDQ = new DataQuery(DataQueryTest\ObjectE::class);
        $baseDBTable = DataObject::getSchema()->baseDataTable(DataQueryTest\ObjectE::class);
        //check we are "joined" to the DataObject's table (there is no distinction between FROM or JOIN clauses)
        $this->assertTrue($newDQ->query()->isJoinedTo($baseDBTable));
        //check we are explicitly selecting "FROM" the DO's table
        $this->assertContains("FROM \"$baseDBTable\"", $newDQ->sql(), 'The FROM clause is missing from the query');
        $newDQ->applyRelation('ManyTestGs');
        //confirm we are still joined to the base table
        $this->assertTrue($newDQ->query()->isJoinedTo($baseDBTable));
        //double check it is the "FROM" clause
        $this->assertContains("FROM \"$baseDBTable\"", $newDQ->sql(), 'The FROM clause has been removed from the query');
        //another (potentially less crude check) for checking "FROM" clause
        $fromTables = $newDQ->query()->getFrom();
        $this->assertEquals('"' . $baseDBTable . '"', $fromTables[$baseDBTable]);
    }

    public function testRelationReturn()
    {
        $dq = new DataQuery(DataQueryTest\ObjectC::class);
        $this->assertEquals(
            DataQueryTest\ObjectA::class,
            $dq->applyRelation('TestA'),
            'DataQuery::applyRelation should return the name of the related object.'
        );
        $this->assertEquals(
            DataQueryTest\ObjectA::class,
            $dq->applyRelation('TestAs'),
            'DataQuery::applyRelation should return the name of the related object.'
        );
        $this->assertEquals(
            DataQueryTest\ObjectA::class,
            $dq->applyRelation('ManyTestAs'),
            'DataQuery::applyRelation should return the name of the related object.'
        );

        $this->assertEquals(
            DataQueryTest\ObjectB::class,
            $dq->applyRelation('TestB'),
            'DataQuery::applyRelation should return the name of the related object.'
        );
        $this->assertEquals(
            DataQueryTest\ObjectB::class,
            $dq->applyRelation('TestBs'),
            'DataQuery::applyRelation should return the name of the related object.'
        );
        $this->assertEquals(
            DataQueryTest\ObjectB::class,
            $dq->applyRelation('ManyTestBs'),
            'DataQuery::applyRelation should return the name of the related object.'
        );
        $newDQ = new DataQuery(DataQueryTest\ObjectE::class);
        $this->assertEquals(
            DataQueryTest\ObjectA::class,
            $newDQ->applyRelation('TestA'),
            'DataQuery::applyRelation should return the name of the related object.'
        );
    }

    public function testRelationOrderWithCustomJoin()
    {
        $dataQuery = new DataQuery(DataQueryTest\ObjectB::class);
        $dataQuery->innerJoin('DataQueryTest_D', '"DataQueryTest_D"."RelationID" = "DataQueryTest_B"."ID"');
        $dataQuery->execute();
    }

    public function testDisjunctiveGroup()
    {
        $dq = new DataQuery(DataQueryTest\ObjectA::class);

        $dq->where('DataQueryTest_A.ID = 2');
        $subDq = $dq->disjunctiveGroup();
        $subDq->where('DataQueryTest_A.Name = \'John\'');
        $subDq->where('DataQueryTest_A.Name = \'Bob\'');

        $this->assertSQLContains(
            "WHERE (DataQueryTest_A.ID = 2) AND ((DataQueryTest_A.Name = 'John') OR (DataQueryTest_A.Name = 'Bob'))",
            $dq->sql($parameters)
        );
    }

    public function testConjunctiveGroup()
    {
        $dq = new DataQuery(DataQueryTest\ObjectA::class);

        $dq->where('DataQueryTest_A.ID = 2');
        $subDq = $dq->conjunctiveGroup();
        $subDq->where('DataQueryTest_A.Name = \'John\'');
        $subDq->where('DataQueryTest_A.Name = \'Bob\'');

        $this->assertSQLContains(
            "WHERE (DataQueryTest_A.ID = 2) AND ((DataQueryTest_A.Name = 'John') AND (DataQueryTest_A.Name = 'Bob'))",
            $dq->sql($parameters)
        );
    }

    /**
     * @todo Test paramaterised
     */
    public function testNestedGroups()
    {
        $dq = new DataQuery(DataQueryTest\ObjectA::class);

        $dq->where('DataQueryTest_A.ID = 2');
        $subDq = $dq->disjunctiveGroup();
        $subDq->where('DataQueryTest_A.Name = \'John\'');
        $subSubDq = $subDq->conjunctiveGroup();
        $subSubDq->where('DataQueryTest_A.Age = 18');
        $subSubDq->where('DataQueryTest_A.Age = 50');
        $subDq->where('DataQueryTest_A.Name = \'Bob\'');

        $this->assertSQLContains(
            "WHERE (DataQueryTest_A.ID = 2) AND ((DataQueryTest_A.Name = 'John') OR ((DataQueryTest_A.Age = 18) "
                . "AND (DataQueryTest_A.Age = 50)) OR (DataQueryTest_A.Name = 'Bob'))",
            $dq->sql($parameters)
        );
    }

    public function testEmptySubgroup()
    {
        $dq = new DataQuery(DataQueryTest\ObjectA::class);
        $dq->conjunctiveGroup();

        // Empty groups should have no where condition at all
        $this->assertSQLNotContains('WHERE', $dq->sql($parameters));
    }

    public function testSubgroupHandoff()
    {
        $dq = new DataQuery(DataQueryTest\ObjectA::class);
        $subDq = $dq->disjunctiveGroup();

        $orgDq = clone $dq;

        $subDq->sort('"DataQueryTest_A"."Name"');
        $orgDq->sort('"DataQueryTest_A"."Name"');

        $this->assertSQLEquals($dq->sql($parameters), $orgDq->sql($parameters));

        $subDq->limit(5, 7);
        $orgDq->limit(5, 7);

        $this->assertSQLEquals($dq->sql($parameters), $orgDq->sql($parameters));
    }

    public function testOrderByMultiple()
    {
        $dq = new DataQuery(SQLSelectTest\TestObject::class);
        $dq = $dq->sort('"Name" ASC, MID("Name", 8, 1) DESC');
        $this->assertContains(
            'ORDER BY "SQLSelectTest_DO"."Name" ASC, "_SortColumn0" DESC',
            $dq->sql($parameters)
        );
    }

    public function testDefaultSort()
    {
        $query = new DataQuery(DataQueryTest\ObjectE::class);
        $result = $query->column('Title');
        $this->assertEquals(array('First', 'Second', 'Last'), $result);
    }

    public function testDistinct()
    {
        $query = new DataQuery(DataQueryTest\ObjectE::class);
        $this->assertContains('SELECT DISTINCT', $query->sql($params), 'Query is set as distinct by default');

        $query = $query->distinct(false);
        $this->assertNotContains('SELECT DISTINCT', $query->sql($params), 'Query does not contain distinct');

        $query = $query->distinct(true);
        $this->assertContains('SELECT DISTINCT', $query->sql($params), 'Query contains distinct');
    }

    public function testComparisonClauseInt()
    {
        DB::query("INSERT INTO \"DataQueryTest_F\" (\"SortOrder\") VALUES (2)");
        $query = new DataQuery(DataQueryTest\ObjectF::class);
        $query->where(DB::get_conn()->comparisonClause('"SortOrder"', '2'));
        $this->assertGreaterThan(0, $query->count(), "Couldn't find SortOrder");
        static::resetDBSchema(true);
    }

    public function testComparisonClauseDateFull()
    {
        DB::query("INSERT INTO \"DataQueryTest_F\" (\"MyDate\") VALUES ('1988-03-04 06:30')");
        $query = new DataQuery(DataQueryTest\ObjectF::class);
        $query->where(DB::get_conn()->comparisonClause('"MyDate"', '1988-03-04%'));
        $this->assertGreaterThan(0, $query->count(), "Couldn't find MyDate");
        static::resetDBSchema(true);
    }

    public function testSurrogateFieldSort()
    {
        $query = new DataQuery(DataQueryTest\ObjectE::class);
        $query->sort(
            sprintf(
                '(case when "Title" = %s then 1 else 0 end)',
                DB::get_conn()->quoteString('Second')
            ),
            'DESC',
            true
        );
        $query->sort('SortOrder', 'ASC', false);
        $query->sort(
            sprintf(
                '(case when "Title" = %s then 0 else 1 end)',
                DB::get_conn()->quoteString('Fourth')
            ),
            'DESC',
            false
        );
        $this->assertEquals(
            $query->execute()->column('Title'),
            $query->column('Title')
        );
    }

    public function testComparisonClauseDateStartsWith()
    {
        DB::query("INSERT INTO \"DataQueryTest_F\" (\"MyDate\") VALUES ('1988-03-04 06:30')");
        $query = new DataQuery(DataQueryTest\ObjectF::class);
        $query->where(DB::get_conn()->comparisonClause('"MyDate"', '1988%'));
        $this->assertGreaterThan(0, $query->count(), "Couldn't find MyDate");
        static::resetDBSchema(true);
    }

    public function testComparisonClauseDateStartsPartial()
    {
        DB::query("INSERT INTO \"DataQueryTest_F\" (\"MyDate\") VALUES ('1988-03-04 06:30')");
        $query = new DataQuery(DataQueryTest\ObjectF::class);
        $query->where(DB::get_conn()->comparisonClause('"MyDate"', '%03-04%'));
        $this->assertGreaterThan(0, $query->count(), "Couldn't find MyDate");
        static::resetDBSchema(true);
    }

    public function testComparisonClauseTextCaseInsensitive()
    {
        DB::query("INSERT INTO \"DataQueryTest_F\" (\"MyString\") VALUES ('HelloWorld')");
        $query = new DataQuery(DataQueryTest\ObjectF::class);
        $query->where(DB::get_conn()->comparisonClause('"MyString"', 'helloworld'));
        $this->assertGreaterThan(0, $query->count(), "Couldn't find MyString");
        static::resetDBSchema(true);
    }

    public function testComparisonClauseTextCaseSensitive()
    {
        DB::query("INSERT INTO \"DataQueryTest_F\" (\"MyString\") VALUES ('HelloWorld')");
        $query = new DataQuery(DataQueryTest\ObjectF::class);
        $query->where(DB::get_conn()->comparisonClause('"MyString"', 'HelloWorld', false, false, true));
        $this->assertGreaterThan(0, $query->count(), "Couldn't find MyString");

        $query2 = new DataQuery(DataQueryTest\ObjectF::class);
        $query2->where(DB::get_conn()->comparisonClause('"MyString"', 'helloworld', false, false, true));
        $this->assertEquals(0, $query2->count(), "Found mystring. Shouldn't be able too.");
        static::resetDBSchema(true);
    }

    /**
     * Tests that getFinalisedQuery can include all tables
     */
    public function testConditionsIncludeTables()
    {
        // Including filter on parent table only doesn't pull in second
        $query = new DataQuery(DataQueryTest\ObjectC::class);
        $query->sort('"SortOrder"');
        $query->where(
            array(
            '"DataQueryTest_C"."Title" = ?' => array('First')
            )
        );
        $result = $query->getFinalisedQuery(array('Title'));
        $from = $result->getFrom();
        $this->assertContains('DataQueryTest_C', array_keys($from));
        $this->assertNotContains('DataQueryTest_E', array_keys($from));

        // Including filter on sub-table requires it
        $query = new DataQuery(DataQueryTest\ObjectC::class);
        $query->sort('"SortOrder"');
        $query->where(
            array(
            '"DataQueryTest_C"."Title" = ? OR "DataQueryTest_E"."SortOrder" > ?' => array(
                'First', 2
            )
            )
        );
        $result = $query->getFinalisedQuery(array('Title'));
        $from = $result->getFrom();

        // Check that including "SortOrder" prompted inclusion of DataQueryTest_E table
        $this->assertContains('DataQueryTest_C', array_keys($from));
        $this->assertContains('DataQueryTest_E', array_keys($from));
        $arrayResult = iterator_to_array($result->execute());
        $first = array_shift($arrayResult);
        $this->assertNotNull($first);
        $this->assertEquals('First', $first['Title']);
        $second = array_shift($arrayResult);
        $this->assertNotNull($second);
        $this->assertEquals('Last', $second['Title']);
        $this->assertEmpty(array_shift($arrayResult));
    }

<<<<<<< HEAD
    public function testColumnReturnsAllValues()
    {
        $first = new DataQueryTest\ObjectA();
        $first->Name = 'Bar';
        $first->write();

        $second = new DataQueryTest\ObjectA();
        $second->Name = 'Foo';
        $second->write();

        $third = new DataQueryTest\ObjectA();
        $third->Name = 'Bar';
        $third->write();

        $result = DataQueryTest\ObjectA::get()->column('Name');
        $this->assertEquals(['Bar', 'Foo', 'Bar'], $result);
    }

    public function testColumnUniqueReturnsAllValues()
    {
        $first = new DataQueryTest\ObjectA();
        $first->Name = 'Bar';
        $first->write();

        $second = new DataQueryTest\ObjectA();
        $second->Name = 'Foo';
        $second->write();

        $third = new DataQueryTest\ObjectA();
        $third->Name = 'Bar';
        $third->write();

        $result = DataQueryTest\ObjectA::get()->columnUnique('Name');
        $this->assertCount(2, $result);
        $this->assertContains('Bar', $result);
        $this->assertContains('Foo', $result);
=======
    /**
     * Tests that sorting against multiple relationships is working
     */
    public function testMultipleRelationSort()
    {
        $query = new DataQuery(DataQueryTest\ObjectH::class);
        $query->applyRelation('ManyTestEs');
        $query->applyRelation('ManyTestIs');
        $query->sort([
            '"manytestes_DataQueryTest_E"."SortOrder"',
            '"manytestis_DataQueryTest_I"."SortOrder"',
            '"SortOrder"',
        ]);

        $titles = $query->column('Name');

        $this->assertEquals('First', $titles[0]);
        $this->assertEquals('Second', $titles[1]);
        $this->assertEquals('Last', $titles[2]);
>>>>>>> 2e2c5624
    }
}<|MERGE_RESOLUTION|>--- conflicted
+++ resolved
@@ -408,7 +408,6 @@
         $this->assertEmpty(array_shift($arrayResult));
     }
 
-<<<<<<< HEAD
     public function testColumnReturnsAllValues()
     {
         $first = new DataQueryTest\ObjectA();
@@ -445,7 +444,8 @@
         $this->assertCount(2, $result);
         $this->assertContains('Bar', $result);
         $this->assertContains('Foo', $result);
-=======
+    }
+
     /**
      * Tests that sorting against multiple relationships is working
      */
@@ -465,6 +465,5 @@
         $this->assertEquals('First', $titles[0]);
         $this->assertEquals('Second', $titles[1]);
         $this->assertEquals('Last', $titles[2]);
->>>>>>> 2e2c5624
     }
 }