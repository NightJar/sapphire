--- conflicted
+++ resolved
@@ -2,13 +2,13 @@
 
 namespace SilverStripe\ORM\Tests;
 
-use SilverStripe\ORM\DB;
-use SilverStripe\ORM\Connect\MySQLDatabase;
-use SilverStripe\ORM\Queries\SQLSelect;
-use SilverStripe\SQLite\SQLite3Database;
-use SilverStripe\PostgreSQL\PostgreSQLDatabase;
 use SilverStripe\Dev\Deprecation;
 use SilverStripe\Dev\SapphireTest;
+use SilverStripe\ORM\Connect\MySQLDatabase;
+use SilverStripe\ORM\DB;
+use SilverStripe\ORM\Queries\SQLSelect;
+use SilverStripe\PostgreSQL\PostgreSQLDatabase;
+use SilverStripe\SQLite\SQLite3Database;
 
 class SQLSelectTest extends SapphireTest
 {
@@ -865,13 +865,8 @@
         $sql = $query->sql();
 
         $this->assertSQLEquals(
-<<<<<<< HEAD
-            'SELECT * FROM "MyTable" AS "MyTableAlias" , '.
+            'SELECT * FROM "MyTable" AS "MyTableAlias" , ' .
             '(SELECT * FROM "MyTable" where "something" = "whatever") as "CrossJoin" AS "explicitAlias"',
-=======
-            'SELECT * FROM "MyTable" AS "MyTableAlias" , ' .
-            '(SELECT * FROM "MyTable" where "something" = "whatever") as "CrossJoin"',
->>>>>>> 00fd74a0
             $sql
         );
     }
