<?php

namespace SilverStripe\Control\Tests;

use SilverStripe\Control\Cookie_Backend;
use SilverStripe\Control\Director;
use SilverStripe\Control\HTTPRequest;
use SilverStripe\Control\HTTPResponse;
use SilverStripe\Control\HTTPResponse_Exception;
use SilverStripe\Control\Middleware\CanonicalURLMiddleware;
use SilverStripe\Control\Middleware\RequestHandlerMiddlewareAdapter;
use SilverStripe\Control\Middleware\TrustedProxyMiddleware;
use SilverStripe\Control\RequestProcessor;
use SilverStripe\Control\Tests\DirectorTest\TestController;
use SilverStripe\Core\Config\Config;
use SilverStripe\Core\Injector\Injector;
use SilverStripe\Core\Environment;
use SilverStripe\Core\Kernel;
use SilverStripe\Dev\SapphireTest;

/**
 * @todo test Director::alternateBaseFolder()
 */
class DirectorTest extends SapphireTest
{
    protected static $extra_controllers = [
        TestController::class,
    ];

    private $originalEnvType;

    protected function setUp()
    {
        parent::setUp();
        Director::config()->set('alternate_base_url', 'http://www.mysite.com:9090/');

        $this->originalEnvType = Environment::getEnv('SS_ENVIRONMENT_TYPE');

        // Ensure redirects enabled on all environments and global state doesn't affect the tests
        CanonicalURLMiddleware::singleton()
            ->setForceSSLDomain(null)
            ->setForceSSLPatterns([])
            ->setEnabledEnvs(true);
        $this->expectedRedirect = null;
    }

    protected function tearDown(...$args)
    {
        Environment::setEnv('SS_ENVIRONMENT_TYPE', $this->originalEnvType);
        parent::tearDown(...$args);
    }

    protected function getExtraRoutes()
    {
        $rules = parent::getExtraRoutes();

        $rules['DirectorTestRule/$Action/$ID/$OtherID'] = TestController::class;
        $rules['en-nz/$Action/$ID/$OtherID'] = [
            'Controller' => TestController::class,
            'Locale' => 'en_NZ',
        ];
        return $rules;
    }

    protected function setUpRoutes()
    {
        // Don't merge with any existing rules
        Director::config()->set('rules', $this->getExtraRoutes());
    }

    public function testFileExists()
    {
        $tempFileName = 'DirectorTest_testFileExists.tmp';
        $tempFilePath = TEMP_PATH . DIRECTORY_SEPARATOR . $tempFileName;

        // create temp file
        file_put_contents($tempFilePath, '');

        $this->assertTrue(
            Director::fileExists($tempFilePath),
            'File exist check with absolute path'
        );

        $this->assertTrue(
            Director::fileExists($tempFilePath . '?queryparams=1&foo[bar]=bar'),
            'File exist check with query params ignored'
        );

        unlink($tempFilePath);
    }

    public function testAbsoluteURL()
    {
        Director::config()->set('alternate_base_url', 'http://www.mysite.com:9090/mysite/');
        $_SERVER['REQUEST_URI'] = "http://www.mysite.com:9090/mysite/sub-page/";

        //test empty / local urls
        foreach (array('', './', '.') as $url) {
            $this->assertEquals(
                "http://www.mysite.com:9090/mysite/",
                Director::absoluteURL($url, Director::BASE)
            );
            $this->assertEquals(
                "http://www.mysite.com:9090/",
                Director::absoluteURL($url, Director::ROOT)
            );
            $this->assertEquals(
                "http://www.mysite.com:9090/mysite/sub-page/",
                Director::absoluteURL($url, Director::REQUEST)
            );
        }

        // Test site root url
        $this->assertEquals("http://www.mysite.com:9090/", Director::absoluteURL('/'));

        // Test Director::BASE
        $this->assertEquals(
            'http://www.mysite.com:9090/',
            Director::absoluteURL('http://www.mysite.com:9090/', Director::BASE)
        );
        $this->assertEquals(
            'http://www.mytest.com',
            Director::absoluteURL('http://www.mytest.com', Director::BASE)
        );
        $this->assertEquals(
            "http://www.mysite.com:9090/test",
            Director::absoluteURL("http://www.mysite.com:9090/test", Director::BASE)
        );
        $this->assertEquals(
            "http://www.mysite.com:9090/root",
            Director::absoluteURL("/root", Director::BASE)
        );
        $this->assertEquals(
            "http://www.mysite.com:9090/root/url",
            Director::absoluteURL("/root/url", Director::BASE)
        );

        // Test Director::ROOT
        $this->assertEquals(
            'http://www.mysite.com:9090/',
            Director::absoluteURL('http://www.mysite.com:9090/', Director::ROOT)
        );
        $this->assertEquals(
            'http://www.mytest.com',
            Director::absoluteURL('http://www.mytest.com', Director::ROOT)
        );
        $this->assertEquals(
            "http://www.mysite.com:9090/test",
            Director::absoluteURL("http://www.mysite.com:9090/test", Director::ROOT)
        );
        $this->assertEquals(
            "http://www.mysite.com:9090/root",
            Director::absoluteURL("/root", Director::ROOT)
        );
        $this->assertEquals(
            "http://www.mysite.com:9090/root/url",
            Director::absoluteURL("/root/url", Director::ROOT)
        );

        // Test Director::REQUEST
        $this->assertEquals(
            'http://www.mysite.com:9090/',
            Director::absoluteURL('http://www.mysite.com:9090/', Director::REQUEST)
        );
        $this->assertEquals(
            'http://www.mytest.com',
            Director::absoluteURL('http://www.mytest.com', Director::REQUEST)
        );
        $this->assertEquals(
            "http://www.mysite.com:9090/test",
            Director::absoluteURL("http://www.mysite.com:9090/test", Director::REQUEST)
        );
        $this->assertEquals(
            "http://www.mysite.com:9090/root",
            Director::absoluteURL("/root", Director::REQUEST)
        );
        $this->assertEquals(
            "http://www.mysite.com:9090/root/url",
            Director::absoluteURL("/root/url", Director::REQUEST)
        );

        // Test evaluating relative urls relative to base (default)
        $this->assertEquals(
            "http://www.mysite.com:9090/mysite/test",
            Director::absoluteURL("test")
        );
        $this->assertEquals(
            "http://www.mysite.com:9090/mysite/test/url",
            Director::absoluteURL("test/url")
        );
        $this->assertEquals(
            "http://www.mysite.com:9090/mysite/test",
            Director::absoluteURL("test", Director::BASE)
        );
        $this->assertEquals(
            "http://www.mysite.com:9090/mysite/test/url",
            Director::absoluteURL("test/url", Director::BASE)
        );

        // Test evaluting relative urls relative to root
        $this->assertEquals(
            "http://www.mysite.com:9090/test",
            Director::absoluteURL("test", Director::ROOT)
        );
        $this->assertEquals(
            "http://www.mysite.com:9090/test/url",
            Director::absoluteURL("test/url", Director::ROOT)
        );

        // Test relative to requested page
        $this->assertEquals(
            "http://www.mysite.com:9090/mysite/sub-page/test",
            Director::absoluteURL("test", Director::REQUEST)
        );
        $this->assertEquals(
            "http://www.mysite.com:9090/mysite/sub-page/test/url",
            Director::absoluteURL("test/url", Director::REQUEST)
        );

        // Test that javascript links are not left intact
        $this->assertStringStartsNotWith('javascript', Director::absoluteURL('javascript:alert("attack")'));
        $this->assertStringStartsNotWith('alert', Director::absoluteURL('javascript:alert("attack")'));
        $this->assertStringStartsNotWith('javascript', Director::absoluteURL('alert("attack")'));
        $this->assertStringStartsNotWith('alert', Director::absoluteURL('alert("attack")'));
    }

    public function testAlternativeBaseURL()
    {
        // relative base URLs - you should end them in a /
        Director::config()->set('alternate_base_url', '/relativebase/');
        $_SERVER['HTTP_HOST'] = 'www.somesite.com';
        $_SERVER['REQUEST_URI'] = "/relativebase/sub-page/";

        $this->assertEquals('/relativebase/', Director::baseURL());
        $this->assertEquals('http://www.somesite.com/relativebase/', Director::absoluteBaseURL());
        $this->assertEquals(
            'http://www.somesite.com/relativebase/subfolder/test',
            Director::absoluteURL('subfolder/test')
        );

        // absolute base URLS with subdirectory - You should end them in a /
        Director::config()->set('alternate_base_url', 'http://www.example.org/relativebase/');
        $_SERVER['REQUEST_URI'] = "http://www.example.org/relativebase/sub-page/";
        $this->assertEquals('/relativebase/', Director::baseURL()); // Non-absolute url
        $this->assertEquals('http://www.example.org/relativebase/', Director::absoluteBaseURL());
        $this->assertEquals(
            'http://www.example.org/relativebase/sub-page/',
            Director::absoluteURL('', Director::REQUEST)
        );
        $this->assertEquals(
            'http://www.example.org/relativebase/',
            Director::absoluteURL('', Director::BASE)
        );
        $this->assertEquals('http://www.example.org/', Director::absoluteURL('', Director::ROOT));
        $this->assertEquals(
            'http://www.example.org/relativebase/sub-page/subfolder/test',
            Director::absoluteURL('subfolder/test', Director::REQUEST)
        );
        $this->assertEquals(
            'http://www.example.org/subfolder/test',
            Director::absoluteURL('subfolder/test', Director::ROOT)
        );
        $this->assertEquals(
            'http://www.example.org/relativebase/subfolder/test',
            Director::absoluteURL('subfolder/test', Director::BASE)
        );

        // absolute base URLs - you should end them in a /
        Director::config()->set('alternate_base_url', 'http://www.example.org/');
        $_SERVER['REQUEST_URI'] = "http://www.example.org/sub-page/";
        $this->assertEquals('/', Director::baseURL()); // Non-absolute url
        $this->assertEquals('http://www.example.org/', Director::absoluteBaseURL());
        $this->assertEquals('http://www.example.org/sub-page/', Director::absoluteURL('', Director::REQUEST));
        $this->assertEquals('http://www.example.org/', Director::absoluteURL('', Director::BASE));
        $this->assertEquals('http://www.example.org/', Director::absoluteURL('', Director::ROOT));
        $this->assertEquals(
            'http://www.example.org/sub-page/subfolder/test',
            Director::absoluteURL('subfolder/test', Director::REQUEST)
        );
        $this->assertEquals(
            'http://www.example.org/subfolder/test',
            Director::absoluteURL('subfolder/test', Director::ROOT)
        );
        $this->assertEquals(
            'http://www.example.org/subfolder/test',
            Director::absoluteURL('subfolder/test', Director::BASE)
        );
    }

    /**
     * Tests that {@link Director::is_absolute()} works under different environment types
     * @dataProvider provideAbsolutePaths
     */
    public function testIsAbsolute($path, $result)
    {
        $this->assertEquals($result, Director::is_absolute($path));
    }

    public function provideAbsolutePaths()
    {
        return [
            ['C:/something', true],
            ['d:\\', true],
            ['e/', false],
            ['s:/directory', true],
            ['/var/www', true],
            ['\\Something', true],
            ['something/c:', false],
            ['folder', false],
            ['a/c:/', false],
        ];
    }

    public function testIsAbsoluteUrl()
    {
        $this->assertTrue(Director::is_absolute_url('http://test.com/testpage'));
        $this->assertTrue(Director::is_absolute_url('ftp://test.com'));
        $this->assertFalse(Director::is_absolute_url('test.com/testpage'));
        $this->assertFalse(Director::is_absolute_url('/relative'));
        $this->assertFalse(Director::is_absolute_url('relative'));
        $this->assertFalse(Director::is_absolute_url("/relative/?url=http://foo.com"));
        $this->assertFalse(Director::is_absolute_url("/relative/#http://foo.com"));
        $this->assertTrue(Director::is_absolute_url("https://test.com/?url=http://foo.com"));
        $this->assertTrue(Director::is_absolute_url("trickparseurl:http://test.com"));
        $this->assertTrue(Director::is_absolute_url('//test.com'));
        $this->assertTrue(Director::is_absolute_url('/////test.com'));
        $this->assertTrue(Director::is_absolute_url('  ///test.com'));
        $this->assertTrue(Director::is_absolute_url('http:test.com'));
        $this->assertTrue(Director::is_absolute_url('//http://test.com'));
    }

    public function testHostPortParts()
    {
        $this->assertEquals('www.mysite.com:9090', Director::host());
        $this->assertEquals('www.mysite.com', Director::hostName());
        $this->assertEquals('9090', Director::port());
    }

    public function testIsRelativeUrl()
    {
        $this->assertFalse(Director::is_relative_url('http://test.com'));
        $this->assertFalse(Director::is_relative_url('https://test.com'));
        $this->assertFalse(Director::is_relative_url('   https://test.com/testpage   '));
        $this->assertTrue(Director::is_relative_url('test.com/testpage'));
        $this->assertFalse(Director::is_relative_url('ftp://test.com'));
        $this->assertTrue(Director::is_relative_url('/relative'));
        $this->assertTrue(Director::is_relative_url('relative'));
        $this->assertTrue(Director::is_relative_url('/relative/?url=http://test.com'));
        $this->assertTrue(Director::is_relative_url('/relative/#=http://test.com'));
    }

    /**
     * @return array
     */
    public function providerMakeRelative()
    {
        return [
            // Resilience to slash position
            [
                'http://www.mysite.com:9090/base/folder',
                'http://www.mysite.com:9090/base/folder',
                ''
            ],
            [
                'http://www.mysite.com:9090/base/folder',
                'http://www.mysite.com:9090/base/folder/',
                ''
            ],
            [
                'http://www.mysite.com:9090/base/folder/',
                'http://www.mysite.com:9090/base/folder',
                ''
            ],
            [
                'http://www.mysite.com:9090/',
                'http://www.mysite.com:9090/',
                ''
            ],
            [
                'http://www.mysite.com:9090/',
                'http://www.mysite.com',
                ''
            ],
            [
                'http://www.mysite.com',
                'http://www.mysite.com:9090/',
                ''
            ],
            [
                'http://www.mysite.com:9090/base/folder',
                'http://www.mysite.com:9090/base/folder/page',
                'page'
            ],
            [
                'http://www.mysite.com:9090/',
                'http://www.mysite.com:9090/page/',
                'page/'
            ],
            // Parsing protocol safely
            [
                'http://www.mysite.com:9090/base/folder',
                'https://www.mysite.com:9090/base/folder',
                ''
            ],
            [
                'https://www.mysite.com:9090/base/folder',
                'http://www.mysite.com:9090/base/folder/testpage',
                'testpage'
            ],
            [
                'http://www.mysite.com:9090/base/folder',
                '//www.mysite.com:9090/base/folder/testpage',
                'testpage'
            ],
            // Dirty input
            [
                'http://www.mysite.com:9090/base/folder',
                '    https://www.mysite.com:9090/base/folder/testpage    ',
                'testpage'
            ],
            [
                'http://www.mysite.com:9090/base/folder',
                '//www.mysite.com:9090/base//folder/testpage//subpage',
                'testpage/subpage'
            ],
            // Non-http protocol isn't modified
            [
                'http://www.mysite.com:9090/base/folder',
                'ftp://test.com',
                'ftp://test.com'
            ],
            // Alternate hostnames are redirected
            [
                'https://www.mysite.com:9090/base/folder',
                'http://mysite.com:9090/base/folder/testpage',
                'testpage'
            ],
            [
                'http://www.otherdomain.com/base/folder',
                '//www.mysite.com:9090/base/folder/testpage',
                'testpage'
            ],
            // Base folder is found
            [
                'http://www.mysite.com:9090/base/folder',
                BASE_PATH . '/some/file.txt',
                'some/file.txt',
            ],
            // public folder is found
            [
                'http://www.mysite.com:9090/base/folder',
                PUBLIC_PATH . '/some/file.txt',
                'some/file.txt',
            ],
            // querystring is protected
            [
                'http://www.mysite.com:9090/base/folder',
                '//www.mysite.com:9090/base//folder/testpage//subpage?args=hello',
                'testpage/subpage?args=hello'
            ],
            [
                'http://www.mysite.com:9090/base/folder',
                '//www.mysite.com:9090/base//folder/?args=hello',
                '?args=hello'
            ],
        ];
    }

    /**
     * @dataProvider providerMakeRelative
     * @param string $baseURL Site base URL
     * @param string $requestURL Request URL
     * @param string $relativeURL Expected relative URL
     */
    public function testMakeRelative($baseURL, $requestURL, $relativeURL)
    {
        Director::config()->set('alternate_base_url', $baseURL);
        $actualRelative = Director::makeRelative($requestURL);
        $this->assertEquals(
            $relativeURL,
            $actualRelative,
            "Expected relativeURL of {$requestURL} to be {$relativeURL}"
        );
    }

    /**
     * Mostly tested by {@link testIsRelativeUrl()},
     * just adding the host name matching aspect here.
     */
    public function testIsSiteUrl()
    {
        $this->assertFalse(Director::is_site_url("http://test.com"));
        $this->assertTrue(Director::is_site_url(Director::absoluteBaseURL()));
        $this->assertFalse(Director::is_site_url("http://test.com?url=" . Director::absoluteBaseURL()));
        $this->assertFalse(Director::is_site_url("http://test.com?url=" . urlencode(Director::absoluteBaseURL())));
        $this->assertFalse(Director::is_site_url("//test.com?url=" . Director::absoluteBaseURL()));
        $this->assertFalse(Director::is_site_url('http://google.com\@test.com'));
        $this->assertFalse(Director::is_site_url('http://google.com/@test.com'));
        $this->assertFalse(Director::is_site_url('http://google.com:pass\@test.com'));
        $this->assertFalse(Director::is_site_url('http://google.com:pass/@test.com'));
    }

<<<<<<< HEAD
=======
    /**
     * Tests isDev, isTest, isLive cannot be set from querystring
     */
    public function testQueryIsEnvironment()
    {
        if (!isset($_SESSION)) {
            $_SESSION = [];
        }
        // Reset
        unset($_SESSION['isDev']);
        unset($_SESSION['isLive']);
        unset($_GET['isTest']);
        unset($_GET['isDev']);

        /** @var Kernel $kernel */
        $kernel = Injector::inst()->get(Kernel::class);
        $kernel->setEnvironment(null);
        Environment::setEnv('SS_ENVIRONMENT_TYPE', Kernel::LIVE);

        $this->assertTrue(Director::isLive());

        // Test isDev=1
        $_GET['isDev'] = '1';
        $this->assertFalse(Director::isDev());
        $this->assertFalse(Director::isTest());
        $this->assertTrue(Director::isLive());

        // Test persistence
        unset($_GET['isDev']);
        $this->assertFalse(Director::isDev());
        $this->assertFalse(Director::isTest());
        $this->assertTrue(Director::isLive());

        // Test change to isTest
        $_GET['isTest'] = '1';
        $this->assertFalse(Director::isDev());
        $this->assertFalse(Director::isTest());
        $this->assertTrue(Director::isLive());

        // Test persistence
        unset($_GET['isTest']);
        $this->assertFalse(Director::isDev());
        $this->assertFalse(Director::isTest());
        $this->assertTrue(Director::isLive());
    }

>>>>>>> 49c04bf9
    public function testResetGlobalsAfterTestRequest()
    {
        $_GET = array('somekey' => 'getvalue');
        $_POST = array('somekey' => 'postvalue');
        $_COOKIE = array('somekey' => 'cookievalue');

        $cookies = Injector::inst()->createWithArgs(
            Cookie_Backend::class,
            array(array('somekey' => 'sometestcookievalue'))
        );

        Director::test(
            'errorpage?somekey=sometestgetvalue',
            array('somekey' => 'sometestpostvalue'),
            null,
            null,
            null,
            null,
            $cookies
        );

        $this->assertEquals(
            'getvalue',
            $_GET['somekey'],
            '$_GET reset to original value after Director::test()'
        );
        $this->assertEquals(
            'postvalue',
            $_POST['somekey'],
            '$_POST reset to original value after Director::test()'
        );
        $this->assertEquals(
            'cookievalue',
            $_COOKIE['somekey'],
            '$_COOKIE reset to original value after Director::test()'
        );
    }

    public function providerTestTestRequestCarriesGlobals()
    {
        $tests = [];
        $fixture = ['somekey' => 'sometestvalue'];
        foreach (array('get', 'post') as $method) {
            foreach (array('return%sValue', 'returnRequestValue', 'returnCookieValue') as $testfunction) {
                $url = 'TestController/' . sprintf($testfunction, ucfirst($method))
                    . '?' . http_build_query($fixture);
                $tests[] = [$url, $fixture, $method];
            }
        }
        return $tests;
    }

    /**
     * @dataProvider providerTestTestRequestCarriesGlobals
     * @param $url
     * @param $fixture
     * @param $method
     */
    public function testTestRequestCarriesGlobals($url, $fixture, $method)
    {
        $getresponse = Director::test(
            $url,
            $fixture,
            null,
            strtoupper($method),
            null,
            null,
            Injector::inst()->createWithArgs(Cookie_Backend::class, array($fixture))
        );

        $this->assertInstanceOf(HTTPResponse::class, $getresponse, 'Director::test() returns HTTPResponse');
        $this->assertEquals($fixture['somekey'], $getresponse->getBody(), "Director::test({$url}, {$method})");
    }

    /**
     * Tests that additional parameters specified in the routing table are
     * saved in the request
     */
    public function testRouteParams()
    {
        /** @var HTTPRequest $request */
        Director::test('en-nz/myaction/myid/myotherid', null, null, null, null, null, null, $request);

        $this->assertEquals(
            array(
                'Controller' => TestController::class,
                'Action' => 'myaction',
                'ID' => 'myid',
                'OtherID' => 'myotherid',
                'Locale' => 'en_NZ'
            ),
            $request->params()
        );
    }

    public function testForceWWW()
    {
        $this->expectExceptionRedirect('http://www.mysite.com:9090/some-url');
        Director::mockRequest(function ($request) {
            Injector::inst()->registerService($request, HTTPRequest::class);
            Director::forceWWW();
        }, 'http://mysite.com:9090/some-url');
    }

    public function testPromisedForceWWW()
    {
        Director::forceWWW();

        // Flag is set but not redirected yet
        $middleware = CanonicalURLMiddleware::singleton();
        $this->assertTrue($middleware->getForceWWW());

        // Middleware forces the redirection eventually
        /** @var HTTPResponse $response */
        $response = Director::mockRequest(function ($request) use ($middleware) {
            return $middleware->process($request, function ($request) {
                return null;
            });
        }, 'http://mysite.com:9090/some-url');

        // Middleware returns non-exception redirect
        $this->assertEquals('http://www.mysite.com:9090/some-url', $response->getHeader('Location'));
        $this->assertEquals(301, $response->getStatusCode());
    }

    public function testForceSSLProtectsEntireSite()
    {
        $this->expectExceptionRedirect('https://www.mysite.com:9090/some-url');
        Director::mockRequest(function ($request) {
            Injector::inst()->registerService($request, HTTPRequest::class);
            Director::forceSSL();
        }, 'http://www.mysite.com:9090/some-url');
    }

    public function testPromisedForceSSL()
    {
            Director::forceSSL();

        // Flag is set but not redirected yet
        $middleware = CanonicalURLMiddleware::singleton();
        $this->assertTrue($middleware->getForceSSL());

        // Middleware forces the redirection eventually
        /** @var HTTPResponse $response */
        $response = Director::mockRequest(function ($request) use ($middleware) {
            return $middleware->process($request, function ($request) {
                return null;
            });
        }, 'http://www.mysite.com:9090/some-url');

        // Middleware returns non-exception redirect
        $this->assertInstanceOf(HTTPResponse::class, $response);
        $this->assertEquals('https://www.mysite.com:9090/some-url', $response->getHeader('Location'));
        $this->assertEquals(301, $response->getStatusCode());
    }

    public function testForceSSLOnTopLevelPagePattern()
    {
        // Expect admin to trigger redirect
        $this->expectExceptionRedirect('https://www.mysite.com:9090/admin');
        Director::mockRequest(function (HTTPRequest $request) {
            Injector::inst()->registerService($request, HTTPRequest::class);
            Director::forceSSL(array('/^admin/'));
        }, 'http://www.mysite.com:9090/admin');
    }

    public function testForceSSLOnSubPagesPattern()
    {
        // Expect to redirect to security login page
        $this->expectExceptionRedirect('https://www.mysite.com:9090/Security/login');
        Director::mockRequest(function (HTTPRequest $request) {
            Injector::inst()->registerService($request, HTTPRequest::class);
            Director::forceSSL(array('/^Security/'));
        }, 'http://www.mysite.com:9090/Security/login');
    }

    public function testForceSSLWithPatternDoesNotMatchOtherPages()
    {
        // Not on same url should not trigger redirect
        $response = Director::mockRequest(function (HTTPRequest $request) {
            Injector::inst()->registerService($request, HTTPRequest::class);
            Director::forceSSL(array('/^admin/'));
        }, 'http://www.mysite.com:9090/normal-page');
        $this->assertNull($response, 'Non-matching patterns do not trigger redirect');

        // nested url should not triger redirect either
        $response = Director::mockRequest(function (HTTPRequest $request) {
            Injector::inst()->registerService($request, HTTPRequest::class);
            Director::forceSSL(array('/^admin/', '/^Security/'));
        }, 'http://www.mysite.com:9090/just-another-page/sub-url');
        $this->assertNull($response, 'Non-matching patterns do not trigger redirect');
    }

    public function testForceSSLAlternateDomain()
    {
        // Ensure that forceSSL throws the appropriate exception
        $this->expectExceptionRedirect('https://secure.mysite.com/admin');
        Director::mockRequest(function (HTTPRequest $request) {
            Injector::inst()->registerService($request, HTTPRequest::class);
            return Director::forceSSL(array('/^admin/'), 'secure.mysite.com');
        }, 'http://www.mysite.com:9090/admin');
    }

    public function testForceSSLAlternateDomainWithPort()
    {
        // Ensure that forceSSL throws the appropriate exception
        $this->expectExceptionRedirect('https://secure.mysite.com:81/admin');
        Director::mockRequest(function (HTTPRequest $request) {
            Injector::inst()->registerService($request, HTTPRequest::class);
            return Director::forceSSL(array('/^admin/'), 'secure.mysite.com:81');
        }, 'http://www.mysite.com:9090/admin');
    }

    /**
     * Test that combined forceWWW and forceSSL combine safely
     */
    public function testForceSSLandForceWWW()
    {
        Director::forceWWW();
        Director::forceSSL();

        // Flag is set but not redirected yet
        $middleware = CanonicalURLMiddleware::singleton();
        $this->assertTrue($middleware->getForceWWW());
        $this->assertTrue($middleware->getForceSSL());

        // Middleware forces the redirection eventually
        /** @var HTTPResponse $response */
        $response = Director::mockRequest(function ($request) use ($middleware) {
            return $middleware->process($request, function ($request) {
                return null;
            });
        }, 'http://mysite.com:9090/some-url');

        // Middleware returns non-exception redirect
        $this->assertEquals('https://www.mysite.com:9090/some-url', $response->getHeader('Location'));
        $this->assertEquals(301, $response->getStatusCode());
    }

    /**
     * Set url to redirect to
     *
     * @var string
     */
    protected $expectedRedirect = null;

    /**
     * Expects this test to throw a HTTPResponse_Exception with the given redirect
     *
     * @param string $url
     */
    protected function expectExceptionRedirect($url)
    {
        $this->expectedRedirect = $url;
    }

    protected function runTest()
    {
        try {
            $result = parent::runTest();
            if ($this->expectedRedirect) {
                $this->fail("Expected to redirect to {$this->expectedRedirect} but no redirect found");
            }
            return $result;
        } catch (HTTPResponse_Exception $exception) {
            // Check URL
            if ($this->expectedRedirect) {
                $url = $exception->getResponse()->getHeader('Location');
                $this->assertEquals($this->expectedRedirect, $url, "Expected to redirect to {$this->expectedRedirect}");
                return null;
            } else {
                throw $exception;
            }
        }
    }

    public function testUnmatchedRequestReturns404()
    {
        // Remove non-tested rules
        $this->assertEquals(404, Director::test('no-route')->getStatusCode());
    }

    public function testIsHttps()
    {
        // Trust all IPs for this test
        /** @var TrustedProxyMiddleware $trustedProxyMiddleware */
        $trustedProxyMiddleware
            = Injector::inst()->get(TrustedProxyMiddleware::class);
        $trustedProxyMiddleware->setTrustedProxyIPs('*');

        // Clear alternate_base_url for this test
        Director::config()->remove('alternate_base_url');

        // nothing available
        $headers = array(
            'HTTP_X_FORWARDED_PROTOCOL', 'HTTPS', 'SSL'
        );
        foreach ($headers as $header) {
            if (isset($_SERVER[$header])) {
                unset($_SERVER['HTTP_X_FORWARDED_PROTOCOL']);
            }
        }

        $this->assertEquals(
            'no',
            Director::test('TestController/returnIsSSL')->getBody()
        );

        $this->assertEquals(
            'yes',
            Director::test(
                'TestController/returnIsSSL',
                null,
                null,
                null,
                null,
                ['X-Forwarded-Protocol' => 'https']
            )->getBody()
        );

        $this->assertEquals(
            'no',
            Director::test(
                'TestController/returnIsSSL',
                null,
                null,
                null,
                null,
                ['X-Forwarded-Protocol' => 'http']
            )->getBody()
        );

        $this->assertEquals(
            'no',
            Director::test(
                'TestController/returnIsSSL',
                null,
                null,
                null,
                null,
                ['X-Forwarded-Protocol' => 'ftp']
            )->getBody()
        );

        // https via HTTPS
        $_SERVER['HTTPS'] = 'true';
        $this->assertEquals(
            'yes',
            Director::test('TestController/returnIsSSL')->getBody()
        );

        $_SERVER['HTTPS'] = '1';
        $this->assertEquals(
            'yes',
            Director::test('TestController/returnIsSSL')->getBody()
        );

        $_SERVER['HTTPS'] = 'off';
        $this->assertEquals(
            'no',
            Director::test('TestController/returnIsSSL')->getBody()
        );

        // https via SSL
        $_SERVER['SSL'] = '';
        $this->assertEquals(
            'yes',
            Director::test('TestController/returnIsSSL')->getBody()
        );
    }

    public function testTestIgnoresHashes()
    {
        //test that hashes are ignored
        $url = "TestController/returnGetValue?somekey=key";
        $hash = "#test";
        /** @var HTTPRequest $request */
        $response = Director::test($url . $hash, null, null, null, null, null, null, $request);
        $this->assertFalse($response->isError());
        $this->assertEquals('key', $response->getBody());
        $this->assertEquals($request->getURL(true), $url);

        //test encoded hashes are accepted
        $url = "TestController/returnGetValue?somekey=test%23key";
        $response = Director::test($url, null, null, null, null, null, null, $request);
        $this->assertFalse($response->isError());
        $this->assertEquals('test#key', $response->getBody());
        $this->assertEquals($request->getURL(true), $url);
    }

    public function testRequestFilterInDirectorTest()
    {
        $filter = new DirectorTest\TestRequestFilter;

        $processor = new RequestProcessor(array($filter));

        Injector::inst()->registerService($processor, RequestProcessor::class);
        $response = Director::test('some-dummy-url');
        $this->assertEquals(404, $response->getStatusCode());

        $this->assertEquals(1, $filter->preCalls);
        $this->assertEquals(1, $filter->postCalls);

        $filter->failPost = true;

        $response = Director::test('some-dummy-url');
        $this->assertEquals(500, $response->getStatusCode());
        $this->assertEquals(_t(Director::class . '.REQUEST_ABORTED', 'Request aborted'), $response->getBody());

        $this->assertEquals(2, $filter->preCalls);
        $this->assertEquals(2, $filter->postCalls);

        $filter->failPre = true;

        $response = Director::test('some-dummy-url');
        $this->assertEquals(400, $response->getStatusCode());
        $this->assertEquals(_t(Director::class . '.INVALID_REQUEST', 'Invalid request'), $response->getBody());

        $this->assertEquals(3, $filter->preCalls);

        // preCall 'true' will trigger an exception and prevent post call execution
        $this->assertEquals(2, $filter->postCalls);
    }

    public function testGlobalMiddleware()
    {
        $middleware = new DirectorTest\TestMiddleware;
        Director::singleton()->setMiddlewares([$middleware]);

        $response = Director::test('some-dummy-url');
        $this->assertEquals(404, $response->getStatusCode());

        // Both triggered
        $this->assertEquals(1, $middleware->preCalls);
        $this->assertEquals(1, $middleware->postCalls);

        $middleware->failPost = true;

        $response = Director::test('some-dummy-url');
        $this->assertEquals(500, $response->getStatusCode());

        // Both triggered
        $this->assertEquals(2, $middleware->preCalls);
        $this->assertEquals(2, $middleware->postCalls);

        $middleware->failPre = true;

        $response = Director::test('some-dummy-url');
        $this->assertEquals(400, $response->getStatusCode());

        // Pre triggered, post not
        $this->assertEquals(3, $middleware->preCalls);
        $this->assertEquals(2, $middleware->postCalls);
    }

    public function testRouteSpecificMiddleware()
    {
        // Inject adapter in place of controller
        $specificMiddleware = new DirectorTest\TestMiddleware;
        Injector::inst()->registerService($specificMiddleware, 'SpecificMiddleware');

        // Register adapter as factory for creating this controller
        Config::modify()->merge(
            Injector::class,
            'ControllerWithMiddleware',
            [
                'class' => RequestHandlerMiddlewareAdapter::class,
                'constructor' => [
                    '%$' . TestController::class
                ],
                'properties' => [
                    'Middlewares' => [
                        '%$SpecificMiddleware',
                    ],
                ],
            ]
        );

        // Global middleware
        $middleware = new DirectorTest\TestMiddleware;
        Director::singleton()->setMiddlewares([$middleware]);

        // URL rules, one of which has a specific middleware
        Config::modify()->set(
            Director::class,
            'rules',
            [
                'url-one' => TestController::class,
                'url-two' => [
                    'Controller' => 'ControllerWithMiddleware',
                ],
            ]
        );

        // URL without a route-specific middleware
        Director::test('url-one');

        // Only the global middleware triggered
        $this->assertEquals(1, $middleware->preCalls);
        $this->assertEquals(0, $specificMiddleware->postCalls);

        Director::test('url-two');

        // Both triggered on the url with the specific middleware applied
        $this->assertEquals(2, $middleware->preCalls);
        $this->assertEquals(1, $specificMiddleware->postCalls);
    }

    /**
     * If using phpdbg it returns itself instead of "cli" from php_sapi_name()
     */
    public function testIsCli()
    {
        $this->assertTrue(Director::is_cli(), 'is_cli should be true for PHP CLI and phpdbg');
    }

    public function testMockRequest()
    {
        Director::config()->set('alternate_base_url', 'http://www.mysite.com:9090/some-subdir/');

        // Can handle root-relative $url
        Director::mockRequest(function (HTTPRequest $request) {
            $this->assertEquals('some-page/nested', $request->getURL());
            $this->assertEquals(1, $request->getVar('query'));
            $this->assertEquals('/some-subdir/some-page/nested', $_SERVER['REQUEST_URI']);
        }, '/some-subdir/some-page/nested?query=1');

        // Can handle absolute $url
        Director::mockRequest(function (HTTPRequest $request) {
            $this->assertEquals('some-page/nested', $request->getURL());
            $this->assertEquals(1, $request->getVar('query'));
            $this->assertEquals('/some-subdir/some-page/nested', $_SERVER['REQUEST_URI']);
        }, 'http://www.mysite.com:9090/some-subdir/some-page/nested?query=1');

        // Can handle relative $url
        Director::mockRequest(function (HTTPRequest $request) {
            $this->assertEquals('some-page/nested', $request->getURL());
            $this->assertEquals(1, $request->getVar('query'));
            $this->assertEquals('/some-subdir/some-page/nested', $_SERVER['REQUEST_URI']);
        }, 'some-page/nested?query=1');
    }
}<|MERGE_RESOLUTION|>--- conflicted
+++ resolved
@@ -13,8 +13,8 @@
 use SilverStripe\Control\RequestProcessor;
 use SilverStripe\Control\Tests\DirectorTest\TestController;
 use SilverStripe\Core\Config\Config;
+use SilverStripe\Core\Environment;
 use SilverStripe\Core\Injector\Injector;
-use SilverStripe\Core\Environment;
 use SilverStripe\Core\Kernel;
 use SilverStripe\Dev\SapphireTest;
 
@@ -500,8 +500,6 @@
         $this->assertFalse(Director::is_site_url('http://google.com:pass/@test.com'));
     }
 
-<<<<<<< HEAD
-=======
     /**
      * Tests isDev, isTest, isLive cannot be set from querystring
      */
@@ -548,7 +546,6 @@
         $this->assertTrue(Director::isLive());
     }
 
->>>>>>> 49c04bf9
     public function testResetGlobalsAfterTestRequest()
     {
         $_GET = array('somekey' => 'getvalue');
