--- conflicted
+++ resolved
@@ -68,8 +68,6 @@
         }
     }
 
-<<<<<<< HEAD
-=======
     public function testEnableCacheWithMaxAge()
     {
         $maxAge = 300;
@@ -129,7 +127,6 @@
         $this->assertContains('max-age=300', $response->getHeader('cache-control'));
     }
 
->>>>>>> 1bcd449a
     /**
      * @dataProvider provideCacheStates
      */
