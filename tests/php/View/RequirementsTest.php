<?php

namespace SilverStripe\View\Tests;

use InvalidArgumentException;
use SilverStripe\Control\Director;
use SilverStripe\Core\Injector\Injector;
use SilverStripe\Dev\SapphireTest;
use SilverStripe\View\Requirements;
use SilverStripe\View\ArrayData;
use SilverStripe\Assets\Tests\Storage\AssetStoreTest\TestAssetStore;
use SilverStripe\View\Requirements_Backend;
use SilverStripe\Core\Manifest\ResourceURLGenerator;
use SilverStripe\Control\SimpleResourceURLGenerator;
use SilverStripe\View\SSViewer;
use SilverStripe\View\ThemeResourceLoader;

/**
 * @todo Test that order of combine_files() is correct
 * @todo Figure out how to clear the modified state of Requirements class - might affect other tests.
 * @skipUpgrade
 */
class RequirementsTest extends SapphireTest
{

    /**
     * @var ThemeResourceLoader
     */
    protected $oldThemeResourceLoader = null;

    static $html_template = '<html><head></head><body></body></html>';

    protected function setUp()
    {
        parent::setUp();
        Director::config()->set('alternate_base_folder', __DIR__ . '/SSViewerTest');
        Director::config()->set('alternate_base_url', 'http://www.mysite.com/basedir/');
        Director::config()->set('alternate_public_dir', 'public'); // Enforce public dir
        // Add public as a theme in itself
        SSViewer::set_themes([SSViewer::PUBLIC_THEME, SSViewer::DEFAULT_THEME]);
        TestAssetStore::activate('RequirementsTest'); // Set backend root to /RequirementsTest
        $this->oldThemeResourceLoader = ThemeResourceLoader::inst();
    }

    protected function tearDown()
    {
        ThemeResourceLoader::set_instance($this->oldThemeResourceLoader);
        TestAssetStore::reset();
        parent::tearDown();
    }

    public function testExternalUrls()
    {
        /** @var Requirements_Backend $backend */
        $backend = Injector::inst()->create(Requirements_Backend::class);
        $backend->setCombinedFilesEnabled(true);

        $backend->javascript('http://www.mydomain.com/test.js');
        $backend->javascript('https://www.mysecuredomain.com/test.js');
        $backend->javascript('//scheme-relative.example.com/test.js');
        $backend->javascript('http://www.mydomain.com:3000/test.js');
        $backend->css('http://www.mydomain.com/test.css');
        $backend->css('https://www.mysecuredomain.com/test.css');
        $backend->css('//scheme-relative.example.com/test.css');
        $backend->css('http://www.mydomain.com:3000/test.css');

        $html = $backend->includeInHTML(self::$html_template);

        $this->assertContains('http://www.mydomain.com/test.js', $html, 'Load external javascript URL');
        $this->assertContains('https://www.mysecuredomain.com/test.js', $html, 'Load external secure javascript URL');
        $this->assertContains('//scheme-relative.example.com/test.js', $html, 'Load external scheme-relative JS');
        $this->assertContains('http://www.mydomain.com:3000/test.js', $html, 'Load external with port');
        $this->assertContains('http://www.mydomain.com/test.css', $html, 'Load external CSS URL');
        $this->assertContains('https://www.mysecuredomain.com/test.css', $html, 'Load external secure CSS URL');
        $this->assertContains('//scheme-relative.example.com/test.css', $html, 'Load scheme-relative CSS URL');
        $this->assertContains('http://www.mydomain.com:3000/test.css', $html, 'Load external with port');
    }

    /**
     * Setup new backend
     *
     * @param Requirements_Backend $backend
     */
    protected function setupRequirements($backend)
    {
        // Flush requirements
        $backend->clear();
        $backend->clearCombinedFiles();
        $backend->setCombinedFilesFolder('_combinedfiles');
        $backend->setMinifyCombinedFiles(false);
        $backend->setCombinedFilesEnabled(true);
        Requirements::flush();
    }

    /**
     * Setup combined and non-combined js with the backend
     *
     * @param Requirements_Backend $backend
     */
    protected function setupCombinedRequirements($backend)
    {
        $this->setupRequirements($backend);

        // require files normally (e.g. called from a FormField instance)
        $backend->javascript('javascript/RequirementsTest_a.js');
        $backend->javascript('javascript/RequirementsTest_b.js');
        $backend->javascript('javascript/RequirementsTest_c.js');

        // Public resources may or may not be specified with `public/` prefix
        $backend->javascript('javascript/RequirementsTest_d.js');
        $backend->javascript('public/javascript/RequirementsTest_e.js');

        // require two of those files as combined includes
        $backend->combineFiles(
            'RequirementsTest_bc.js',
            array(
                'javascript/RequirementsTest_b.js',
                'javascript/RequirementsTest_c.js'
            )
        );
    }

    /**
     * Setup combined files with the backend
     *
     * @param Requirements_Backend $backend
     */
    protected function setupCombinedNonrequiredRequirements($backend)
    {
        $this->setupRequirements($backend);

        // require files as combined includes
        $backend->combineFiles(
            'RequirementsTest_bc.js',
            array(
                'javascript/RequirementsTest_b.js',
                'javascript/RequirementsTest_c.js'
            )
        );
    }

    /**
     * @param Requirements_Backend $backend
     * @param bool                 $async
     * @param bool                 $defer
     */
    protected function setupCombinedRequirementsJavascriptAsyncDefer($backend, $async, $defer)
    {
        $this->setupRequirements($backend);

        // require files normally (e.g. called from a FormField instance)
        $backend->javascript('javascript/RequirementsTest_a.js');
        $backend->javascript('javascript/RequirementsTest_b.js');
        $backend->javascript('javascript/RequirementsTest_c.js');

        // require two of those files as combined includes
        $backend->combineFiles(
            'RequirementsTest_bc.js',
            [
                'javascript/RequirementsTest_b.js',
                'javascript/RequirementsTest_c.js'
            ],
            [
                'async' => $async,
                'defer' => $defer,
            ]
        );
    }

    public function testCustomType()
    {
        /** @var Requirements_Backend $backend */
        $backend = Injector::inst()->create(Requirements_Backend::class);
        $this->setupRequirements($backend);

        // require files normally (e.g. called from a FormField instance)
        $backend->javascript(
            'javascript/RequirementsTest_a.js',
            [ 'type' => 'application/json' ]
        );
        $backend->javascript('javascript/RequirementsTest_b.js');
        $result = $backend->includeInHTML(self::$html_template);
        $this->assertRegExp(
            '#<script type="application/json" src=".*/javascript/RequirementsTest_a.js#',
            $result
        );
        $this->assertRegExp(
            '#<script type="application/javascript" src=".*/javascript/RequirementsTest_b.js#',
            $result
        );
    }

    public function testCombinedJavascript()
    {
        /** @var Requirements_Backend $backend */
        $backend = Injector::inst()->create(Requirements_Backend::class);
        $backend->setCombinedFilesEnabled(true);
        $this->setupCombinedRequirements($backend);

        $combinedFileName = '/_combinedfiles/RequirementsTest_bc-2a55d56.js';
        $combinedFilePath = TestAssetStore::base_path() . $combinedFileName;

        $html = $backend->includeInHTML(self::$html_template);

        /* COMBINED JAVASCRIPT FILE IS INCLUDED IN HTML HEADER */
        $this->assertRegExp(
            '/src=".*' . preg_quote($combinedFileName, '/') . '/',
            $html,
            'combined javascript file is included in html header'
        );

        /* COMBINED JAVASCRIPT FILE EXISTS */
        $this->assertTrue(
            file_exists($combinedFilePath),
            'combined javascript file exists'
        );

        /* COMBINED JAVASCRIPT HAS CORRECT CONTENT */
        $this->assertContains(
            "alert('b')",
            file_get_contents($combinedFilePath),
            'combined javascript has correct content'
        );
        $this->assertContains(
            "alert('c')",
            file_get_contents($combinedFilePath),
            'combined javascript has correct content'
        );

        /* COMBINED FILES ARE NOT INCLUDED TWICE */
        $this->assertNotRegExp(
            '/src=".*\/RequirementsTest_b\.js/',
            $html,
            'combined files are not included twice'
        );
        $this->assertNotRegExp(
            '/src=".*\/RequirementsTest_c\.js/',
            $html,
            'combined files are not included twice'
        );

        /* NORMAL REQUIREMENTS ARE STILL INCLUDED */
        $this->assertRegExp(
            '/src=".*\/RequirementsTest_a\.js/',
            $html,
            'normal requirements are still included'
        );

        // Then do it again, this time not requiring the files beforehand
        unlink($combinedFilePath);
        /** @var Requirements_Backend $backend */
        $backend = Injector::inst()->create(Requirements_Backend::class);
        $this->setupCombinedNonrequiredRequirements($backend);
        $html = $backend->includeInHTML(self::$html_template);

        /* COMBINED JAVASCRIPT FILE IS INCLUDED IN HTML HEADER */
        $this->assertRegExp(
            '/src=".*' . preg_quote($combinedFileName, '/') . '/',
            $html,
            'combined javascript file is included in html header'
        );

        /* COMBINED JAVASCRIPT FILE EXISTS */
        $this->assertTrue(
            file_exists($combinedFilePath),
            'combined javascript file exists'
        );

        /* COMBINED JAVASCRIPT HAS CORRECT CONTENT */
        $this->assertContains(
            "alert('b')",
            file_get_contents($combinedFilePath),
            'combined javascript has correct content'
        );
        $this->assertContains(
            "alert('c')",
            file_get_contents($combinedFilePath),
            'combined javascript has correct content'
        );

        /* COMBINED FILES ARE NOT INCLUDED TWICE */
        $this->assertNotRegExp(
            '/src=".*\/RequirementsTest_b\.js/',
            $html,
            'combined files are not included twice'
        );
        $this->assertNotRegExp(
            '/src=".*\/RequirementsTest_c\.js/',
            $html,
            'combined files are not included twice'
        );
    }

    public function testCombinedJavascriptAsyncDefer()
    {
        /** @var Requirements_Backend $backend */
        $backend = Injector::inst()->create(Requirements_Backend::class);

        $this->setupCombinedRequirementsJavascriptAsyncDefer($backend, true, false);

        $combinedFileName = '/_combinedfiles/RequirementsTest_bc-2a55d56.js';
        $combinedFilePath = TestAssetStore::base_path() . $combinedFileName;

        $html = $backend->includeInHTML(false, self::$html_template);

        /* ASYNC IS INCLUDED IN SCRIPT TAG */
        $this->assertRegExp(
            '/src=".*' . preg_quote($combinedFileName, '/') . '" async/',
            $html,
            'async is included in script tag'
        );

        /* DEFER IS NOT INCLUDED IN SCRIPT TAG */
        $this->assertNotContains('defer', $html, 'defer is not included');

        /* COMBINED JAVASCRIPT FILE EXISTS */
        clearstatcache(); // needed to get accurate file_exists() results
        $this->assertFileExists(
            $combinedFilePath,
            'combined javascript file exists'
        );

        /* COMBINED JAVASCRIPT HAS CORRECT CONTENT */
        $this->assertContains(
            "alert('b')",
            file_get_contents($combinedFilePath),
            'combined javascript has correct content'
        );
        $this->assertContains(
            "alert('c')",
            file_get_contents($combinedFilePath),
            'combined javascript has correct content'
        );

        /* COMBINED FILES ARE NOT INCLUDED TWICE */
        $this->assertNotRegExp(
            '/src=".*\/RequirementsTest_b\.js/',
            $html,
            'combined files are not included twice'
        );
        $this->assertNotRegExp(
            '/src=".*\/RequirementsTest_c\.js/',
            $html,
            'combined files are not included twice'
        );

        /* NORMAL REQUIREMENTS ARE STILL INCLUDED */
        $this->assertRegExp(
            '/src=".*\/RequirementsTest_a\.js/',
            $html,
            'normal requirements are still included'
        );

        /* NORMAL REQUIREMENTS DON'T HAVE ASYNC/DEFER */
        $this->assertNotRegExp(
            '/src=".*\/RequirementsTest_a\.js\?m=\d+" async/',
            $html,
            'normal requirements don\'t have async'
        );
        $this->assertNotRegExp(
            '/src=".*\/RequirementsTest_a\.js\?m=\d+" defer/',
            $html,
            'normal requirements don\'t have defer'
        );
        $this->assertNotRegExp(
            '/src=".*\/RequirementsTest_a\.js\?m=\d+" async defer/',
            $html,
            'normal requirements don\'t have async/defer'
        );

        // setup again for testing defer
        unlink($combinedFilePath);
        /** @var Requirements_Backend $backend */
        $backend = Injector::inst()->create(Requirements_Backend::class);

        $this->setupCombinedRequirementsJavascriptAsyncDefer($backend, false, true);

        $html = $backend->includeInHTML(self::$html_template);

        /* DEFER IS INCLUDED IN SCRIPT TAG */
        $this->assertRegExp(
            '/src=".*' . preg_quote($combinedFileName, '/') . '" defer/',
            $html,
            'defer is included in script tag'
        );

        /* ASYNC IS NOT INCLUDED IN SCRIPT TAG */
        $this->assertNotContains('async', $html, 'async is not included');

        /* COMBINED JAVASCRIPT FILE EXISTS */
        clearstatcache(); // needed to get accurate file_exists() results
        $this->assertFileExists(
            $combinedFilePath,
            'combined javascript file exists'
        );

        /* COMBINED JAVASCRIPT HAS CORRECT CONTENT */
        $this->assertContains(
            "alert('b')",
            file_get_contents($combinedFilePath),
            'combined javascript has correct content'
        );
        $this->assertContains(
            "alert('c')",
            file_get_contents($combinedFilePath),
            'combined javascript has correct content'
        );

        /* COMBINED FILES ARE NOT INCLUDED TWICE */
        $this->assertNotRegExp(
            '/src=".*\/RequirementsTest_b\.js/',
            $html,
            'combined files are not included twice'
        );
        $this->assertNotRegExp(
            '/src=".*\/RequirementsTest_c\.js/',
            $html,
            'combined files are not included twice'
        );

        /* NORMAL REQUIREMENTS ARE STILL INCLUDED */
        $this->assertRegExp(
            '/src=".*\/RequirementsTest_a\.js/',
            $html,
            'normal requirements are still included'
        );

        /* NORMAL REQUIREMENTS DON'T HAVE ASYNC/DEFER */
        $this->assertNotRegExp(
            '/src=".*\/RequirementsTest_a\.js\?m=\d+" async/',
            $html,
            'normal requirements don\'t have async'
        );
        $this->assertNotRegExp(
            '/src=".*\/RequirementsTest_a\.js\?m=\d+" defer/',
            $html,
            'normal requirements don\'t have defer'
        );
        $this->assertNotRegExp(
            '/src=".*\/RequirementsTest_a\.js\?m=\d+" async defer/',
            $html,
            'normal requirements don\'t have async/defer'
        );

        // setup again for testing async and defer
        unlink($combinedFilePath);
        /** @var Requirements_Backend $backend */
        $backend = Injector::inst()->create(Requirements_Backend::class);

        $this->setupCombinedRequirementsJavascriptAsyncDefer($backend, true, true);

        $html = $backend->includeInHTML(self::$html_template);

        /* ASYNC/DEFER IS INCLUDED IN SCRIPT TAG */
        $this->assertRegExp(
            '/src=".*' . preg_quote($combinedFileName, '/') . '" async="async" defer="defer"/',
            $html,
            'async and defer are included in script tag'
        );

        /* COMBINED JAVASCRIPT FILE EXISTS */
        clearstatcache(); // needed to get accurate file_exists() results
        $this->assertFileExists(
            $combinedFilePath,
            'combined javascript file exists'
        );

        /* COMBINED JAVASCRIPT HAS CORRECT CONTENT */
        $this->assertContains(
            "alert('b')",
            file_get_contents($combinedFilePath),
            'combined javascript has correct content'
        );
        $this->assertContains(
            "alert('c')",
            file_get_contents($combinedFilePath),
            'combined javascript has correct content'
        );

        /* COMBINED FILES ARE NOT INCLUDED TWICE */
        $this->assertNotRegExp(
            '/src=".*\/RequirementsTest_b\.js/',
            $html,
            'combined files are not included twice'
        );
        $this->assertNotRegExp(
            '/src=".*\/RequirementsTest_c\.js/',
            $html,
            'combined files are not included twice'
        );

        /* NORMAL REQUIREMENTS ARE STILL INCLUDED */
        $this->assertRegExp(
            '/src=".*\/RequirementsTest_a\.js/',
            $html,
            'normal requirements are still included'
        );

        /* NORMAL REQUIREMENTS DON'T HAVE ASYNC/DEFER */
        $this->assertNotRegExp(
            '/src=".*\/RequirementsTest_a\.js\?m=\d+" async/',
            $html,
            'normal requirements don\'t have async'
        );
        $this->assertNotRegExp(
            '/src=".*\/RequirementsTest_a\.js\?m=\d+" defer/',
            $html,
            'normal requirements don\'t have defer'
        );
        $this->assertNotRegExp(
            '/src=".*\/RequirementsTest_a\.js\?m=\d+" async defer/',
            $html,
            'normal requirements don\'t have async/defer'
        );

        unlink($combinedFilePath);
    }

    public function testCombinedCss()
    {
        /** @var Requirements_Backend $backend */
        $backend = Injector::inst()->create(Requirements_Backend::class);
        $this->setupRequirements($backend);

        $backend->combineFiles(
            'print.css',
            [
                'css/RequirementsTest_print_a.css',
                'css/RequirementsTest_print_b.css',
                'css/RequirementsTest_print_d.css',
                'public/css/RequirementsTest_print_e.css',
            ],
            [
                'media' => 'print'
            ]
        );

        $html = $backend->includeInHTML(self::$html_template);

        $this->assertRegExp(
            '/href=".*\/print\-69ce614\.css/',
            $html,
            'Print stylesheets have been combined.'
        );
        $this->assertRegExp(
            '/media="print/',
            $html,
            'Combined print stylesheet retains the media parameter'
        );

        // Test that combining a file multiple times doesn't trigger an error
        /** @var Requirements_Backend $backend */
        $backend = Injector::inst()->create(Requirements_Backend::class);
        $this->setupRequirements($backend);
        $backend->combineFiles(
            'style.css',
            [
                'css/RequirementsTest_b.css',
                'css/RequirementsTest_c.css',
                'css/RequirementsTest_d.css',
                'public/css/RequirementsTest_e.css',
            ]
        );
        $backend->combineFiles(
            'style.css',
            array(
                'css/RequirementsTest_b.css',
                'css/RequirementsTest_c.css',
                'css/RequirementsTest_d.css',
                'public/css/RequirementsTest_e.css',
            )
        );

        $html = $backend->includeInHTML(self::$html_template);
        $this->assertRegExp(
            '/href=".*\/style\-8011538\.css/',
            $html,
            'Stylesheets have been combined.'
        );
    }

    public function testBlockedCombinedJavascript()
    {
        /** @var Requirements_Backend $backend */
        $backend = Injector::inst()->create(Requirements_Backend::class);
        $this->setupCombinedRequirements($backend);
        $combinedFileName = '/_combinedfiles/RequirementsTest_bc-2a55d56.js';
        $combinedFilePath = TestAssetStore::base_path() . $combinedFileName;

        /* BLOCKED COMBINED FILES ARE NOT INCLUDED */
        $backend->block('RequirementsTest_bc.js');

        clearstatcache(); // needed to get accurate file_exists() results
        $html = $backend->includeInHTML(self::$html_template);
        $this->assertFileNotExists($combinedFilePath);
        $this->assertNotRegExp(
            '/src=".*\/RequirementsTest_bc\.js/',
            $html,
            'blocked combined files are not included'
        );
        $backend->unblock('RequirementsTest_bc.js');

        /* BLOCKED UNCOMBINED FILES ARE NOT INCLUDED */
        $this->setupCombinedRequirements($backend);
<<<<<<< HEAD
        $backend->block('javascript/RequirementsTest_b.js');
=======
        $backend->block($basePath . '/javascript/RequirementsTest_b.js');
>>>>>>> 4a8f9a8d
        $combinedFileName2 = '/_combinedfiles/RequirementsTest_bc-3748f67.js'; // SHA1 without file b included
        $combinedFilePath2 = TestAssetStore::base_path() . $combinedFileName2;
        clearstatcache(); // needed to get accurate file_exists() results
        $backend->includeInHTML(self::$html_template);
        $this->assertFileExists($combinedFilePath2);
        $this->assertNotContains(
            "alert('b')",
            file_get_contents($combinedFilePath2),
            'blocked uncombined files are not included'
        );
        $backend->unblock('javascript/RequirementsTest_b.js');

        /* A SINGLE FILE CAN'T BE INCLUDED IN TWO COMBINED FILES */
        $this->setupCombinedRequirements($backend);
        clearstatcache(); // needed to get accurate file_exists() results

        // Exception generated from including invalid file
        $this->expectException(InvalidArgumentException::class);
        $this->expectExceptionMessage(sprintf(
            "Requirements_Backend::combine_files(): Already included file(s) %s in combined file '%s'",
            'javascript/RequirementsTest_c.js',
            'RequirementsTest_bc.js'
        ));
        $backend->combineFiles(
            'RequirementsTest_ac.js',
            [
                'javascript/RequirementsTest_a.js',
                'javascript/RequirementsTest_c.js'
            ]
        );
    }

    public function testArgsInUrls()
    {
        /** @var Requirements_Backend $backend */
        $backend = Injector::inst()->create(Requirements_Backend::class);
        $this->setupRequirements($backend);

        $backend->javascript('javascript/RequirementsTest_a.js?test=1&test=2&test=3');
        $backend->css('css/RequirementsTest_a.css?test=1&test=2&test=3');
        $html = $backend->includeInHTML(self::$html_template);

        /* Javascript has correct path */
        $this->assertRegExp(
            '/src=".*\/RequirementsTest_a\.js\?test=1&amp;test=2&amp;test=3&amp;m=\d\d+/',
            $html,
            'javascript has correct path'
        );

        /* CSS has correct path */
        $this->assertRegExp(
            '/href=".*\/RequirementsTest_a\.css\?test=1&amp;test=2&amp;test=3&amp;m=\d\d+/',
            $html,
            'css has correct path'
        );
    }

    public function testRequirementsBackend()
    {
        /** @var Requirements_Backend $backend */
        $backend = Injector::inst()->create(Requirements_Backend::class);
        $this->setupRequirements($backend);
        $backend->javascript('a.js');

        $this->assertCount(
            1,
            $backend->getJavascript(),
            "There should be only 1 file included in required javascript."
        );
        $this->assertArrayHasKey(
            'a.js',
            $backend->getJavascript(),
            "a.js should be included in required javascript."
        );

        $backend->javascript('b.js');
        $this->assertCount(
            2,
            $backend->getJavascript(),
            "There should be 2 files included in required javascript."
        );

        $backend->block('a.js');
        $this->assertCount(
            1,
            $backend->getJavascript(),
            "There should be only 1 file included in required javascript."
        );
        $this->assertArrayNotHasKey(
            'a.js',
            $backend->getJavascript(),
            "a.js should not be included in required javascript after it has been blocked."
        );
        $this->assertArrayHasKey(
            'b.js',
            $backend->getJavascript(),
            "b.js should be included in required javascript."
        );

        $backend->css('a.css');
        $this->assertCount(
            1,
            $backend->getCSS(),
            "There should be only 1 file included in required css."
        );
        $this->assertArrayHasKey(
            'a.css',
            $backend->getCSS(),
            "a.css should be in required css."
        );

        $backend->block('a.css');
        $this->assertCount(
            0,
            $backend->getCSS(),
            "There should be nothing in required css after file has been blocked."
        );
    }

    public function testAppendAndBlockWithModuleResourceLoader()
    {
        /** @var Requirements_Backend $backend */
        $backend = Injector::inst()->create(Requirements_Backend::class);
        $this->setupRequirements($backend);

        // Note: assumes that client/styles/debug.css is "exposed"
        $backend->css('silverstripe/framework:client/styles/debug.css');
        $this->assertCount(
            1,
            $backend->getCSS(),
            'Module resource can be loaded via resources reference'
        );

        $backend->block('silverstripe/framework:client/styles/debug.css');
        $this->assertCount(
            0,
            $backend->getCSS(),
            'Module resource can be blocked via resources reference'
        );
    }

    public function testConditionalTemplateRequire()
    {
        // Set /SSViewerTest and /SSViewerTest/public as themes
        SSViewer::set_themes([
            '/',
            SSViewer::PUBLIC_THEME
        ]);
        ThemeResourceLoader::set_instance(new ThemeResourceLoader(__DIR__ . '/SSViewerTest'));

        /** @var Requirements_Backend $backend */
        $backend = Injector::inst()->create(Requirements_Backend::class);
        $this->setupRequirements($backend);
        $holder = Requirements::backend();
        Requirements::set_backend($backend);
        $data = new ArrayData([
            'FailTest' => true,
        ]);

        $data->renderWith('RequirementsTest_Conditionals');
<<<<<<< HEAD
        $this->assertFileIncluded($backend, 'css', 'css/RequirementsTest_a.css');
        $this->assertFileIncluded(
            $backend,
            'js',
            [
                'javascript/RequirementsTest_b.js',
                'javascript/RequirementsTest_c.js'
            ]
        );
        $this->assertFileNotIncluded($backend, 'js', 'javascript/RequirementsTest_a.js');
        $this->assertFileNotIncluded(
            $backend,
            'css',
            [
                'css/RequirementsTest_b.css',
                'css/RequirementsTest_c.css'
            ]
=======
        $this->assertFileIncluded($backend, 'css', $testPath . '/css/RequirementsTest_a.css');
        $this->assertFileIncluded(
            $backend,
            'js',
            array(
                $testPath . '/javascript/RequirementsTest_b.js',
                $testPath . '/javascript/RequirementsTest_c.js'
            )
        );
        $this->assertFileNotIncluded($backend, 'js', $testPath . '/javascript/RequirementsTest_a.js');
        $this->assertFileNotIncluded(
            $backend,
            'css',
            array(
                $testPath . '/css/RequirementsTest_b.css',
                $testPath . '/css/RequirementsTest_c.css'
            )
>>>>>>> 4a8f9a8d
        );
        $backend->clear();
        $data = new ArrayData(
            array(
            'FailTest' => false,
            )
        );
        $data->renderWith('RequirementsTest_Conditionals');
<<<<<<< HEAD
        $this->assertFileNotIncluded($backend, 'css', 'css/RequirementsTest_a.css');
        $this->assertFileNotIncluded(
            $backend,
            'js',
            [
                'javascript/RequirementsTest_b.js',
                'javascript/RequirementsTest_c.js',
            ]
        );
        $this->assertFileIncluded($backend, 'js', 'javascript/RequirementsTest_a.js');
        $this->assertFileIncluded(
            $backend,
            'css',
            [
                'css/RequirementsTest_b.css',
                'css/RequirementsTest_c.css',
            ]
=======
        $this->assertFileNotIncluded($backend, 'css', $testPath . '/css/RequirementsTest_a.css');
        $this->assertFileNotIncluded(
            $backend,
            'js',
            array(
                $testPath . '/javascript/RequirementsTest_b.js',
                $testPath . '/javascript/RequirementsTest_c.js'
            )
        );
        $this->assertFileIncluded($backend, 'js', $testPath . '/javascript/RequirementsTest_a.js');
        $this->assertFileIncluded(
            $backend,
            'css',
            array(
                $testPath . '/css/RequirementsTest_b.css',
                $testPath . '/css/RequirementsTest_c.css'
            )
>>>>>>> 4a8f9a8d
        );
        Requirements::set_backend($holder);
    }

    public function testJsWriteToBody()
    {
        /** @var Requirements_Backend $backend */
        $backend = Injector::inst()->create(Requirements_Backend::class);
        $this->setupRequirements($backend);
        $backend->javascript('http://www.mydomain.com/test.js');

        // Test matching with HTML5 <header> tags as well
        $template = '<html><head></head><body><header>My header</header><p>Body</p></body></html>';

        $backend->setWriteJavascriptToBody(false);
        $html = $backend->includeInHTML($template);
        $this->assertContains('<head><script', $html);

        $backend->setWriteJavascriptToBody(true);
        $html = $backend->includeInHTML($template);
        $this->assertNotContains('<head><script', $html);
        $this->assertContains("</script>\n</body>", $html);
    }

    public function testIncludedJsIsNotCommentedOut()
    {
        $template = '<html><head></head><body><!--<script>alert("commented out");</script>--></body></html>';
        /** @var Requirements_Backend $backend */
        $backend = Injector::inst()->create(Requirements_Backend::class);
        $this->setupRequirements($backend);
        $backend->javascript('javascript/RequirementsTest_a.js');
        $html = $backend->includeInHTML($template);
        //wiping out commented-out html
        $html = preg_replace('/<!--(.*)-->/Uis', '', $html);
        $this->assertContains("RequirementsTest_a.js", $html);
    }

    public function testCommentedOutScriptTagIsIgnored()
    {
        /// Disable nonce
        $urlGenerator = new SimpleResourceURLGenerator();
        Injector::inst()->registerService($urlGenerator, ResourceURLGenerator::class);

        $template = '<html><head></head><body><!--<script>alert("commented out");</script>-->'
            . '<h1>more content</h1></body></html>';
        /** @var Requirements_Backend $backend */
        $backend = Injector::inst()->create(Requirements_Backend::class);
        $this->setupRequirements($backend);

        $src = 'javascript/RequirementsTest_a.js';
        $backend->javascript($src);
        $html = $backend->includeInHTML($template);
        $urlSrc = $urlGenerator->urlForResource($src);
        $this->assertEquals(
            '<html><head></head><body><!--<script>alert("commented out");</script>-->'
            . '<h1>more content</h1><script type="application/javascript" src="' . $urlSrc
            . "\"></script>\n</body></html>",
            $html
        );
    }

    public function testForceJsToBottom()
    {
        /** @var Requirements_Backend $backend */
        $backend = Injector::inst()->create(Requirements_Backend::class);
        $this->setupRequirements($backend);
        $backend->javascript('http://www.mydomain.com/test.js');
        $backend->customScript(
            <<<'EOS'
var globalvar = {
	pattern: '\\$custom\\1'
};
EOS
        );

        // Test matching with HTML5 <header> tags as well
        $template = '<html><head></head><body><header>My header</header><p>Body<script></script></p></body></html>';

        // The expected outputs
        $expectedScripts = "<script type=\"application/javascript\" src=\"http://www.mydomain.com/test.js\"></script>\n"
            . "<script type=\"application/javascript\">//<![CDATA[\n"
            . "var globalvar = {\n\tpattern: '\\\\\$custom\\\\1'\n};\n"
            . "//]]></script>\n";
        $JsInHead = "<html><head>$expectedScripts</head><body><header>My header</header><p>Body<script></script></p></body></html>";
        $JsInBody = "<html><head></head><body><header>My header</header><p>Body$expectedScripts<script></script></p></body></html>";
        $JsAtEnd  = "<html><head></head><body><header>My header</header><p>Body<script></script></p>$expectedScripts</body></html>";


        // Test if the script is before the head tag, not before the body.
        // Expected: $JsInHead
        $backend->setWriteJavascriptToBody(false);
        $backend->setForceJSToBottom(false);
        $html = $backend->includeInHTML($template);
        $this->assertNotEquals($JsInBody, $html);
        $this->assertNotEquals($JsAtEnd, $html);
        $this->assertEquals($JsInHead, $html);

        // Test if the script is before the first <script> tag, not before the body.
        // Expected: $JsInBody
        $backend->setWriteJavascriptToBody(true);
        $backend->setForceJSToBottom(false);
        $html = $backend->includeInHTML($template);
        $this->assertNotEquals($JsAtEnd, $html);
        $this->assertEquals($JsInBody, $html);

        // Test if the script is placed just before the closing bodytag, with write-to-body false.
        // Expected: $JsAtEnd
        $backend->setWriteJavascriptToBody(false);
        $backend->setForceJSToBottom(true);
        $html = $backend->includeInHTML($template);
        $this->assertNotEquals($JsInHead, $html);
        $this->assertNotEquals($JsInBody, $html);
        $this->assertEquals($JsAtEnd, $html);

        // Test if the script is placed just before the closing bodytag, with write-to-body true.
        // Expected: $JsAtEnd
        $backend->setWriteJavascriptToBody(true);
        $backend->setForceJSToBottom(true);
        $html = $backend->includeInHTML($template);
        $this->assertNotEquals($JsInHead, $html);
        $this->assertNotEquals($JsInBody, $html);
        $this->assertEquals($JsAtEnd, $html);
    }

    public function testSuffix()
    {
        /// Disable nonce
        $urlGenerator = new SimpleResourceURLGenerator();
        Injector::inst()->registerService($urlGenerator, ResourceURLGenerator::class);

        $template = '<html><head></head><body><header>My header</header><p>Body</p></body></html>';

        /** @var Requirements_Backend $backend */
        $backend = Injector::inst()->create(Requirements_Backend::class);
        $this->setupRequirements($backend);

<<<<<<< HEAD
        $backend->javascript('javascript/RequirementsTest_a.js');
        $backend->javascript('javascript/RequirementsTest_b.js?foo=bar&bla=blubb');
        $backend->css('css/RequirementsTest_a.css');
        $backend->css('css/RequirementsTest_b.css?foo=bar&bla=blubb');
=======
        $backend->javascript($basePath . '/javascript/RequirementsTest_a.js');
        $backend->javascript($basePath . '/javascript/RequirementsTest_b.js?foo=bar&bla=blubb');
        $backend->css($basePath . '/css/RequirementsTest_a.css');
        $backend->css($basePath . '/css/RequirementsTest_b.css?foo=bar&bla=blubb');
>>>>>>> 4a8f9a8d

        $urlGenerator->setNonceStyle('mtime');
        $html = $backend->includeInHTML($template);
        $this->assertRegExp('/RequirementsTest_a\.js\?m=[\d]*"/', $html);
        $this->assertRegExp('/RequirementsTest_b\.js\?foo=bar&amp;bla=blubb&amp;m=[\d]*"/', $html);
        $this->assertRegExp('/RequirementsTest_a\.css\?m=[\d]*"/', $html);
        $this->assertRegExp('/RequirementsTest_b\.css\?foo=bar&amp;bla=blubb&amp;m=[\d]*"/', $html);

        $urlGenerator->setNonceStyle(null);
        $html = $backend->includeInHTML($template);
        $this->assertNotContains('RequirementsTest_a.js=', $html);
        $this->assertNotRegExp('/RequirementsTest_a\.js\?m=[\d]*"/', $html);
        $this->assertNotRegExp('/RequirementsTest_b\.js\?foo=bar&amp;bla=blubb&amp;m=[\d]*"/', $html);
        $this->assertNotRegExp('/RequirementsTest_a\.css\?m=[\d]*"/', $html);
        $this->assertNotRegExp('/RequirementsTest_b\.css\?foo=bar&amp;bla=blubb&amp;m=[\d]*"/', $html);
    }

    /**
     * Tests that provided files work
     */
    public function testProvidedFiles()
    {
        /** @var Requirements_Backend $backend */
        $template = '<html><head></head><body><header>My header</header><p>Body</p></body></html>';

        // Test that provided files block subsequent files
        $backend = Injector::inst()->create(Requirements_Backend::class);
        $this->setupRequirements($backend);
        $backend->javascript('javascript/RequirementsTest_a.js');
        $backend->javascript(
            'javascript/RequirementsTest_b.js',
            [
                'provides' => [
                    'javascript/RequirementsTest_a.js',
                    'javascript/RequirementsTest_c.js',
                ],
            ]
        );
        $backend->javascript('javascript/RequirementsTest_c.js');
        // Note that _a.js isn't considered provided because it was included
        // before it was marked as provided
        $this->assertEquals(
            [
                'javascript/RequirementsTest_c.js' => 'javascript/RequirementsTest_c.js'
            ],
            $backend->getProvidedScripts()
        );
        $html = $backend->includeInHTML($template);
        $this->assertRegExp('/src=".*\/RequirementsTest_a\.js/', $html);
        $this->assertRegExp('/src=".*\/RequirementsTest_b\.js/', $html);
        $this->assertNotRegExp('/src=".*\/RequirementsTest_c\.js/', $html);

        // Test that provided files block subsequent combined files
        $backend = Injector::inst()->create(Requirements_Backend::class);
        $this->setupRequirements($backend);
        $backend->combineFiles('combined_a.js', ['javascript/RequirementsTest_a.js']);
        $backend->javascript(
            'javascript/RequirementsTest_b.js',
            [
            'provides' => [
                'javascript/RequirementsTest_a.js',
                'javascript/RequirementsTest_c.js'
            ]
            ]
        );
        $backend->combineFiles('combined_c.js', ['javascript/RequirementsTest_c.js']);
        $this->assertEquals(
            [
                'javascript/RequirementsTest_c.js' => 'javascript/RequirementsTest_c.js'
            ],
            $backend->getProvidedScripts()
        );
        $html = $backend->includeInHTML($template);
        $this->assertRegExp('/src=".*\/combined_a/', $html);
        $this->assertRegExp('/src=".*\/RequirementsTest_b\.js/', $html);
        $this->assertNotRegExp('/src=".*\/combined_c/', $html);
        $this->assertNotRegExp('/src=".*\/RequirementsTest_c\.js/', $html);
    }

    /**
     * Verify that the given backend includes the given files
     *
     * @param Requirements_Backend $backend
     * @param string               $type    js or css
     * @param array|string         $files   Files or list of files to check
     */
    public function assertFileIncluded($backend, $type, $files)
    {
        $includedFiles = $this->getBackendFiles($backend, $type);

        if (is_array($files)) {
            $failedMatches = array();
            foreach ($files as $file) {
                if (!array_key_exists($file, $includedFiles)) {
                    $failedMatches[] = $file;
                }
            }
            $this->assertCount(
                0,
                $failedMatches,
                "Failed asserting the $type files '"
                . implode("', '", $failedMatches)
                . "' have exact matches in the required elements:\n'"
                . implode("'\n'", array_keys($includedFiles)) . "'"
            );
        } else {
            $this->assertArrayHasKey(
                $files,
                $includedFiles,
                "Failed asserting the $type file '$files' has an exact match in the required elements:\n'"
                . implode("'\n'", array_keys($includedFiles)) . "'"
            );
        }
    }

    public function assertFileNotIncluded($backend, $type, $files)
    {
        $includedFiles = $this->getBackendFiles($backend, $type);
        if (is_array($files)) {
            $failedMatches = array();
            foreach ($files as $file) {
                if (array_key_exists($file, $includedFiles)) {
                    $failedMatches[] = $file;
                }
            }
            $this->assertCount(
                0,
                $failedMatches,
                "Failed asserting the $type files '"
                . implode("', '", $failedMatches)
                . "' do not have exact matches in the required elements:\n'"
                . implode("'\n'", array_keys($includedFiles)) . "'"
            );
        } else {
            $this->assertArrayNotHasKey(
                $files,
                $includedFiles,
                "Failed asserting the $type file '$files' does not have an exact match in the required elements:"
                        . "\n'" . implode("'\n'", array_keys($includedFiles)) . "'"
            );
        }
    }


    /**
     * Get files of the given type from the backend
     *
     * @param  Requirements_Backend $backend
     * @param  string               $type    js or css
     * @return array
     */
    protected function getBackendFiles($backend, $type)
    {
        $type = strtolower($type);
        switch (strtolower($type)) {
            case 'css':
                return $backend->getCSS();
            case 'js':
            case 'javascript':
            case 'script':
                return $backend->getJavascript();
        }
        return array();
    }
}<|MERGE_RESOLUTION|>--- conflicted
+++ resolved
@@ -602,11 +602,7 @@
 
         /* BLOCKED UNCOMBINED FILES ARE NOT INCLUDED */
         $this->setupCombinedRequirements($backend);
-<<<<<<< HEAD
         $backend->block('javascript/RequirementsTest_b.js');
-=======
-        $backend->block($basePath . '/javascript/RequirementsTest_b.js');
->>>>>>> 4a8f9a8d
         $combinedFileName2 = '/_combinedfiles/RequirementsTest_bc-3748f67.js'; // SHA1 without file b included
         $combinedFilePath2 = TestAssetStore::base_path() . $combinedFileName2;
         clearstatcache(); // needed to get accurate file_exists() results
@@ -767,7 +763,6 @@
         ]);
 
         $data->renderWith('RequirementsTest_Conditionals');
-<<<<<<< HEAD
         $this->assertFileIncluded($backend, 'css', 'css/RequirementsTest_a.css');
         $this->assertFileIncluded(
             $backend,
@@ -785,25 +780,6 @@
                 'css/RequirementsTest_b.css',
                 'css/RequirementsTest_c.css'
             ]
-=======
-        $this->assertFileIncluded($backend, 'css', $testPath . '/css/RequirementsTest_a.css');
-        $this->assertFileIncluded(
-            $backend,
-            'js',
-            array(
-                $testPath . '/javascript/RequirementsTest_b.js',
-                $testPath . '/javascript/RequirementsTest_c.js'
-            )
-        );
-        $this->assertFileNotIncluded($backend, 'js', $testPath . '/javascript/RequirementsTest_a.js');
-        $this->assertFileNotIncluded(
-            $backend,
-            'css',
-            array(
-                $testPath . '/css/RequirementsTest_b.css',
-                $testPath . '/css/RequirementsTest_c.css'
-            )
->>>>>>> 4a8f9a8d
         );
         $backend->clear();
         $data = new ArrayData(
@@ -812,7 +788,6 @@
             )
         );
         $data->renderWith('RequirementsTest_Conditionals');
-<<<<<<< HEAD
         $this->assertFileNotIncluded($backend, 'css', 'css/RequirementsTest_a.css');
         $this->assertFileNotIncluded(
             $backend,
@@ -830,25 +805,6 @@
                 'css/RequirementsTest_b.css',
                 'css/RequirementsTest_c.css',
             ]
-=======
-        $this->assertFileNotIncluded($backend, 'css', $testPath . '/css/RequirementsTest_a.css');
-        $this->assertFileNotIncluded(
-            $backend,
-            'js',
-            array(
-                $testPath . '/javascript/RequirementsTest_b.js',
-                $testPath . '/javascript/RequirementsTest_c.js'
-            )
-        );
-        $this->assertFileIncluded($backend, 'js', $testPath . '/javascript/RequirementsTest_a.js');
-        $this->assertFileIncluded(
-            $backend,
-            'css',
-            array(
-                $testPath . '/css/RequirementsTest_b.css',
-                $testPath . '/css/RequirementsTest_c.css'
-            )
->>>>>>> 4a8f9a8d
         );
         Requirements::set_backend($holder);
     }
@@ -985,17 +941,10 @@
         $backend = Injector::inst()->create(Requirements_Backend::class);
         $this->setupRequirements($backend);
 
-<<<<<<< HEAD
         $backend->javascript('javascript/RequirementsTest_a.js');
         $backend->javascript('javascript/RequirementsTest_b.js?foo=bar&bla=blubb');
         $backend->css('css/RequirementsTest_a.css');
         $backend->css('css/RequirementsTest_b.css?foo=bar&bla=blubb');
-=======
-        $backend->javascript($basePath . '/javascript/RequirementsTest_a.js');
-        $backend->javascript($basePath . '/javascript/RequirementsTest_b.js?foo=bar&bla=blubb');
-        $backend->css($basePath . '/css/RequirementsTest_a.css');
-        $backend->css($basePath . '/css/RequirementsTest_b.css?foo=bar&bla=blubb');
->>>>>>> 4a8f9a8d
 
         $urlGenerator->setNonceStyle('mtime');
         $html = $backend->includeInHTML($template);
@@ -1028,7 +977,7 @@
         $backend->javascript(
             'javascript/RequirementsTest_b.js',
             [
-                'provides' => [
+            'provides' => [
                     'javascript/RequirementsTest_a.js',
                     'javascript/RequirementsTest_c.js',
                 ],
