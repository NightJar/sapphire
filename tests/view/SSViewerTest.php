<?php

class SSViewerTest extends SapphireTest {

	/**
	 * Backup of $_SERVER global
	 *
	 * @var array
	 */
	protected $oldServer = array();

	protected $extraDataObjects = array(
		'SSViewerTest_Object',
	);

	public function setUp() {
		parent::setUp();
		Config::inst()->update('SSViewer', 'source_file_comments', false);
		Config::inst()->update('SSViewer_FromString', 'cache_template', false);
<<<<<<< HEAD
		AssetStoreTest_SpyStore::activate('SSViewerTest');
	}

	public function tearDown() {
		AssetStoreTest_SpyStore::reset();
=======
		$this->oldServer = $_SERVER;
	}

	public function tearDown() {
		$_SERVER = $this->oldServer;
>>>>>>> 8e4db95f
		parent::tearDown();
	}

	/**
	 * Tests for {@link Config::inst()->get('SSViewer', 'theme')} for different behaviour
	 * of user defined themes via {@link SiteConfig} and default theme
	 * when no user themes are defined.
	 */
	public function testCurrentTheme() {
		//TODO: SiteConfig moved to CMS
		Config::inst()->update('SSViewer', 'theme', 'mytheme');
		$this->assertEquals('mytheme', Config::inst()->get('SSViewer', 'theme'),
			'Current theme is the default - user has not defined one');
	}

	/**
	 * Test that a template without a <head> tag still renders.
	 */
	public function testTemplateWithoutHeadRenders() {
		$data = new ArrayData(array(
			'Var' => 'var value'
		));

		$result = $data->renderWith("SSViewerTestPartialTemplate");
		$this->assertEquals('Test partial template: var value', trim(preg_replace("/<!--.*-->/U",'',$result)));
	}

	public function testIncludeScopeInheritance() {
		$data = $this->getScopeInheritanceTestData();
		$expected = array(
			'Item 1 - First-ODD top:Item 1',
			'Item 2 - EVEN top:Item 2',
			'Item 3 - ODD top:Item 3',
			'Item 4 - EVEN top:Item 4',
			'Item 5 - ODD top:Item 5',
			'Item 6 - Last-EVEN top:Item 6',
		);

		$result = $data->renderWith('SSViewerTestIncludeScopeInheritance');
		$this->assertExpectedStrings($result, $expected);

		// reset results for the tests that include arguments (the title is passed as an arg)
		$expected = array(
			'Item 1 _ Item 1 - First-ODD top:Item 1',
			'Item 2 _ Item 2 - EVEN top:Item 2',
			'Item 3 _ Item 3 - ODD top:Item 3',
			'Item 4 _ Item 4 - EVEN top:Item 4',
			'Item 5 _ Item 5 - ODD top:Item 5',
			'Item 6 _ Item 6 - Last-EVEN top:Item 6',
		);

		$result = $data->renderWith('SSViewerTestIncludeScopeInheritanceWithArgs');
		$this->assertExpectedStrings($result, $expected);
	}

	public function testIncludeTruthyness() {
		$data = new ArrayData(array(
			'Title' => 'TruthyTest',
			'Items' => new ArrayList(array(
				new ArrayData(array('Title' => 'Item 1')),
				new ArrayData(array('Title' => '')),
				new ArrayData(array('Title' => true)),
				new ArrayData(array('Title' => false)),
				new ArrayData(array('Title' => null)),
				new ArrayData(array('Title' => 0)),
				new ArrayData(array('Title' => 7))
			))
		));
		$result = $data->renderWith('SSViewerTestIncludeScopeInheritanceWithArgs');

		// We should not end up with empty values appearing as empty
		$expected = array(
			'Item 1 _ Item 1 - First-ODD top:Item 1',
			'Untitled - EVEN top:',
			'1 _ 1 - ODD top:1',
			'Untitled - EVEN top:',
			'Untitled - ODD top:',
			'Untitled - EVEN top:0',
			'7 _ 7 - Last-ODD top:7'
		);
		$this->assertExpectedStrings($result, $expected);
	}

	private function getScopeInheritanceTestData() {
		return new ArrayData(array(
			'Title' => 'TopTitleValue',
			'Items' => new ArrayList(array(
				new ArrayData(array('Title' => 'Item 1')),
				new ArrayData(array('Title' => 'Item 2')),
				new ArrayData(array('Title' => 'Item 3')),
				new ArrayData(array('Title' => 'Item 4')),
				new ArrayData(array('Title' => 'Item 5')),
				new ArrayData(array('Title' => 'Item 6'))
			))
		));
	}

	private function assertExpectedStrings($result, $expected) {
		foreach ($expected as $expectedStr) {
			$this->assertTrue(
				(boolean) preg_match("/{$expectedStr}/", $result),
				"Didn't find '{$expectedStr}' in:\n{$result}"
			);
		}
	}

	/**
	 * Small helper to render templates from strings
	 */
	public function render($templateString, $data = null, $cacheTemplate = false) {
		$t = SSViewer::fromString($templateString, $cacheTemplate);
		if(!$data) $data = new SSViewerTestFixture();
		return trim(''.$t->process($data));
	}

	public function testRequirements() {
		$requirements = $this->getMock("Requirements_Backend", array("javascript", "css"));
		$jsFile = FRAMEWORK_DIR . '/tests/forms/a.js';
		$cssFile = FRAMEWORK_DIR . '/tests/forms/a.js';

		$requirements->expects($this->once())->method('javascript')->with($jsFile);
		$requirements->expects($this->once())->method('css')->with($cssFile);

		Requirements::set_backend($requirements);

		$template = $this->render("<% require javascript($jsFile) %>
		<% require css($cssFile) %>");
		$this->assertFalse((bool)trim($template), "Should be no content in this return.");
	}

	public function testRequirementsCombine(){
		$testBackend = Injector::inst()->create('Requirements_Backend');
		$testBackend->setSuffixRequirements(false);
		//$combinedTestFilePath = BASE_PATH . '/' . $testBackend->getCombinedFilesFolder() . '/testRequirementsCombine.js';

		$jsFile = FRAMEWORK_DIR . '/tests/view/themes/javascript/bad.js';
		$jsFileContents = file_get_contents(BASE_PATH . '/' . $jsFile);
<<<<<<< HEAD
		$testBackend->combineFiles('testRequirementsCombine.js', array($jsFile));
		
=======
		Requirements::combine_files('testRequirementsCombine.js', array($jsFile));
		require_once('thirdparty/jsmin/jsmin.php');

>>>>>>> 8e4db95f
		// first make sure that our test js file causes an exception to be thrown
		try{
			require_once('thirdparty/jsmin/jsmin.php');
			$content = JSMin::minify($content);
			$this->fail('JSMin did not throw exception on minify bad file: ');
		} catch(Exception $e) {
			// exception thrown... good
		}

<<<<<<< HEAD
		// secondly, make sure that requirements is generated, even though minification failed
		$testBackend->processCombinedFiles();
		$js = $testBackend->getJavascript();
		$combinedTestFilePath = BASE_PATH . reset($js);
		$this->assertContains('_combinedfiles/testRequirementsCombine-7c20750.js', $combinedTestFilePath);
=======
		// secondly, make sure that requirements combine throws the correct warning, and only that warning
		@unlink($combinedTestFilePath);
		try{
			Requirements::process_combined_files();
		}catch(PHPUnit_Framework_Error_Warning $e){
			if(strstr($e->getMessage(), 'Failed to minify') === false){
				Requirements::set_backend($oldBackend);
				$this->fail('Requirements::process_combined_files raised a warning, which is good, but this is not the expected warning ("Failed to minify..."): '.$e);
			}
		}catch(Exception $e){
			Requirements::set_backend($oldBackend);
			$this->fail('Requirements::process_combined_files did not catch exception caused by minifying bad js file: '.$e);
		}
>>>>>>> 8e4db95f

		// and make sure the combined content matches the input content, i.e. no loss of functionality
		if(!file_exists($combinedTestFilePath)) {
			$this->fail('No combined file was created at expected path: '.$combinedTestFilePath);
		}
		$combinedTestFileContents = file_get_contents($combinedTestFilePath);
		$this->assertContains($jsFileContents, $combinedTestFileContents);
	}



	public function testComments() {
		$output = $this->render(<<<SS
This is my template<%-- this is a comment --%>This is some content<%-- this is another comment --%>Final content
<%-- Alone multi
	line comment --%>
Some more content
Mixing content and <%-- multi
	line comment --%> Final final
content
SS
);
		$shouldbe = <<<SS
This is my templateThis is some contentFinal content

Some more content
Mixing content and  Final final
content
SS;

		$this->assertEquals($shouldbe, $output);
	}

	public function testBasicText() {
		$this->assertEquals('"', $this->render('"'), 'Double-quotes are left alone');
		$this->assertEquals("'", $this->render("'"), 'Single-quotes are left alone');
		$this->assertEquals('A', $this->render('\\A'), 'Escaped characters are unescaped');
		$this->assertEquals('\\A', $this->render('\\\\A'), 'Escaped back-slashed are correctly unescaped');
	}

	public function testBasicInjection() {
		$this->assertEquals('[out:Test]', $this->render('$Test'), 'Basic stand-alone injection');
		$this->assertEquals('[out:Test]', $this->render('{$Test}'), 'Basic stand-alone wrapped injection');
		$this->assertEquals('A[out:Test]!', $this->render('A$Test!'), 'Basic surrounded injection');
		$this->assertEquals('A[out:Test]B', $this->render('A{$Test}B'), 'Basic surrounded wrapped injection');

		$this->assertEquals('A$B', $this->render('A\\$B'), 'No injection as $ escaped');
		$this->assertEquals('A$ B', $this->render('A$ B'), 'No injection as $ not followed by word character');
		$this->assertEquals('A{$ B', $this->render('A{$ B'), 'No injection as {$ not followed by word character');

		$this->assertEquals('{$Test}', $this->render('{\\$Test}'), 'Escapes can be used to avoid injection');
		$this->assertEquals('{\\[out:Test]}', $this->render('{\\\\$Test}'),
			'Escapes before injections are correctly unescaped');
	}


	public function testGlobalVariableCalls() {
		$this->assertEquals('automatic', $this->render('$SSViewerTest_GlobalAutomatic'));
		$this->assertEquals('reference', $this->render('$SSViewerTest_GlobalReferencedByString'));
		$this->assertEquals('reference', $this->render('$SSViewerTest_GlobalReferencedInArray'));
	}

	public function testGlobalVariableCallsWithArguments() {
		$this->assertEquals('zz', $this->render('$SSViewerTest_GlobalThatTakesArguments'));
		$this->assertEquals('zFooz', $this->render('$SSViewerTest_GlobalThatTakesArguments("Foo")'));
		$this->assertEquals('zFoo:Bar:Bazz',
			$this->render('$SSViewerTest_GlobalThatTakesArguments("Foo", "Bar", "Baz")'));
		$this->assertEquals('zreferencez',
			$this->render('$SSViewerTest_GlobalThatTakesArguments($SSViewerTest_GlobalReferencedByString)'));
	}

	public function testGlobalVariablesAreEscaped() {
		$this->assertEquals('<div></div>', $this->render('$SSViewerTest_GlobalHTMLFragment'));
		$this->assertEquals('&lt;div&gt;&lt;/div&gt;', $this->render('$SSViewerTest_GlobalHTMLEscaped'));

		$this->assertEquals('z<div></div>z',
			$this->render('$SSViewerTest_GlobalThatTakesArguments($SSViewerTest_GlobalHTMLFragment)'));
		$this->assertEquals('z&lt;div&gt;&lt;/div&gt;z',
			$this->render('$SSViewerTest_GlobalThatTakesArguments($SSViewerTest_GlobalHTMLEscaped)'));
	}

	public function testCoreGlobalVariableCalls() {
		$this->assertEquals(Director::absoluteBaseURL(),
			$this->render('{$absoluteBaseURL}'), 'Director::absoluteBaseURL can be called from within template');
		$this->assertEquals(Director::absoluteBaseURL(), $this->render('{$AbsoluteBaseURL}'),
			'Upper-case %AbsoluteBaseURL can be called from within template');

		$this->assertEquals(Director::is_ajax(), $this->render('{$isAjax}'),
			'All variations of is_ajax result in the correct call');
		$this->assertEquals(Director::is_ajax(), $this->render('{$IsAjax}'),
			'All variations of is_ajax result in the correct call');
		$this->assertEquals(Director::is_ajax(), $this->render('{$is_ajax}'),
			'All variations of is_ajax result in the correct call');
		$this->assertEquals(Director::is_ajax(), $this->render('{$Is_ajax}'),
			'All variations of is_ajax result in the correct call');

		$this->assertEquals(i18n::get_locale(), $this->render('{$i18nLocale}'),
			'i18n template functions result correct result');
		$this->assertEquals(i18n::get_locale(), $this->render('{$get_locale}'),
			'i18n template functions result correct result');

		$this->assertEquals((string)Member::currentUser(), $this->render('{$CurrentMember}'),
			'Member template functions result correct result');
		$this->assertEquals((string)Member::currentUser(), $this->render('{$CurrentUser}'),
			'Member template functions result correct result');
		$this->assertEquals((string)Member::currentUser(), $this->render('{$currentMember}'),
			'Member template functions result correct result');
		$this->assertEquals((string)Member::currentUser(), $this->render('{$currentUser}'),
			'Member template functions result correct result');

		$this->assertEquals(SecurityToken::getSecurityID(), $this->render('{$getSecurityID}'),
			'SecurityToken template functions result correct result');
		$this->assertEquals(SecurityToken::getSecurityID(), $this->render('{$SecurityID}'),
			'SecurityToken template functions result correct result');

		$this->assertEquals(Permission::check("ADMIN"), (bool)$this->render('{$HasPerm(\'ADMIN\')}'),
			'Permissions template functions result correct result');
		$this->assertEquals(Permission::check("ADMIN"), (bool)$this->render('{$hasPerm(\'ADMIN\')}'),
			'Permissions template functions result correct result');
	}

	public function testNonFieldCastingHelpersNotUsedInHasValue() {
		// check if Link without $ in front of variable
		$result = $this->render(
			'A<% if Link %>$Link<% end_if %>B', new SSViewerTest_Object());
		$this->assertEquals('Asome/url.htmlB', $result, 'casting helper not used for <% if Link %>');

		// check if Link with $ in front of variable
		$result = $this->render(
			'A<% if $Link %>$Link<% end_if %>B', new SSViewerTest_Object());
		$this->assertEquals('Asome/url.htmlB', $result, 'casting helper not used for <% if $Link %>');
	}

	public function testLocalFunctionsTakePriorityOverGlobals() {
		$data = new ArrayData(array(
			'Page' => new SSViewerTest_Object()
		));

		//call method with lots of arguments
		$result = $this->render(
			'<% with Page %>$lotsOfArguments11("a","b","c","d","e","f","g","h","i","j","k")<% end_with %>',$data);
		$this->assertEquals("abcdefghijk",$result, "public function can accept up to 11 arguments");

		//call method that does not exist
		$result = $this->render('<% with Page %><% if IDoNotExist %>hello<% end_if %><% end_with %>',$data);
		$this->assertEquals("",$result, "Method does not exist - empty result");

		//call if that does not exist
		$result = $this->render('<% with Page %>$IDoNotExist("hello")<% end_with %>',$data);
		$this->assertEquals("",$result, "Method does not exist - empty result");

		//call method with same name as a global method (local call should take priority)
		$result = $this->render('<% with Page %>$absoluteBaseURL<% end_with %>',$data);
		$this->assertEquals("testLocalFunctionPriorityCalled",$result,
			"Local Object's public function called. Did not return the actual baseURL of the current site");
	}

	public function testCurrentScopeLoopWith() {
		// Data to run the loop tests on - one sequence of three items, each with a subitem
		$data = new ArrayData(array(
			'Foo' => new ArrayList(array(
				'Subocean' => new ArrayData(array(
						'Name' => 'Higher'
					)),
				new ArrayData(array(
					'Sub' => new ArrayData(array(
						'Name' => 'SubKid1'
					))
				)),
				new ArrayData(array(
					'Sub' => new ArrayData(array(
						'Name' => 'SubKid2'
					))
				)),
				new SSViewerTest_Object('Number6')
			))
		));

		$result = $this->render(
			'<% loop Foo %>$Number<% if Sub %><% with Sub %>$Name<% end_with %><% end_if %><% end_loop %>',$data);
		$this->assertEquals("SubKid1SubKid2Number6",$result, "Loop works");

		$result = $this->render(
			'<% loop Foo %>$Number<% if Sub %><% with Sub %>$Name<% end_with %><% end_if %><% end_loop %>',$data);
		$this->assertEquals("SubKid1SubKid2Number6",$result, "Loop works");

		$result = $this->render('<% with Foo %>$Count<% end_with %>',$data);
		$this->assertEquals("4",$result, "4 items in the DataObjectSet");

		$result = $this->render('<% with Foo %><% loop Up.Foo %>$Number<% if Sub %><% with Sub %>$Name<% end_with %>'
			. '<% end_if %><% end_loop %><% end_with %>',$data);
		$this->assertEquals("SubKid1SubKid2Number6",$result, "Loop in with Up.Foo scope works");

		$result = $this->render('<% with Foo %><% loop %>$Number<% if Sub %><% with Sub %>$Name<% end_with %>'
			. '<% end_if %><% end_loop %><% end_with %>',$data);
		$this->assertEquals("SubKid1SubKid2Number6",$result, "Loop in current scope works");
	}

	public function testObjectDotArguments() {
		$this->assertEquals(
			'[out:TestObject.methodWithOneArgument(one)]
				[out:TestObject.methodWithTwoArguments(one,two)]
				[out:TestMethod(Arg1,Arg2).Bar.Val]
				[out:TestMethod(Arg1,Arg2).Bar]
				[out:TestMethod(Arg1,Arg2)]
				[out:TestMethod(Arg1).Bar.Val]
				[out:TestMethod(Arg1).Bar]
				[out:TestMethod(Arg1)]',
			$this->render('$TestObject.methodWithOneArgument(one)
				$TestObject.methodWithTwoArguments(one,two)
				$TestMethod(Arg1, Arg2).Bar.Val
				$TestMethod(Arg1, Arg2).Bar
				$TestMethod(Arg1, Arg2)
				$TestMethod(Arg1).Bar.Val
				$TestMethod(Arg1).Bar
				$TestMethod(Arg1)')
		);
	}

	public function testEscapedArguments() {
		$this->assertEquals(
			'[out:Foo(Arg1,Arg2).Bar.Val].Suffix
				[out:Foo(Arg1,Arg2).Val]_Suffix
				[out:Foo(Arg1,Arg2)]/Suffix
				[out:Foo(Arg1).Bar.Val]textSuffix
				[out:Foo(Arg1).Bar].Suffix
				[out:Foo(Arg1)].Suffix
				[out:Foo.Bar.Val].Suffix
				[out:Foo.Bar].Suffix
				[out:Foo].Suffix',
			$this->render('{$Foo(Arg1, Arg2).Bar.Val}.Suffix
				{$Foo(Arg1, Arg2).Val}_Suffix
				{$Foo(Arg1, Arg2)}/Suffix
				{$Foo(Arg1).Bar.Val}textSuffix
				{$Foo(Arg1).Bar}.Suffix
				{$Foo(Arg1)}.Suffix
				{$Foo.Bar.Val}.Suffix
				{$Foo.Bar}.Suffix
				{$Foo}.Suffix')
		);
	}

	public function testLoopWhitespace() {
		$this->assertEquals(
			'before[out:SingleItem.Test]after
				beforeTestafter',
			$this->render('before<% loop SingleItem %>$Test<% end_loop %>after
				before<% loop SingleItem %>Test<% end_loop %>after')
		);

		// The control tags are removed from the output, but no whitespace
		// This is a quirk that could be changed, but included in the test to make the current
		// behaviour explicit
		$this->assertEquals(
			'before

[out:SingleItem.ItemOnItsOwnLine]

after',
			$this->render('before
<% loop SingleItem %>
$ItemOnItsOwnLine
<% end_loop %>
after')
		);

		// The whitespace within the control tags is preserve in a loop
		// This is a quirk that could be changed, but included in the test to make the current
		// behaviour explicit
		$this->assertEquals(
			'before

[out:Loop3.ItemOnItsOwnLine]

[out:Loop3.ItemOnItsOwnLine]

[out:Loop3.ItemOnItsOwnLine]

after',
			$this->render('before
<% loop Loop3 %>
$ItemOnItsOwnLine
<% end_loop %>
after')
		);
	}

	public function testControls() {
		// Single item controls
		$this->assertEquals(
			'a[out:Foo.Bar.Item]b
				[out:Foo.Bar(Arg1).Item]
				[out:Foo(Arg1).Item]
				[out:Foo(Arg1,Arg2).Item]
				[out:Foo(Arg1,Arg2,Arg3).Item]',
			$this->render('<% with Foo.Bar %>a{$Item}b<% end_with %>
				<% with Foo.Bar(Arg1) %>$Item<% end_with %>
				<% with Foo(Arg1) %>$Item<% end_with %>
				<% with Foo(Arg1, Arg2) %>$Item<% end_with %>
				<% with Foo(Arg1, Arg2, Arg3) %>$Item<% end_with %>')
		);

		// Loop controls
		$this->assertEquals('a[out:Foo.Loop2.Item]ba[out:Foo.Loop2.Item]b',
			$this->render('<% loop Foo.Loop2 %>a{$Item}b<% end_loop %>'));

		$this->assertEquals('[out:Foo.Loop2(Arg1).Item][out:Foo.Loop2(Arg1).Item]',
			$this->render('<% loop Foo.Loop2(Arg1) %>$Item<% end_loop %>'));

		$this->assertEquals('[out:Loop2(Arg1).Item][out:Loop2(Arg1).Item]',
			$this->render('<% loop Loop2(Arg1) %>$Item<% end_loop %>'));

		$this->assertEquals('[out:Loop2(Arg1,Arg2).Item][out:Loop2(Arg1,Arg2).Item]',
			$this->render('<% loop Loop2(Arg1, Arg2) %>$Item<% end_loop %>'));

		$this->assertEquals('[out:Loop2(Arg1,Arg2,Arg3).Item][out:Loop2(Arg1,Arg2,Arg3).Item]',
			$this->render('<% loop Loop2(Arg1, Arg2, Arg3) %>$Item<% end_loop %>'));

	}

	public function testIfBlocks() {
		// Basic test
		$this->assertEquals('AC',
			$this->render('A<% if NotSet %>B$NotSet<% end_if %>C'));

		// Nested test
		$this->assertEquals('AB1C',
			$this->render('A<% if IsSet %>B$NotSet<% if IsSet %>1<% else %>2<% end_if %><% end_if %>C'));

		// else_if
		$this->assertEquals('ACD',
			$this->render('A<% if NotSet %>B<% else_if IsSet %>C<% end_if %>D'));
		$this->assertEquals('AD',
			$this->render('A<% if NotSet %>B<% else_if AlsoNotset %>C<% end_if %>D'));
		$this->assertEquals('ADE',
			$this->render('A<% if NotSet %>B<% else_if AlsoNotset %>C<% else_if IsSet %>D<% end_if %>E'));

		$this->assertEquals('ADE',
			$this->render('A<% if NotSet %>B<% else_if AlsoNotset %>C<% else_if IsSet %>D<% end_if %>E'));

		// Dot syntax
		$this->assertEquals('ACD',
			$this->render('A<% if Foo.NotSet %>B<% else_if Foo.IsSet %>C<% end_if %>D'));
		$this->assertEquals('ACD',
			$this->render('A<% if Foo.Bar.NotSet %>B<% else_if Foo.Bar.IsSet %>C<% end_if %>D'));

		// Params
		$this->assertEquals('ACD',
			$this->render('A<% if NotSet(Param) %>B<% else %>C<% end_if %>D'));
		$this->assertEquals('ABD',
			$this->render('A<% if IsSet(Param) %>B<% else %>C<% end_if %>D'));

		// Negation
		$this->assertEquals('AC',
			$this->render('A<% if not IsSet %>B<% end_if %>C'));
		$this->assertEquals('ABC',
			$this->render('A<% if not NotSet %>B<% end_if %>C'));

		// Or
		$this->assertEquals('ABD',
			$this->render('A<% if IsSet || NotSet %>B<% else_if A %>C<% end_if %>D'));
		$this->assertEquals('ACD',
			$this->render('A<% if NotSet || AlsoNotSet %>B<% else_if IsSet %>C<% end_if %>D'));
		$this->assertEquals('AD',
			$this->render('A<% if NotSet || AlsoNotSet %>B<% else_if NotSet3 %>C<% end_if %>D'));
		$this->assertEquals('ACD',
			$this->render('A<% if NotSet || AlsoNotSet %>B<% else_if IsSet || NotSet %>C<% end_if %>D'));
		$this->assertEquals('AD',
			$this->render('A<% if NotSet || AlsoNotSet %>B<% else_if NotSet2 || NotSet3 %>C<% end_if %>D'));

		// Negated Or
		$this->assertEquals('ACD',
			$this->render('A<% if not IsSet || AlsoNotSet %>B<% else_if A %>C<% end_if %>D'));
		$this->assertEquals('ABD',
			$this->render('A<% if not NotSet || AlsoNotSet %>B<% else_if A %>C<% end_if %>D'));
		$this->assertEquals('ABD',
			$this->render('A<% if NotSet || not AlsoNotSet %>B<% else_if A %>C<% end_if %>D'));

		// And
		$this->assertEquals('ABD',
			$this->render('A<% if IsSet && AlsoSet %>B<% else_if A %>C<% end_if %>D'));
		$this->assertEquals('ACD',
			$this->render('A<% if IsSet && NotSet %>B<% else_if IsSet %>C<% end_if %>D'));
		$this->assertEquals('AD',
			$this->render('A<% if NotSet && NotSet2 %>B<% else_if NotSet3 %>C<% end_if %>D'));
		$this->assertEquals('ACD',
			$this->render('A<% if IsSet && NotSet %>B<% else_if IsSet && AlsoSet %>C<% end_if %>D'));
		$this->assertEquals('AD',
			$this->render('A<% if NotSet && NotSet2 %>B<% else_if IsSet && NotSet3 %>C<% end_if %>D'));

		// Equality
		$this->assertEquals('ABC',
			$this->render('A<% if RawVal == RawVal %>B<% end_if %>C'));
		$this->assertEquals('ACD',
			$this->render('A<% if Right == Wrong %>B<% else_if RawVal == RawVal %>C<% end_if %>D'));
		$this->assertEquals('ABC',
			$this->render('A<% if Right != Wrong %>B<% end_if %>C'));
		$this->assertEquals('AD',
			$this->render('A<% if Right == Wrong %>B<% else_if RawVal != RawVal %>C<% end_if %>D'));

		// test inequalities with simple numbers
		$this->assertEquals('ABD', $this->render('A<% if 5 > 3 %>B<% else %>C<% end_if %>D'));
		$this->assertEquals('ABD', $this->render('A<% if 5 >= 3 %>B<% else %>C<% end_if %>D'));
		$this->assertEquals('ACD', $this->render('A<% if 3 > 5 %>B<% else %>C<% end_if %>D'));
		$this->assertEquals('ACD', $this->render('A<% if 3 >= 5 %>B<% else %>C<% end_if %>D'));

		$this->assertEquals('ABD', $this->render('A<% if 3 < 5 %>B<% else %>C<% end_if %>D'));
		$this->assertEquals('ABD', $this->render('A<% if 3 <= 5 %>B<% else %>C<% end_if %>D'));
		$this->assertEquals('ACD', $this->render('A<% if 5 < 3 %>B<% else %>C<% end_if %>D'));
		$this->assertEquals('ACD', $this->render('A<% if 5 <= 3 %>B<% else %>C<% end_if %>D'));

		$this->assertEquals('ABD', $this->render('A<% if 4 <= 4 %>B<% else %>C<% end_if %>D'));
		$this->assertEquals('ABD', $this->render('A<% if 4 >= 4 %>B<% else %>C<% end_if %>D'));
		$this->assertEquals('ACD', $this->render('A<% if 4 > 4 %>B<% else %>C<% end_if %>D'));
		$this->assertEquals('ACD', $this->render('A<% if 4 < 4 %>B<% else %>C<% end_if %>D'));

		// empty else_if and else tags, if this would not be supported,
		// the output would stop after A, thereby failing the assert
		$this->assertEquals('AD', $this->render('A<% if IsSet %><% else %><% end_if %>D'));
		$this->assertEquals('AD',
			$this->render('A<% if NotSet %><% else_if IsSet %><% else %><% end_if %>D'));
		$this->assertEquals('AD',
			$this->render('A<% if NotSet %><% else_if AlsoNotSet %><% else %><% end_if %>D'));

		// Bare words with ending space
		$this->assertEquals('ABC',
			$this->render('A<% if "RawVal" == RawVal %>B<% end_if %>C'));

		// Else
		$this->assertEquals('ADE',
			$this->render('A<% if Right == Wrong %>B<% else_if RawVal != RawVal %>C<% else %>D<% end_if %>E'));

		// Empty if with else
		$this->assertEquals('ABC',
			$this->render('A<% if NotSet %><% else %>B<% end_if %>C'));
	}

	public function testBaseTagGeneration() {
		// XHTML wil have a closed base tag
		$tmpl1 = '<?xml version="1.0" encoding="UTF-8"?>
			<!DOCTYPE html PUBLIC "-//W3C//DTD XHTML 1.0 Transitional//EN"'
				. ' "http://www.w3.org/TR/xhtml1/DTD/xhtml1-transitional.dtd">
			<html>
				<head><% base_tag %></head>
				<body><p>test</p><body>
			</html>';
		$this->assertRegExp('/<head><base href=".*" \/><\/head>/', $this->render($tmpl1));

		// HTML4 and 5 will only have it for IE
		$tmpl2 = '<!DOCTYPE html>
			<html>
				<head><% base_tag %></head>
				<body><p>test</p><body>
			</html>';
		$this->assertRegExp('/<head><base href=".*"><!--\[if lte IE 6\]><\/base><!\[endif\]--><\/head>/',
			$this->render($tmpl2));


		$tmpl3 = '<!DOCTYPE HTML PUBLIC "-//W3C//DTD HTML 4.01//EN" "http://www.w3.org/TR/html4/strict.dtd">
			<html>
				<head><% base_tag %></head>
				<body><p>test</p><body>
			</html>';
		$this->assertRegExp('/<head><base href=".*"><!--\[if lte IE 6\]><\/base><!\[endif\]--><\/head>/',
			$this->render($tmpl3));

		// Check that the content negotiator converts to the equally legal formats
		$negotiator = new ContentNegotiator();

		$response = new SS_HTTPResponse($this->render($tmpl1));
		$negotiator->html($response);
		$this->assertRegExp('/<head><base href=".*"><!--\[if lte IE 6\]><\/base><!\[endif\]--><\/head>/',
			$response->getBody());

		$response = new SS_HTTPResponse($this->render($tmpl1));
		$negotiator->xhtml($response);
		$this->assertRegExp('/<head><base href=".*" \/><\/head>/', $response->getBody());
	}

	public function testIncludeWithArguments() {
		$this->assertEquals(
			$this->render('<% include SSViewerTestIncludeWithArguments %>'),
			'<p>[out:Arg1]</p><p>[out:Arg2]</p>'
		);

		$this->assertEquals(
			$this->render('<% include SSViewerTestIncludeWithArguments Arg1=A %>'),
			'<p>A</p><p>[out:Arg2]</p>'
		);

		$this->assertEquals(
			$this->render('<% include SSViewerTestIncludeWithArguments Arg1=A, Arg2=B %>'),
			'<p>A</p><p>B</p>'
		);

		$this->assertEquals(
			$this->render('<% include SSViewerTestIncludeWithArguments Arg1=A Bare String, Arg2=B Bare String %>'),
			'<p>A Bare String</p><p>B Bare String</p>'
		);

		$this->assertEquals(
			$this->render('<% include SSViewerTestIncludeWithArguments Arg1="A", Arg2=$B %>',
				new ArrayData(array('B' => 'Bar'))),
			'<p>A</p><p>Bar</p>'
		);

		$this->assertEquals(
			$this->render('<% include SSViewerTestIncludeWithArguments Arg1="A" %>',
				new ArrayData(array('Arg1' => 'Foo', 'Arg2' => 'Bar'))),
			'<p>A</p><p>Bar</p>'
		);

		$data = new ArrayData(array(
			'Nested' => new ArrayData(array(
				'Object' => new ArrayData(array('Key' => 'A'))
			)),
			'Object' => new ArrayData(array('Key' => 'B'))
		));

		$tmpl = SSViewer::fromString('<% include SSViewerTestIncludeObjectArguments A=$Nested.Object, B=$Object %>');
		$res  = $tmpl->process($data);
		$this->assertEqualIgnoringWhitespace('A B', $res, 'Objects can be passed as named arguments');
	}


	public function testRecursiveInclude() {
		$view = new SSViewer(array('SSViewerTestRecursiveInclude'));

		$data = new ArrayData(array(
			'Title' => 'A',
			'Children' => new ArrayList(array(
				new ArrayData(array(
					'Title' => 'A1',
					'Children' => new ArrayList(array(
						new ArrayData(array( 'Title' => 'A1 i', )),
						new ArrayData(array( 'Title' => 'A1 ii', )),
					)),
				)),
				new ArrayData(array( 'Title' => 'A2', )),
				new ArrayData(array( 'Title' => 'A3', )),
			)),
		));

		$result = $view->process($data);
		// We don't care about whitespace
		$rationalisedResult = trim(preg_replace('/\s+/', ' ', $result));

		$this->assertEquals('A A1 A1 i A1 ii A2 A3', $rationalisedResult);
	}

	public function assertEqualIgnoringWhitespace($a, $b) {
		$this->assertEquals(preg_replace('/\s+/', '', $a), preg_replace('/\s+/', '', $b));
	}

	/**
	 * See {@link ViewableDataTest} for more extensive casting tests,
	 * this test just ensures that basic casting is correctly applied during template parsing.
	 */
	public function testCastingHelpers() {
		$vd = new SSViewerTest_ViewableData();
		$vd->TextValue = '<b>html</b>';
		$vd->HTMLValue = '<b>html</b>';
		$vd->UncastedValue = '<b>html</b>';

		// Value casted as "Text"
		$this->assertEquals(
			'&lt;b&gt;html&lt;/b&gt;',
			$t = SSViewer::fromString('$TextValue')->process($vd)
		);
		$this->assertEquals(
			'<b>html</b>',
			$t = SSViewer::fromString('$TextValue.RAW')->process($vd)
		);
		$this->assertEquals(
			'&lt;b&gt;html&lt;/b&gt;',
			$t = SSViewer::fromString('$TextValue.XML')->process($vd)
		);

		// Value casted as "HTMLText"
		$this->assertEquals(
			'<b>html</b>',
			$t = SSViewer::fromString('$HTMLValue')->process($vd)
		);
		$this->assertEquals(
			'<b>html</b>',
			$t = SSViewer::fromString('$HTMLValue.RAW')->process($vd)
		);
		$this->assertEquals(
			'&lt;b&gt;html&lt;/b&gt;',
			$t = SSViewer::fromString('$HTMLValue.XML')->process($vd)
		);

		// Uncasted value (falls back to ViewableData::$default_cast="HTMLText")
		$vd = new SSViewerTest_ViewableData(); // TODO Fix caching
		$vd->UncastedValue = '<b>html</b>';
		$this->assertEquals(
			'<b>html</b>',
			$t = SSViewer::fromString('$UncastedValue')->process($vd)
		);
		$vd = new SSViewerTest_ViewableData(); // TODO Fix caching
		$vd->UncastedValue = '<b>html</b>';
		$this->assertEquals(
			'<b>html</b>',
			$t = SSViewer::fromString('$UncastedValue.RAW')->process($vd)
		);
		$vd = new SSViewerTest_ViewableData(); // TODO Fix caching
		$vd->UncastedValue = '<b>html</b>';
		$this->assertEquals(
			'&lt;b&gt;html&lt;/b&gt;',
			$t = SSViewer::fromString('$UncastedValue.XML')->process($vd)
		);
	}

	public function testSSViewerBasicIteratorSupport() {
		$data = new ArrayData(array(
			'Set' => new ArrayList(array(
				new SSViewerTest_Object("1"),
				new SSViewerTest_Object("2"),
				new SSViewerTest_Object("3"),
				new SSViewerTest_Object("4"),
				new SSViewerTest_Object("5"),
				new SSViewerTest_Object("6"),
				new SSViewerTest_Object("7"),
				new SSViewerTest_Object("8"),
				new SSViewerTest_Object("9"),
				new SSViewerTest_Object("10"),
			))
		));

		//base test
		$result = $this->render('<% loop Set %>$Number<% end_loop %>',$data);
		$this->assertEquals("12345678910",$result,"Numbers rendered in order");

		//test First
		$result = $this->render('<% loop Set %><% if First %>$Number<% end_if %><% end_loop %>',$data);
		$this->assertEquals("1",$result,"Only the first number is rendered");

		//test Last
		$result = $this->render('<% loop Set %><% if Last %>$Number<% end_if %><% end_loop %>',$data);
		$this->assertEquals("10",$result,"Only the last number is rendered");

		//test Even
		$result = $this->render('<% loop Set %><% if Even() %>$Number<% end_if %><% end_loop %>',$data);
		$this->assertEquals("246810",$result,"Even numbers rendered in order");

		//test Even with quotes
		$result = $this->render('<% loop Set %><% if Even("1") %>$Number<% end_if %><% end_loop %>',$data);
		$this->assertEquals("246810",$result,"Even numbers rendered in order");

		//test Even without quotes
		$result = $this->render('<% loop Set %><% if Even(1) %>$Number<% end_if %><% end_loop %>',$data);
		$this->assertEquals("246810",$result,"Even numbers rendered in order");

		//test Even with zero-based start index
		$result = $this->render('<% loop Set %><% if Even("0") %>$Number<% end_if %><% end_loop %>',$data);
		$this->assertEquals("13579",$result,"Even (with zero-based index) numbers rendered in order");

		//test Odd
		$result = $this->render('<% loop Set %><% if Odd %>$Number<% end_if %><% end_loop %>',$data);
		$this->assertEquals("13579",$result,"Odd numbers rendered in order");

		//test FirstLast
		$result = $this->render('<% loop Set %><% if FirstLast %>$Number$FirstLast<% end_if %><% end_loop %>',$data);
		$this->assertEquals("1first10last",$result,"First and last numbers rendered in order");

		//test Middle
		$result = $this->render('<% loop Set %><% if Middle %>$Number<% end_if %><% end_loop %>',$data);
		$this->assertEquals("23456789",$result,"Middle numbers rendered in order");

		//test MiddleString
		$result = $this->render('<% loop Set %><% if MiddleString == "middle" %>$Number$MiddleString<% end_if %>'
			. '<% end_loop %>',$data);
		$this->assertEquals("2middle3middle4middle5middle6middle7middle8middle9middle",$result,
			"Middle numbers rendered in order");

		//test EvenOdd
		$result = $this->render('<% loop Set %>$EvenOdd<% end_loop %>',$data);
		$this->assertEquals("oddevenoddevenoddevenoddevenoddeven",$result,
			"Even and Odd is returned in sequence numbers rendered in order");

		//test Pos
		$result = $this->render('<% loop Set %>$Pos<% end_loop %>',$data);
		$this->assertEquals("12345678910", $result, '$Pos is rendered in order');

		//test Pos
		$result = $this->render('<% loop Set %>$Pos(0)<% end_loop %>',$data);
		$this->assertEquals("0123456789", $result, '$Pos(0) is rendered in order');

		//test FromEnd
		$result = $this->render('<% loop Set %>$FromEnd<% end_loop %>',$data);
		$this->assertEquals("10987654321", $result, '$FromEnd is rendered in order');

		//test FromEnd
		$result = $this->render('<% loop Set %>$FromEnd(0)<% end_loop %>',$data);
		$this->assertEquals("9876543210", $result, '$FromEnd(0) rendered in order');

		//test Total
		$result = $this->render('<% loop Set %>$TotalItems<% end_loop %>',$data);
		$this->assertEquals("10101010101010101010",$result,"10 total items X 10 are returned");

		//test Modulus
		$result = $this->render('<% loop Set %>$Modulus(2,1)<% end_loop %>',$data);
		$this->assertEquals("1010101010",$result,"1-indexed pos modular divided by 2 rendered in order");

		//test MultipleOf 3
		$result = $this->render('<% loop Set %><% if MultipleOf(3) %>$Number<% end_if %><% end_loop %>',$data);
		$this->assertEquals("369",$result,"Only numbers that are multiples of 3 are returned");

		//test MultipleOf 4
		$result = $this->render('<% loop Set %><% if MultipleOf(4) %>$Number<% end_if %><% end_loop %>',$data);
		$this->assertEquals("48",$result,"Only numbers that are multiples of 4 are returned");

		//test MultipleOf 5
		$result = $this->render('<% loop Set %><% if MultipleOf(5) %>$Number<% end_if %><% end_loop %>',$data);
		$this->assertEquals("510",$result,"Only numbers that are multiples of 5 are returned");

		//test MultipleOf 10
		$result = $this->render('<% loop Set %><% if MultipleOf(10,1) %>$Number<% end_if %><% end_loop %>',$data);
		$this->assertEquals("10",$result,"Only numbers that are multiples of 10 (with 1-based indexing) are returned");

		//test MultipleOf 9 zero-based
		$result = $this->render('<% loop Set %><% if MultipleOf(9,0) %>$Number<% end_if %><% end_loop %>',$data);
		$this->assertEquals("110",$result,
			"Only numbers that are multiples of 9 with zero-based indexing are returned. (The first and last item)");

		//test MultipleOf 11
		$result = $this->render('<% loop Set %><% if MultipleOf(11) %>$Number<% end_if %><% end_loop %>',$data);
		$this->assertEquals("",$result,"Only numbers that are multiples of 11 are returned. I.e. nothing returned");
	}

	/**
	 * Test $Up works when the scope $Up refers to was entered with a "with" block
	 */
	public function testUpInWith() {

		// Data to run the loop tests on - three levels deep
		$data = new ArrayData(array(
			'Name' => 'Top',
			'Foo' => new ArrayData(array(
				'Name' => 'Foo',
				'Bar' => new ArrayData(array(
					'Name' => 'Bar',
					'Baz' => new ArrayData(array(
						'Name' => 'Baz'
					)),
					'Qux' => new ArrayData(array(
						'Name' => 'Qux'
					))
				))
			))
		));

		// Basic functionality
		$this->assertEquals('BarFoo',
			$this->render('<% with Foo %><% with Bar %>{$Name}{$Up.Name}<% end_with %><% end_with %>', $data));

		// Two level with block, up refers to internally referenced Bar
		$this->assertEquals('BarFoo',
			$this->render('<% with Foo.Bar %>{$Name}{$Up.Name}<% end_with %>', $data));

		// Stepping up & back down the scope tree
		$this->assertEquals('BazBarQux',
			$this->render('<% with Foo.Bar.Baz %>{$Name}{$Up.Name}{$Up.Qux.Name}<% end_with %>', $data));

		// Using $Up in a with block
		$this->assertEquals('BazBarQux',
			$this->render('<% with Foo.Bar.Baz %>{$Name}<% with $Up %>{$Name}{$Qux.Name}<% end_with %>'
				.'<% end_with %>', $data));

		// Stepping up & back down the scope tree with with blocks
		$this->assertEquals('BazBarQuxBarBaz',
			$this->render('<% with Foo.Bar.Baz %>{$Name}<% with $Up %>{$Name}<% with Qux %>{$Name}<% end_with %>'
				. '{$Name}<% end_with %>{$Name}<% end_with %>', $data));

		// Using $Up.Up, where first $Up points to a previous scope entered using $Up, thereby skipping up to Foo
		$this->assertEquals('Foo',
			$this->render('<% with Foo.Bar.Baz %><% with Up %><% with Qux %>{$Up.Up.Name}<% end_with %><% end_with %>'
				. '<% end_with %>', $data));

		// Using $Up.Up, where first $Up points to an Up used in a local scope lookup, should still skip to Foo
		$this->assertEquals('Foo',
			$this->render('<% with Foo.Bar.Baz.Up.Qux %>{$Up.Up.Name}<% end_with %>', $data));
	}

	/**
	 * Test $Up works when the scope $Up refers to was entered with a "loop" block
	 */
	public function testUpInLoop(){

		// Data to run the loop tests on - one sequence of three items, each with a subitem
		$data = new ArrayData(array(
			'Name' => 'Top',
			'Foo' => new ArrayList(array(
				new ArrayData(array(
					'Name' => '1',
					'Sub' => new ArrayData(array(
						'Name' => 'Bar'
					))
				)),
				new ArrayData(array(
					'Name' => '2',
					'Sub' => new ArrayData(array(
						'Name' => 'Baz'
					))
				)),
				new ArrayData(array(
					'Name' => '3',
					'Sub' => new ArrayData(array(
						'Name' => 'Qux'
					))
				))
			))
		));

		// Make sure inside a loop, $Up refers to the current item of the loop
		$this->assertEqualIgnoringWhitespace(
			'111 222 333',
			$this->render(
				'<% loop $Foo %>$Name<% with $Sub %>$Up.Name<% end_with %>$Name<% end_loop %>',
				$data
			)
		);

		// Make sure inside a loop, looping over $Up uses a separate iterator,
		// and doesn't interfere with the original iterator
		$this->assertEqualIgnoringWhitespace(
			'1Bar123Bar1 2Baz123Baz2 3Qux123Qux3',
			$this->render(
				'<% loop $Foo %>
					$Name
					<% with $Sub %>
						$Name
						<% loop $Up %>$Name<% end_loop %>
						$Name
					<% end_with %>
					$Name
				<% end_loop %>',
				$data
			)
		);

		// Make sure inside a loop, looping over $Up uses a separate iterator,
		// and doesn't interfere with the original iterator or local lookups
		$this->assertEqualIgnoringWhitespace(
			'1 Bar1 123 1Bar 1   2 Baz2 123 2Baz 2   3 Qux3 123 3Qux 3',
			$this->render(
				'<% loop $Foo %>
					$Name
					<% with $Sub %>
						{$Name}{$Up.Name}
						<% loop $Up %>$Name<% end_loop %>
						{$Up.Name}{$Name}
					<% end_with %>
					$Name
				<% end_loop %>',
				$data
			)
		);
	}

	/**
	 * Test that nested loops restore the loop variables correctly when pushing and popping states
	 */
	public function testNestedLoops(){

		// Data to run the loop tests on - one sequence of three items, one with child elements
		// (of a different size to the main sequence)
		$data = new ArrayData(array(
			'Foo' => new ArrayList(array(
				new ArrayData(array(
					'Name' => '1',
					'Children' => new ArrayList(array(
						new ArrayData(array(
							'Name' => 'a'
						)),
						new ArrayData(array(
							'Name' => 'b'
						)),
					)),
				)),
				new ArrayData(array(
					'Name' => '2',
					'Children' => new ArrayList(),
				)),
				new ArrayData(array(
					'Name' => '3',
					'Children' => new ArrayList(),
				)),
			)),
		));

		// Make sure that including a loop inside a loop will not destroy the internal count of
		// items, checked by using "Last"
		$this->assertEqualIgnoringWhitespace(
			'1ab23last',
			$this->render('<% loop $Foo %>$Name<% loop Children %>$Name<% end_loop %><% if Last %>last<% end_if %>'
				. '<% end_loop %>', $data
			)
		);
	}

	public function testLayout() {
		$self = $this;

		$this->useTestTheme(dirname(__FILE__), 'layouttest', function() use ($self) {
			$template = new SSViewer(array('Page'));
			$self->assertEquals("Foo\n\n", $template->process(new ArrayData(array())));

			$template = new SSViewer(array('Shortcodes', 'Page'));
			$self->assertEquals("[file_link]\n\n", $template->process(new ArrayData(array())));
		});
	}

	/**
	 * @covers SSViewer::get_templates_by_class()
	 */
	public function testGetTemplatesByClass() {
		$self = $this;
		$this->useTestTheme(dirname(__FILE__), 'layouttest', function() use ($self) {
			// Test passing a string
			$templates = SSViewer::get_templates_by_class('SSViewerTest_Controller', '', 'Controller');
			$self->assertCount(2, $templates);

			// Test to ensure we're stopping at the base class.
			$templates = SSViewer::get_templates_by_class('SSViewerTest_Controller', '', 'SSViewerTest_Controller');
			$self->assertCount(1, $templates);

			// Make sure we can filter our templates by suffix.
			$templates = SSViewer::get_templates_by_class('SSViewerTest', '_Controller');
			$self->assertCount(1, $templates);

			// Test passing a valid object
			$templates = SSViewer::get_templates_by_class("SSViewerTest_Controller", '', 'Controller');

			// Test that templates are returned in the correct order
			$self->assertEquals('SSViewerTest_Controller', array_shift($templates));
			$self->assertEquals('Controller', array_shift($templates));

			// Let's throw something random in there.
			$self->setExpectedException('InvalidArgumentException');
			$templates = SSViewer::get_templates_by_class(array());
		});
	}

	/**
	 * @covers SSViewer::get_themes()
	 */
	public function testThemeRetrieval() {
		$ds = DIRECTORY_SEPARATOR;
		$testThemeBaseDir = TEMP_FOLDER . $ds . 'test-themes';

		if(file_exists($testThemeBaseDir)) Filesystem::removeFolder($testThemeBaseDir);

		mkdir($testThemeBaseDir);
		mkdir($testThemeBaseDir . $ds . 'blackcandy');
		mkdir($testThemeBaseDir . $ds . 'blackcandy_blog');
		mkdir($testThemeBaseDir . $ds . 'darkshades');
		mkdir($testThemeBaseDir . $ds . 'darkshades_blog');

		$this->assertEquals(array(
			'blackcandy' => 'blackcandy',
			'darkshades' => 'darkshades'
		), SSViewer::get_themes($testThemeBaseDir), 'Our test theme directory contains 2 themes');

		$this->assertEquals(array(
			'blackcandy' => 'blackcandy',
			'blackcandy_blog' => 'blackcandy_blog',
			'darkshades' => 'darkshades',
			'darkshades_blog' => 'darkshades_blog'
		), SSViewer::get_themes($testThemeBaseDir, true),
			'Our test theme directory contains 2 themes and 2 sub-themes');

		// Remove all the test themes we created
		Filesystem::removeFolder($testThemeBaseDir);
	}

	public function testRewriteHashlinks() {
		$orig = Config::inst()->get('SSViewer', 'rewrite_hash_links');
		Config::inst()->update('SSViewer', 'rewrite_hash_links', true);

		$_SERVER['HTTP_HOST'] = 'www.mysite.com';
		$_SERVER['REQUEST_URI'] = '//file.com?foo"onclick="alert(\'xss\')""';

		// Emulate SSViewer::process()
		// Note that leading double slashes have been rewritten to prevent these being mis-interepreted
		// as protocol-less absolute urls
		$base = Convert::raw2att('/file.com?foo"onclick="alert(\'xss\')""');

		$tmplFile = TEMP_FOLDER . '/SSViewerTest_testRewriteHashlinks_' . sha1(rand()) . '.ss';

		// Note: SSViewer_FromString doesn't rewrite hash links.
		file_put_contents($tmplFile, '<!DOCTYPE html>
			<html>
				<head><% base_tag %></head>
				<body>
				<a class="external-inline" href="http://google.com#anchor">ExternalInlineLink</a>
				$ExternalInsertedLink
				<a class="inline" href="#anchor">InlineLink</a>
				$InsertedLink
				<svg><use xlink:href="#sprite"></use></svg>
				<body>
			</html>');
		$tmpl = new SSViewer($tmplFile);
		$obj = new ViewableData();
		$obj->InsertedLink = '<a class="inserted" href="#anchor">InsertedLink</a>';
		$obj->ExternalInsertedLink = '<a class="external-inserted" href="http://google.com#anchor">ExternalInsertedLink</a>';
		$result = $tmpl->process($obj);
		$this->assertContains(
			'<a class="inserted" href="' . $base . '#anchor">InsertedLink</a>',
			$result
		);
		$this->assertContains(
			'<a class="external-inserted" href="http://google.com#anchor">ExternalInsertedLink</a>',
			$result
		);
		$this->assertContains(
			'<a class="inline" href="' . $base . '#anchor">InlineLink</a>',
			$result
		);
		$this->assertContains(
			'<a class="external-inline" href="http://google.com#anchor">ExternalInlineLink</a>',
			$result
		);
		$this->assertContains(
			'<svg><use xlink:href="#sprite"></use></svg>',
			$result,
			'SSTemplateParser should only rewrite anchor hrefs'
		);

		unlink($tmplFile);

		Config::inst()->update('SSViewer', 'rewrite_hash_links', $orig);
	}

	public function testRewriteHashlinksInPhpMode() {
		$orig = Config::inst()->get('SSViewer', 'rewrite_hash_links');
		Config::inst()->update('SSViewer', 'rewrite_hash_links', 'php');

		$tmplFile = TEMP_FOLDER . '/SSViewerTest_testRewriteHashlinksInPhpMode_' . sha1(rand()) . '.ss';

		// Note: SSViewer_FromString doesn't rewrite hash links.
		file_put_contents($tmplFile, '<!DOCTYPE html>
			<html>
				<head><% base_tag %></head>
				<body>
				<a class="inline" href="#anchor">InlineLink</a>
				$InsertedLink
				<svg><use xlink:href="#sprite"></use></svg>
				<body>
			</html>');
		$tmpl = new SSViewer($tmplFile);
		$obj = new ViewableData();
		$obj->InsertedLink = '<a class="inserted" href="#anchor">InsertedLink</a>';
		$result = $tmpl->process($obj);

		$code = <<<'EOC'
<a class="inserted" href="<?php echo Convert::raw2att(preg_replace("/^(\/)+/", "/", $_SERVER['REQUEST_URI'])); ?>#anchor">InsertedLink</a>
EOC;
		$this->assertContains($code, $result);
		// TODO Fix inline links in PHP mode
		// $this->assertContains(
		// 	'<a class="inline" href="<?php echo str_replace(',
		// 	$result
		// );
		$this->assertContains(
			'<svg><use xlink:href="#sprite"></use></svg>',
			$result,
			'SSTemplateParser should only rewrite anchor hrefs'
		);

		unlink($tmplFile);

		Config::inst()->update('SSViewer', 'rewrite_hash_links', $orig);
	}

	public function testRenderWithSourceFileComments() {
		$origEnv = Config::inst()->get('Director', 'environment_type');
		Config::inst()->update('Director', 'environment_type', 'dev');
		Config::inst()->update('SSViewer', 'source_file_comments', true);
		$f = FRAMEWORK_PATH . '/tests/templates/SSViewerTestComments';
		$templates = array(
			array(
				'name' => 'SSViewerTestCommentsFullSource',
				'expected' => ""
					. "<!doctype html>"
					. "<!-- template $f/SSViewerTestCommentsFullSource.ss -->"
					. "<html>"
					. "\t<head></head>"
					. "\t<body></body>"
					. "</html>"
					. "<!-- end template $f/SSViewerTestCommentsFullSource.ss -->",
			),
			array(
				'name' => 'SSViewerTestCommentsFullSourceHTML4Doctype',
				'expected' => ""
					. "<!DOCTYPE HTML PUBLIC \"-//W3C//DTD HTML "
					. "4.01//EN\"\t\t\"http://www.w3.org/TR/html4/strict.dtd\">"
					. "<!-- template $f/SSViewerTestCommentsFullSourceHTML4Doctype.ss -->"
					. "<html>"
					. "\t<head></head>"
					. "\t<body></body>"
					. "</html>"
					. "<!-- end template $f/SSViewerTestCommentsFullSourceHTML4Doctype.ss -->",
			),
			array(
				'name' => 'SSViewerTestCommentsFullSourceNoDoctype',
				'expected' => ""
					. "<html><!-- template $f/SSViewerTestCommentsFullSourceNoDoctype.ss -->"
					. "\t<head></head>"
					. "\t<body></body>"
					. "<!-- end template $f/SSViewerTestCommentsFullSourceNoDoctype.ss --></html>",
			),
			array(
				'name' => 'SSViewerTestCommentsFullSourceIfIE',
				'expected' => ""
					. "<!doctype html>"
					. "<!-- template $f/SSViewerTestCommentsFullSourceIfIE.ss -->"
					. "<!--[if lte IE 8]> <html class='old-ie'> <![endif]-->"
					. "<!--[if gt IE 8]> <html class='new-ie'> <![endif]-->"
					. "<!--[if !IE]><!--> <html class='no-ie'> <!--<![endif]-->"
					. "\t<head></head>"
					. "\t<body></body>"
					. "</html>"
					. "<!-- end template $f/SSViewerTestCommentsFullSourceIfIE.ss -->",
			),
			array(
				'name' => 'SSViewerTestCommentsFullSourceIfIENoDoctype',
				'expected' => ""
					. "<!--[if lte IE 8]> <html class='old-ie'> <![endif]-->"
					. "<!--[if gt IE 8]> <html class='new-ie'> <![endif]-->"
					. "<!--[if !IE]><!--> <html class='no-ie'>"
					. "<!-- template $f/SSViewerTestCommentsFullSourceIfIENoDoctype.ss -->"
					. " <!--<![endif]-->"
					. "\t<head></head>"
					. "\t<body></body>"
					. "<!-- end template $f/SSViewerTestCommentsFullSourceIfIENoDoctype.ss --></html>",
			),
			array(
				'name' => 'SSViewerTestCommentsPartialSource',
				'expected' =>
				"<!-- template $f/SSViewerTestCommentsPartialSource.ss -->"
					. "<div class='typography'></div>"
					. "<!-- end template $f/SSViewerTestCommentsPartialSource.ss -->",
			),
			array(
				'name' => 'SSViewerTestCommentsWithInclude',
				'expected' =>
				"<!-- template $f/SSViewerTestCommentsWithInclude.ss -->"
					. "<div class='typography'>"
					. "<!-- include 'SSViewerTestCommentsInclude' -->"
					. "<!-- template $f/SSViewerTestCommentsInclude.ss -->"
					. "Included"
					. "<!-- end template $f/SSViewerTestCommentsInclude.ss -->"
					. "<!-- end include 'SSViewerTestCommentsInclude' -->"
					. "</div>"
					. "<!-- end template $f/SSViewerTestCommentsWithInclude.ss -->",
			),
		);
		foreach ($templates as $template) {
			$this->_renderWithSourceFileComments($template['name'], $template['expected']);
		}
		Config::inst()->update('SSViewer', 'source_file_comments', false);
		Config::inst()->update('Director', 'environment_type', $origEnv);
	}
	private function _renderWithSourceFileComments($name, $expected) {
		$viewer = new SSViewer(array($name));
		$data = new ArrayData(array());
		$result = $viewer->process($data);
		$expected = str_replace(array("\r", "\n"), '', $expected);
		$result = str_replace(array("\r", "\n"), '', $result);
		$this->assertEquals($result, $expected);
	}

	public function testLoopIteratorIterator() {
		$list = new PaginatedList(new ArrayList());
		$viewer = new SSViewer_FromString('<% loop List %>$ID - $FirstName<br /><% end_loop %>');
		$result = $viewer->process(new ArrayData(array('List' => $list)));
		$this->assertEquals($result, '');
	}

	public function testProcessOnlyIncludesRequirementsOnce() {
		$template = new SSViewer(array('SSViewerTestProcess'));
		$basePath = dirname($this->getCurrentRelativePath()) . '/forms';

		$backend = Injector::inst()->create('Requirements_Backend');
		$backend->setCombinedFilesEnabled(false);
		$backend->combineFiles(
			'RequirementsTest_ab.css',
			array(
				$basePath . '/RequirementsTest_a.css',
				$basePath . '/RequirementsTest_b.css'
			)
		);

		Requirements::set_backend($backend);

		$this->assertEquals(1, substr_count($template->process(array()), "a.css"));
		$this->assertEquals(1, substr_count($template->process(array()), "b.css"));

		// if we disable the requirements then we should get nothing
		$template->includeRequirements(false);
		$this->assertEquals(0, substr_count($template->process(array()), "a.css"));
		$this->assertEquals(0, substr_count($template->process(array()), "b.css"));
	}

	public function testRequireCallInTemplateInclude() {
		//TODO undo skip test on the event that templates ever obtain the ability to reference MODULE_DIR (or something to that effect)
		if(FRAMEWORK_DIR === 'framework') {
			$template = new SSViewer(array('SSViewerTestProcess'));

			Requirements::set_suffix_requirements(false);

			$this->assertEquals(1, substr_count(
				$template->process(array()),
				"tests/forms/RequirementsTest_a.js"
			));
		}
		else {
			$this->markTestSkipped('Requirement will always fail if the framework dir is not '.
				'named \'framework\', since templates require hard coded paths');
		}
	}

	public function testCallsWithArguments() {
		$data = new ArrayData(array(
			'Set' => new ArrayList(array(
				new SSViewerTest_Object("1"),
				new SSViewerTest_Object("2"),
				new SSViewerTest_Object("3"),
				new SSViewerTest_Object("4"),
				new SSViewerTest_Object("5"),
			)),
			'Level' => new SSViewerTest_LevelTest(1),
			'Nest' => array(
				'Level' => new SSViewerTest_LevelTest(2),
			),
		));

		$tests = array(
			'$Level.output(1)' => '1-1',
			'$Nest.Level.output($Set.First.Number)' => '2-1',
			'<% with $Set %>$Up.Level.output($First.Number)<% end_with %>' => '1-1',
			'<% with $Set %>$Top.Nest.Level.output($First.Number)<% end_with %>' => '2-1',
			'<% loop $Set %>$Up.Nest.Level.output($Number)<% end_loop %>' => '2-12-22-32-42-5',
			'<% loop $Set %>$Top.Level.output($Number)<% end_loop %>' => '1-11-21-31-41-5',
			'<% with $Nest %>$Level.output($Top.Set.First.Number)<% end_with %>' => '2-1',
			'<% with $Level %>$output($Up.Set.Last.Number)<% end_with %>' => '1-5',
			'<% with $Level.forWith($Set.Last.Number) %>$output("hi")<% end_with %>' => '5-hi',
			'<% loop $Level.forLoop($Set.First.Number) %>$Number<% end_loop %>' => '!0',
			'<% with $Nest %>
				<% with $Level.forWith($Up.Set.First.Number) %>$output("hi")<% end_with %>
			<% end_with %>' => '1-hi',
			'<% with $Nest %>
				<% loop $Level.forLoop($Top.Set.Last.Number) %>$Number<% end_loop %>
			<% end_with %>' => '!0!1!2!3!4',
		);

		foreach($tests as $template => $expected) {
			$this->assertEquals($expected, trim($this->render($template, $data)));
		}
	}

	public function testClosedBlockExtension() {
		$count = 0;
		$parser = new SSTemplateParser();
		$parser->addClosedBlock(
			'test',
			function (&$res) use (&$count) {
				$count++;
			}
		);

		$template = new SSViewer_FromString("<% test %><% end_test %>", $parser);
		$template->process(new SSViewerTestFixture());

		$this->assertEquals(1, $count);
	}

	public function testOpenBlockExtension() {
		$count = 0;
		$parser = new SSTemplateParser();
		$parser->addOpenBlock(
			'test',
			function (&$res) use (&$count) {
				$count++;
			}
		);

		$template = new SSViewer_FromString("<% test %>", $parser);
		$template->process(new SSViewerTestFixture());

		$this->assertEquals(1, $count);
	}

	/**
	 * Tests if caching for SSViewer_FromString is working
	 */
	public function testFromStringCaching() {
		$content = 'Test content';
		$cacheFile = TEMP_FOLDER . '/.cache.' . sha1($content);
		if (file_exists($cacheFile)) {
			unlink($cacheFile);
		}

		// Test global behaviors
		$this->render($content, null, null);
		$this->assertFalse(file_exists($cacheFile), 'Cache file was created when caching was off');

		Config::inst()->update('SSViewer_FromString', 'cache_template', true);
		$this->render($content, null, null);
		$this->assertTrue(file_exists($cacheFile), 'Cache file wasn\'t created when it was meant to');
		unlink($cacheFile);

		// Test instance behaviors
		$this->render($content, null, false);
		$this->assertFalse(file_exists($cacheFile), 'Cache file was created when caching was off');

		$this->render($content, null, true);
		$this->assertTrue(file_exists($cacheFile), 'Cache file wasn\'t created when it was meant to');
		unlink($cacheFile);
	}
}

/**
 * A test fixture that will echo back the template item
 */
class SSViewerTestFixture extends ViewableData {
	protected $name;

	public function __construct($name = null) {
		$this->name = $name;
		parent::__construct();
	}


	private function argedName($fieldName, $arguments) {
		$childName = $this->name ? "$this->name.$fieldName" : $fieldName;
		if($arguments) return $childName . '(' . implode(',', $arguments) . ')';
		else return $childName;
	}
	public function obj($fieldName, $arguments=null, $forceReturnedObject=true, $cache=false, $cacheName=null) {
		$childName = $this->argedName($fieldName, $arguments);

		// Special field name Loop### to create a list
		if(preg_match('/^Loop([0-9]+)$/', $fieldName, $matches)) {
			$output = new ArrayList();
			for($i=0;$i<$matches[1];$i++) $output->push(new SSViewerTestFixture($childName));
			return $output;

		} else if(preg_match('/NotSet/i', $fieldName)) {
			return new ViewableData();

		} else {
			return new SSViewerTestFixture($childName);
		}
	}


	public function XML_val($fieldName, $arguments = null, $cache = false) {
		if(preg_match('/NotSet/i', $fieldName)) {
			return '';
		} else if(preg_match('/Raw/i', $fieldName)) {
			return $fieldName;
		} else {
			return '[out:' . $this->argedName($fieldName, $arguments) . ']';
		}
	}

	public function hasValue($fieldName, $arguments = null, $cache = true) {
		return (bool)$this->XML_val($fieldName, $arguments);
	}
}

class SSViewerTest_ViewableData extends ViewableData implements TestOnly {

	private static $casting = array(
		'TextValue' => 'Text',
		'HTMLValue' => 'HTMLText'
	);

	public function methodWithOneArgument($arg1) {
		return "arg1:{$arg1}";
	}

	public function methodWithTwoArguments($arg1, $arg2) {
		return "arg1:{$arg1},arg2:{$arg2}";
	}
}


class SSViewerTest_Controller extends Controller {

}

class SSViewerTest_Object extends DataObject implements TestOnly {

	public $number = null;

	private static $casting = array(
		'Link' => 'Text',
	);


	public function __construct($number = null) {
		parent::__construct();
		$this->number = $number;
	}

	public function Number() {
		return $this->number;
	}

	public function absoluteBaseURL() {
		return "testLocalFunctionPriorityCalled";
	}

	public function lotsOfArguments11($a, $b, $c, $d, $e, $f, $g, $h, $i, $j, $k) {
		return $a. $b. $c. $d. $e. $f. $g. $h. $i. $j. $k;
	}

	public function Link() {
		return 'some/url.html';
	}
}

class SSViewerTest_GlobalProvider implements TemplateGlobalProvider, TestOnly {

	public static function get_template_global_variables() {
		return array(
			'SSViewerTest_GlobalHTMLFragment' => array('method' => 'get_html', 'casting' => 'HTMLText'),
			'SSViewerTest_GlobalHTMLEscaped' => array('method' => 'get_html'),

			'SSViewerTest_GlobalAutomatic',
			'SSViewerTest_GlobalReferencedByString' => 'get_reference',
			'SSViewerTest_GlobalReferencedInArray' => array('method' => 'get_reference'),

			'SSViewerTest_GlobalThatTakesArguments' => array('method' => 'get_argmix', 'casting' => 'HTMLText')

		);
	}

	public static function get_html() {
		return '<div></div>';
	}

	public static function SSViewerTest_GlobalAutomatic() {
		return 'automatic';
	}

	public static function get_reference() {
		return 'reference';
	}

	public static function get_argmix() {
		$args = func_get_args();
		return 'z' . implode(':', $args) . 'z';
	}

}

class SSViewerTest_LevelTest extends ViewableData implements TestOnly {
	protected $depth;

	public function __construct($depth = 1) {
		$this->depth = $depth;
	}

	public function output($val) {
		return "$this->depth-$val";
	}

	public function forLoop($number) {
		$ret = array();
		for($i = 0; $i < (int)$number; ++$i) {
			$ret[] = new SSViewerTest_Object("!$i");
		}
		return new ArrayList($ret);
	}

	public function forWith($number) {
		return new self($number);
	}
}
<|MERGE_RESOLUTION|>--- conflicted
+++ resolved
@@ -17,19 +17,13 @@
 		parent::setUp();
 		Config::inst()->update('SSViewer', 'source_file_comments', false);
 		Config::inst()->update('SSViewer_FromString', 'cache_template', false);
-<<<<<<< HEAD
 		AssetStoreTest_SpyStore::activate('SSViewerTest');
-	}
-
-	public function tearDown() {
-		AssetStoreTest_SpyStore::reset();
-=======
 		$this->oldServer = $_SERVER;
 	}
 
 	public function tearDown() {
 		$_SERVER = $this->oldServer;
->>>>>>> 8e4db95f
+		AssetStoreTest_SpyStore::reset();
 		parent::tearDown();
 	}
 
@@ -167,14 +161,8 @@
 
 		$jsFile = FRAMEWORK_DIR . '/tests/view/themes/javascript/bad.js';
 		$jsFileContents = file_get_contents(BASE_PATH . '/' . $jsFile);
-<<<<<<< HEAD
 		$testBackend->combineFiles('testRequirementsCombine.js', array($jsFile));
-		
-=======
-		Requirements::combine_files('testRequirementsCombine.js', array($jsFile));
-		require_once('thirdparty/jsmin/jsmin.php');
-
->>>>>>> 8e4db95f
+
 		// first make sure that our test js file causes an exception to be thrown
 		try{
 			require_once('thirdparty/jsmin/jsmin.php');
@@ -184,27 +172,11 @@
 			// exception thrown... good
 		}
 
-<<<<<<< HEAD
 		// secondly, make sure that requirements is generated, even though minification failed
 		$testBackend->processCombinedFiles();
 		$js = $testBackend->getJavascript();
 		$combinedTestFilePath = BASE_PATH . reset($js);
-		$this->assertContains('_combinedfiles/testRequirementsCombine-7c20750.js', $combinedTestFilePath);
-=======
-		// secondly, make sure that requirements combine throws the correct warning, and only that warning
-		@unlink($combinedTestFilePath);
-		try{
-			Requirements::process_combined_files();
-		}catch(PHPUnit_Framework_Error_Warning $e){
-			if(strstr($e->getMessage(), 'Failed to minify') === false){
-				Requirements::set_backend($oldBackend);
-				$this->fail('Requirements::process_combined_files raised a warning, which is good, but this is not the expected warning ("Failed to minify..."): '.$e);
-			}
-		}catch(Exception $e){
-			Requirements::set_backend($oldBackend);
-			$this->fail('Requirements::process_combined_files did not catch exception caused by minifying bad js file: '.$e);
-		}
->>>>>>> 8e4db95f
+		$this->assertContains('_combinedfiles/testRequirementsCombine-4c0e97a.js', $combinedTestFilePath);
 
 		// and make sure the combined content matches the input content, i.e. no loss of functionality
 		if(!file_exists($combinedTestFilePath)) {
