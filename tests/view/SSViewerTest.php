--- conflicted
+++ resolved
@@ -1091,14 +1091,11 @@
 			'<a class="inline" href="' . $base . '#anchor">InlineLink</a>',
 			$result
 		);
-<<<<<<< HEAD
-=======
 		$this->assertContains(
 			'<svg><use xlink:href="#sprite"></use></svg>',
 			$result,
 			'SSTemplateParser should only rewrite anchor hrefs'
 		);
->>>>>>> 7b89c173
 
 		unlink($tmplFile);
 
@@ -1134,16 +1131,12 @@
 		// 	'<a class="inline" href="<?php echo str_replace(',
 		// 	$result
 		// );
-<<<<<<< HEAD
-
-=======
 		$this->assertContains(
 			'<svg><use xlink:href="#sprite"></use></svg>',
 			$result,
 			'SSTemplateParser should only rewrite anchor hrefs'
 		);
 		
->>>>>>> 7b89c173
 		unlink($tmplFile);
 
 		Config::inst()->update('SSViewer', 'rewrite_hash_links', $orig);
