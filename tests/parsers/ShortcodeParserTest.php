--- conflicted
+++ resolved
@@ -15,15 +15,12 @@
 		parent::setUp();
 	}
 
-<<<<<<< HEAD
-=======
 	public function tearDown() {
 		ShortcodeParser::get('test')->unregister('test_shortcode');
 
 		parent::tearDown();
 	}
 
->>>>>>> dfc557af
 	/**
 	 * Tests that valid short codes that have not been registered are not replaced.
 	 */
