--- conflicted
+++ resolved
@@ -1047,18 +1047,11 @@
 	 *
 	 * It is expected that you call validate() in your own application to test that an object is valid before
 	 * attempting a write, and respond appropriately if it isn't.
-<<<<<<< HEAD
-	 *
-	 * @return A {@link ValidationResult} object
-	 */
-	public function validate() {
-=======
-	 * 
+	 *
 	 * @see {@link ValidationResult}
 	 * @return ValidationResult
 	 */
-	protected function validate() {
->>>>>>> 7b89c173
+	public function validate() {
 		$result = ValidationResult::create();
 		$this->extend('validate', $result);
 		return $result;
