--- conflicted
+++ resolved
@@ -1909,11 +1909,6 @@
 		$extraFields = $this->manyManyExtraFieldsForComponent($componentName) ?: array();
 		/** @var ManyManyList $result */
 		$result = ManyManyList::create($componentClass, $table, $componentField, $parentField, $extraFields);
-<<<<<<< HEAD
-		if($this->model) {
-			$result->setDataModel($this->model);
-		}
-=======
 
 
 		// Store component data in query meta-data
@@ -1921,8 +1916,9 @@
 			$query->setQueryParam('Component.ExtraFields', $extraFields);
 		});
 		
-		if($this->model) $result->setDataModel($this->model);
->>>>>>> e6f9e3a3
+		if($this->model) {
+			$result->setDataModel($this->model);
+		}
 
 		$this->extend('updateManyManyComponents', $result);
 
@@ -2721,14 +2717,6 @@
 			$this->$fieldName = $value;
 		}
 		return $this;
-	}
-
-	public function castingHelper($field) {
-		// Allows db to act as implicit casting override
-		if($fieldSpec = $this->db($field)) {
-			return $fieldSpec;
-		}
-		return parent::castingHelper($field);
 	}
 
 	/**
