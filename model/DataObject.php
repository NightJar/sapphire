--- conflicted
+++ resolved
@@ -1047,11 +1047,7 @@
 		// $this->record might not contain the blank values so we loop on $this->inheritedDatabaseFields() as well
 		$fieldNames = array_unique(array_merge(
 			array_keys($this->record),
-<<<<<<< HEAD
 			array_keys($this->db())
-=======
-			array_keys($this->inheritedDatabaseFields())
->>>>>>> 303f6957
 		));
 
 		foreach($fieldNames as $fieldName) {
@@ -2474,11 +2470,8 @@
 	 * Loads all the stub fields that an initial lazy load didn't load fully.
 	 *
 	 * @param string $tableClass Base table to load the values from. Others are joined as required.
-	 * Not specifying a tableClass will load all lazy fields from all tables.
-<<<<<<< HEAD
-=======
+	 *                   Not specifying a tableClass will load all lazy fields from all tables.
 	 * @return bool Flag if lazy loading succeeded
->>>>>>> 303f6957
 	 */
 	protected function loadLazyFields($tableClass = null) {
 		if(!$this->isInDB() || !is_numeric($this->ID)) {
@@ -2507,14 +2500,6 @@
 			}
 		}
 
-<<<<<<< HEAD
-		// TableField sets the record ID to "new" on new row data, so don't try doing anything in that case
-		if(!is_numeric($this->record['ID'])) {
-			return;
-		}
-
-=======
->>>>>>> 303f6957
 		// Limit query to the current record, unless it has the Versioned extension,
 		// in which case it requires special handling through augmentLoadLazyFields()
 		$baseTable = ClassInfo::baseDataClass($this);
@@ -2597,24 +2582,10 @@
 			}
 		}
 
-<<<<<<< HEAD
 		if(is_array($databaseFieldsOnly)) {
 			$fields = array_intersect_key((array)$this->changed, array_flip($databaseFieldsOnly));
 		} elseif($databaseFieldsOnly) {
 			$fields = array_intersect_key((array)$this->changed, $this->db());
-=======
-		if($databaseFieldsOnly) {
-			// Merge all DB fields together
-			$inheritedFields = $this->inheritedDatabaseFields();
-			$compositeFields = static::composite_fields(get_class($this));
-			$fixedFields = $this->config()->fixed_fields;
-			$databaseFields = array_merge(
-				$inheritedFields,
-				$fixedFields,
-				$compositeFields
-			);
-			$fields = array_intersect_key((array)$this->changed, $databaseFields);
->>>>>>> 303f6957
 		} else {
 			$fields = $this->changed;
 		}
@@ -2648,19 +2619,12 @@
 	 * @return boolean
 	 */
 	public function isChanged($fieldName = null, $changeLevel = self::CHANGE_STRICT) {
-<<<<<<< HEAD
-		$fields = $fieldName ? array($fieldName) : false;
+		$fields = $fieldName ? array($fieldName) : true;
 		$changed = $this->getChangedFields($fields, $changeLevel);
 		if(!isset($fieldName)) {
-=======
-		if (!$fieldName) {
-			// Limit "any changes" to db fields only
-			$changed = $this->getChangedFields(true, $changeLevel);
->>>>>>> 303f6957
 			return !empty($changed);
-		} else {
-			// Given a field name, check all fields
-			$changed = $this->getChangedFields(false, $changeLevel);
+		}
+		else {
 			return array_key_exists($fieldName, $changed);
 		}
 	}
