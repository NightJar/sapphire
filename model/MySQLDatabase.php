--- conflicted
+++ resolved
@@ -849,28 +849,15 @@
 		$notMatch = $invertedMatch ? "NOT " : "";
 		if($keywords) {
 			$match['SiteTree'] = "
-<<<<<<< HEAD
 				MATCH (Title, MenuTitle, Content, MetaDescription) AGAINST ('$keywords' $boolean)
 				+ MATCH (Title, MenuTitle, Content, MetaDescription) AGAINST ('$htmlEntityKeywords' $boolean)
-=======
-				MATCH (Title, MenuTitle, Content, MetaTitle, MetaDescription, MetaKeywords)
-				AGAINST ('$keywords' $boolean)
-				+ MATCH (Title, MenuTitle, Content, MetaTitle, MetaDescription, MetaKeywords)
-				AGAINST ('$htmlEntityKeywords' $boolean)
->>>>>>> 323fd4aa
 			";
 			$match['File'] = "MATCH (Filename, Title, Content) AGAINST ('$keywords' $boolean) AND ClassName = 'File'";
 
 			// We make the relevance search by converting a boolean mode search into a normal one
 			$relevanceKeywords = str_replace(array('*','+','-'),'',$keywords);
 			$htmlEntityRelevanceKeywords = str_replace(array('*','+','-'),'',$htmlEntityKeywords);
-<<<<<<< HEAD
 			$relevance['SiteTree'] = "MATCH (Title, MenuTitle, Content, MetaDescription) AGAINST ('$relevanceKeywords') + MATCH (Title, MenuTitle, Content, MetaDescription) AGAINST ('$htmlEntityRelevanceKeywords')";
-=======
-			$relevance['SiteTree'] = "MATCH (Title, MenuTitle, Content, MetaTitle, MetaDescription, MetaKeywords)"
-				. " AGAINST ('$relevanceKeywords') + MATCH (Title, MenuTitle, Content, MetaTitle, MetaDescription,"
-				. " MetaKeywords) AGAINST ('$htmlEntityRelevanceKeywords')";
->>>>>>> 323fd4aa
 			$relevance['File'] = "MATCH (Filename, Title, Content) AGAINST ('$relevanceKeywords')";
 		} else {
 			$relevance['SiteTree'] = $relevance['File'] = 1;
