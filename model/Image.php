--- conflicted
+++ resolved
@@ -434,11 +434,7 @@
 		array_shift($args);
 		$folder = $this->ParentID ? $this->Parent()->Filename : ASSETS_DIR . "/";
 		
-<<<<<<< HEAD
-		$format = $format.$arg1.'x'.$arg2;
-=======
-		$format = $format.implode('', $args);
->>>>>>> 59dc0085
+		$format = $format.implode('x', $args);
 		
 		return $folder . "_resampled/$format-" . $this->Name;
 	}
@@ -571,7 +567,7 @@
 		// All generate functions may appear any number of times in the image cache name.
 		$generateFuncs = implode('|', $generateFuncs);
 		$pattern = "/^((?P<Generator>{$generateFuncs})(?P<Arg1>\d*)x(?P<Arg2>\d*)\-)+" . preg_quote($this->Name) . "$/i";
-		
+
 		foreach($cachedFiles as $cfile) {
 			if(preg_match($pattern, $cfile, $matches)) {
 				if(Director::fileExists($cacheDir . $cfile)) {
