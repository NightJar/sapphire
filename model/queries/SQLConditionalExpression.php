<?php

/**
 * Represents a SQL query for an expression which interacts with existing rows
 * (SELECT / DELETE / UPDATE) with a WHERE clause
 *
 * @package framework
 * @subpackage model
 */
abstract class SQLConditionalExpression extends SQLExpression {

	/**
	 * An array of WHERE clauses.
	 *
	 * Each item in this array will be in the form of a single-length array
	 * in the format array('predicate' => array($parameters))
	 *
	 * @var array
	 */
	protected $where = array();

	/**
	 * The logical connective used to join WHERE clauses. Defaults to AND.
	 *
	 * @var string
	 */
	protected $connective = 'AND';

	/**
	 * An array of tables. The first one is just the table name.
	 * Used as the FROM in DELETE/SELECT statements, the INTO in INSERT statements,
	 * and the target table in UPDATE statements
	 *
	 * The keys of this array are the aliases of the tables (unquoted), where the
	 * values are either the literal table names, or an array with join details.
	 *
	 * @see SQLConditionalExpression::addLeftJoin()
	 *
	 * @var array
	 */
	protected $from = array();

	/**
	 * Construct a new SQLInteractExpression.
	 *
	 * @param array|string $from An array of Tables (FROM clauses). The first one should be just the table name.
	 * @param array $where An array of WHERE clauses.
	 */
	function __construct($from = array(), $where = array()) {
		$this->setFrom($from);
		$this->setWhere($where);
	}

	/**
	 * Sets the list of tables to query from or update
	 *
	 * @example $query->setFrom('"MyTable"'); // SELECT * FROM "MyTable"
	 *
	 * @param string|array $from Single, or list of, ANSI quoted table names
	 * @return self
	 */
	public function setFrom($from) {
		$this->from = array();
		return $this->addFrom($from);
	}

	/**
	 * Add a table to include in the query or update
	 *
	 * @example $query->addFrom('"MyTable"'); // SELECT * FROM "MyTable"
	 *
	 * @param string|array $from Single, or list of, ANSI quoted table names
	 * @return self Self reference
	 */
	public function addFrom($from) {
		if(is_array($from)) {
			$this->from = array_merge($this->from, $from);
		} elseif(!empty($from)) {
			$this->from[str_replace(array('"','`'), '', $from)] = $from;
		}

		return $this;
	}

	/**
	 * Set the connective property.
	 *
	 * @param string $value either 'AND' or 'OR'
	 */
	public function setConnective($value) {
		$this->connective = $value;
	}

	/**
	 * Get the connective property.
	 *
	 * @return string 'AND' or 'OR'
	 */
	public function getConnective() {
		return $this->connective;
	}

	/**
	 * Use the disjunctive operator 'OR' to join filter expressions in the WHERE clause.
	 */
	public function useDisjunction() {
		$this->setConnective('OR');
	}

	/**
	 * Use the conjunctive operator 'AND' to join filter expressions in the WHERE clause.
	 */
	public function useConjunction() {
		$this->setConnective('AND');
	}

	/**
	 * Add a LEFT JOIN criteria to the tables list.
	 *
	 * @param string $table Unquoted table name
	 * @param string $onPredicate The "ON" SQL fragment in a "LEFT JOIN ... AS ... ON ..." statement, Needs to be valid
	 *                            (quoted) SQL.
	 * @param string $tableAlias Optional alias which makes it easier to identify and replace joins later on
	 * @param int $order A numerical index to control the order that joins are added to the query; lower order values
	 *                   will cause the query to appear first. The default is 20, and joins created automatically by the
	 *                   ORM have a value of 10.
	 * @param array $parameters Any additional parameters if the join is a parameterised subquery
	 * @return self Self reference
	 */
	public function addLeftJoin($table, $onPredicate, $tableAlias = '', $order = 20, $parameters = array()) {
		if(!$tableAlias) {
			$tableAlias = $table;
		}
		$this->from[$tableAlias] = array(
			'type' => 'LEFT',
			'table' => $table,
			'filter' => array($onPredicate),
			'order' => $order,
			'parameters' => $parameters
		);
		return $this;
	}

	/**
	 * Add an INNER JOIN criteria
	 *
	 * @param string $table Unquoted table name
	 * @param string $onPredicate The "ON" SQL fragment in an "INNER JOIN ... AS ... ON ..." statement. Needs to be
	 * valid (quoted) SQL.
	 * @param string $tableAlias Optional alias which makes it easier to identify and replace joins later on
	 * @param int $order A numerical index to control the order that joins are added to the query; lower order
	 * values will cause the query to appear first. The default is 20, and joins created automatically by the
	 * ORM have a value of 10.
	 * @param array $parameters Any additional parameters if the join is a parameterised subquery
	 * @return self Self reference
	 */
	public function addInnerJoin($table, $onPredicate, $tableAlias = null, $order = 20, $parameters = array()) {
		if(!$tableAlias) $tableAlias = $table;
		$this->from[$tableAlias] = array(
			'type' => 'INNER',
			'table' => $table,
			'filter' => array($onPredicate),
			'order' => $order,
			'parameters' => $parameters
		);
		return $this;
	}

	/**
	 * Add an additional filter (part of the ON clause) on a join.
	 *
	 * @param string $table Table to join on from the original join (unquoted)
	 * @param string $filter The "ON" SQL fragment (escaped)
	 * @return self Self reference
	 */
	public function addFilterToJoin($table, $filter) {
		$this->from[$table]['filter'][] = $filter;
		return $this;
	}

	/**
	 * Set the filter (part of the ON clause) on a join.
	 *
	 * @param string $table Table to join on from the original join (unquoted)
	 * @param string $filter The "ON" SQL fragment (escaped)
	 * @return self Self reference
	 */
	public function setJoinFilter($table, $filter) {
		$this->from[$table]['filter'] = array($filter);
		return $this;
	}

	/**
	 * Returns true if we are already joining to the given table alias
	 *
	 * @param string $tableAlias Table name
	 * @return boolean
	 */
	public function isJoinedTo($tableAlias) {
		return isset($this->from[$tableAlias]);
	}

	/**
	 * Return a list of tables that this query is selecting from.
	 *
	 * @return array Unquoted table names
	 */
	public function queriedTables() {
		$tables = array();

		foreach($this->from as $key => $tableClause) {
			if(is_array($tableClause)) {
				$table = '"'.$tableClause['table'].'"';
			} else if(is_string($tableClause) && preg_match('/JOIN +("[^"]+") +(AS|ON) +/i', $tableClause, $matches)) {
				$table = $matches[1];
			} else {
				$table = $tableClause;
			}

			// Handle string replacements
			if($this->replacementsOld) $table = str_replace($this->replacementsOld, $this->replacementsNew, $table);

			$tables[] = preg_replace('/^"|"$/','',$table);
		}

		return $tables;
	}

	/**
	 * Return a list of tables queried
	 *
	 * @return array
	 */
	public function getFrom() {
		return $this->from;
	}

	/**
	 * Retrieves the finalised list of joins
	 *
	 * @todo This part of the code could be simplified
	 *
	 * @param array $parameters Out variable for parameters required for this query
	 * @return array List of joins as a mapping from array('Alias' => 'Join Expression')
	 */
	public function getJoins(&$parameters = array()) {
		if(func_num_args() == 0) {
			Deprecation::notice(
				'4.0',
				'SQLConditionalExpression::getJoins() now may produce parameters which are necessary to
				execute this query'
			);
		}
		
		// Sort the joins
		$parameters = array();
		$joins = $this->getOrderedJoins($this->from);

		// Build from clauses
		foreach($joins as $alias => $join) {
			// $join can be something like this array structure
			// array('type' => 'inner', 'table' => 'SiteTree', 'filter' => array("SiteTree.ID = 1",
			// "Status = 'approved'", 'order' => 20))
			if(!is_array($join)) continue;

			if(is_string($join['filter'])) {
				$filter = $join['filter'];
			} elseif(sizeof($join['filter']) == 1) {
				$filter = $join['filter'][0];
			} else {
				$filter = "(" . implode(") AND (", $join['filter']) . ")";
			}

			// Ensure tables are quoted, unless the table is actually a sub-select
			$table = preg_match('/\bSELECT\b/i', $join['table'])
				? $join['table']
				: "\"{$join['table']}\"";
			$aliasClause = ($alias != $join['table'])
				? " AS \"{$alias}\""
				: "";
			$joins[$alias] = strtoupper($join['type']) . " JOIN " . $table . "$aliasClause ON $filter";
			if(!empty($join['parameters'])) {
				$parameters = array_merge($parameters, $join['parameters']);
			}
		}

		return $joins;
	}

	/**
	 * Ensure that framework "auto-generated" table JOINs are first in the finalised SQL query.
	 * This prevents issues where developer-initiated JOINs attempt to JOIN using relations that haven't actually
	 * yet been scaffolded by the framework. Demonstrated by PostGres in errors like:
	 *"...ERROR: missing FROM-clause..."
	 *
	 * @param $from array - in the format of $this->from
	 * @return array - and reorderded list of selects
	 */
	protected function getOrderedJoins($from) {
		// shift the first FROM table out from so we only deal with the JOINs
		$baseFrom = array_shift($from);
		$this->mergesort($from, function($firstJoin, $secondJoin) {
			if(
				!is_array($firstJoin)
				|| !is_array($secondJoin)
				|| $firstJoin['order'] == $secondJoin['order']
			) {
				return 0;
			} else {
				return ($firstJoin['order'] < $secondJoin['order']) ?  -1 : 1;
			}
		});

		// Put the first FROM table back into the results
		array_unshift($from, $baseFrom);
		return $from;
	}

	/**
	 * Since uasort don't preserve the order of an array if the comparison is equal
	 * we have to resort to a merge sort. It's quick and stable: O(n*log(n)).
	 *
	 * @see http://stackoverflow.com/q/4353739/139301
	 *
	 * @param array &$array - the array to sort
	 * @param callable $cmpFunction - the function to use for comparison
	 */
	protected function mergesort(&$array, $cmpFunction = 'strcmp') {
		// Arrays of size < 2 require no action.
		if (count($array) < 2) {
			return;
		}
		// Split the array in half
		$halfway = count($array) / 2;
		$array1 = array_slice($array, 0, $halfway);
		$array2 = array_slice($array, $halfway);
		// Recurse to sort the two halves
		$this->mergesort($array1, $cmpFunction);
		$this->mergesort($array2, $cmpFunction);
		// If all of $array1 is <= all of $array2, just append them.
		if(call_user_func($cmpFunction, end($array1), reset($array2)) < 1) {
			$array = array_merge($array1, $array2);
			return;
		}
		// Merge the two sorted arrays into a single sorted array
		$array = array();
		$val1 = reset($array1);
		$val2 = reset($array2);
		do {
			if (call_user_func($cmpFunction, $val1, $val2) < 1) {
				$array[key($array1)] = $val1;
				$val1 = next($array1);
			} else {
				$array[key($array2)] = $val2;
				$val2 = next($array2);
			}
		} while($val1 && $val2);

		// Merge the remainder
		while($val1) {
			$array[key($array1)] = $val1;
			$val1 = next($array1);
		}
		while($val2) {
			$array[key($array2)] = $val2;
			$val2 = next($array2);
		}
		return;
	}

	/**
	 * Set a WHERE clause.
	 *
<<<<<<< HEAD
	 * @see SQLSelect::addWhere() for syntax examples
=======
	 * @see SQLConditionalExpression::addWhere() for syntax examples
>>>>>>> 6a45f4a1
	 *
	 * @param mixed $where Predicate(s) to set, as escaped SQL statements or paramaterised queries
	 * @param mixed $where,... Unlimited additional predicates
	 * @return self Self reference
	 */
	public function setWhere($where) {
		$where = func_num_args() > 1 ? func_get_args() : $where;
		$this->where = array();
		return $this->addWhere($where);
	}

	/**
	 * Adds a WHERE clause.
	 *
	 * Note that the database will execute any parameterised queries using
	 * prepared statements whenever available.
	 *
	 * There are several different ways of doing this.
	 *
	 * <code>
	 *  // the entire predicate as a single string
	 *  $query->addWhere("\"Column\" = 'Value'");
	 *
	 *  // multiple predicates as an array
	 *  $query->addWhere(array("\"Column\" = 'Value'", "\"Column\" != 'Value'"));
	 *
	 *  // Shorthand for the above using argument expansion
	 *  $query->addWhere("\"Column\" = 'Value'", "\"Column\" != 'Value'");
	 *
	 *  // multiple predicates with parameters
	 *  $query->addWhere(array('"Column" = ?' => $column, '"Name" = ?' => $value)));
	 *
	 *  // Shorthand for simple column comparison (as above), omitting the '?'
	 *  $query->addWhere(array('"Column"' => $column, '"Name"' => $value));
	 *
	 *  // Multiple predicates, each with multiple parameters.
	 *  $query->addWhere(array(
	 *		'"ColumnOne" = ? OR "ColumnTwo" != ?' => array(1, 4),
	 *		'"ID" != ?' => $value
	 *	));
	 *
	 *	// Using a dynamically generated condition (any object that implements SQLConditionGroup)
	 *	$condition = new ObjectThatImplements_SQLConditionGroup();
	 *	$query->addWhere($condition);
	 *
	 * </code>
	 *
	 * Note that if giving multiple parameters for a single predicate the array
	 * of values must be given as an indexed array, not an associative array.
	 *
	 * Also should be noted is that any null values for parameters may give unexpected
	 * behaviour. array('Column' => NULL) is shorthand for array('Column = ?', NULL), and
	 * will not match null values for that column, as 'Column IS NULL' is the correct syntax.
	 *
	 * Additionally, be careful of key conflicts. Adding two predicates with the same
	 * condition but different parameters can cause a key conflict if added in the same array.
	 * This can be solved by wrapping each individual condition in an array. E.g.
	 *
	 * <code>
	 * // Multiple predicates with duplicate conditions
	 *  $query->addWhere(array(
	 *		array('ID != ?' => 5),
	 *		array('ID != ?' => 6)
	 *	));
	 *
	 * // Alternatively this can be added in two separate calls to addWhere
	 * $query->addWhere(array('ID != ?' => 5));
	 * $query->addWhere(array('ID != ?' => 6));
	 *
	 * // Or simply omit the outer array
	 * $query->addWhere(array('ID != ?' => 5), array('ID != ?' => 6));
	 * </code>
	 *
	 * If it's necessary to force the parameter to be considered as a specific data type
	 * by the database connector's prepared query processor any parameter can be cast
	 * to that type by using the following format.
	 *
	 * <code>
	 *  // Treat this value as a double type, regardless of its type within PHP
	 *  $query->addWhere(array(
	 *		'Column' => array(
	 *			'value' => $variable,
	 *			'type' => 'double'
	 *		)
	 *	));
	 * </code>
	 *
	 * @param mixed $where Predicate(s) to set, as escaped SQL statements or paramaterised queries
	 * @param mixed $where,... Unlimited additional predicates
	 * @return self Self reference
	 */
	public function addWhere($where) {
		$where = $this->normalisePredicates(func_get_args());

		// If the function is called with an array of items
		$this->where = array_merge($this->where, $where);

		return $this;
	}

	/**
<<<<<<< HEAD
	 * @see SQLSelect::addWhere()
=======
	 * @see SQLConditionalExpression::addWhere()
>>>>>>> 6a45f4a1
	 *
	 * @param mixed $filters Predicate(s) to set, as escaped SQL statements or paramaterised queries
	 * @param mixed $filters,... Unlimited additional predicates
	 * @return self Self reference
	 */
	public function setWhereAny($filters) {
		$filters = func_num_args() > 1 ? func_get_args() : $filters;
		return $this
			->setWhere(array())
			->addWhereAny($filters);
	}

	/**
<<<<<<< HEAD
	 * @see SQLSelect::addWhere()
=======
	 * @see SQLConditionalExpression::addWhere()
>>>>>>> 6a45f4a1
	 *
	 * @param mixed $filters Predicate(s) to set, as escaped SQL statements or paramaterised queries
	 * @param mixed $filters,... Unlimited additional predicates
	 * @return self Self reference
	 */
	public function addWhereAny($filters) {
		// Parse and split predicates along with any parameters
		$filters = $this->normalisePredicates(func_get_args());
		$this->splitQueryParameters($filters, $predicates, $parameters);

		$clause = "(".implode(") OR (", $predicates).")";
		return $this->addWhere(array($clause => $parameters));
	}

	/**
	 * Return a list of WHERE clauses used internally.
	 *
	 * @return array
	 */
	public function getWhere() {
		return $this->where;
	}

	/**
	 * Return a list of WHERE clauses used internally.
	 *
	 * @param array $parameters Out variable for parameters required for this query
	 * @return array
	 */
	public function getWhereParameterised(&$parameters) {
		$this->splitQueryParameters($this->where, $predicates, $parameters);
		return $predicates;
	}

	/**
	 * Given a key / value pair, extract the predicate and any potential paramaters
	 * in a format suitable for storing internally as a list of paramaterised conditions.
	 *
	 * @param string|integer $key The left hand (key index) of this condition.
	 * Could be the predicate or an integer index.
	 * @param mixed $value The The right hand (array value) of this condition.
	 * Could be the predicate (if non-paramaterised), or the parameter(s). Could also be
	 * an array containing a nested condition in the similar format this function outputs.
	 * @return array|SQLConditionGroup A single item array in the format
	 * array($predicate => array($parameters)), unless it's a SQLConditionGroup
	 */
	protected function parsePredicate($key, $value) {
		// If a string key is given then presume this is a paramaterised condition
		if($value instanceof SQLConditionGroup) {
			return $value;
		} elseif(is_string($key)) {

			// Extract the parameter(s) from the value
			if(!is_array($value) || isset($value['type'])) {
				$parameters = array($value);
			} else {
				$parameters = array_values($value);
			}

			// Append '= ?' if not present, parameters are given, and we have exactly one parameter
			if(strpos($key, '?') === FALSE) {
				$parameterCount = count($parameters);
				if($parameterCount === 1) {
					$key .= " = ?";
				} elseif($parameterCount > 1) {
					user_error("Incorrect number of '?' in predicate $key. Expected $parameterCount but none given.",
						E_USER_ERROR);
				}
			}
			return array($key => $parameters);
		} elseif(is_array($value)) {

			// If predicates are nested one per array (as per the internal format)
			// then run a quick check over the contents and recursively parse
			if(count($value) != 1) {
				user_error('Nested predicates should be given as a single item array in '
						.  'array($predicate => array($prameters)) format)', E_USER_ERROR);
			}
			foreach($value as $key => $value) {
				return $this->parsePredicate($key, $value);
			}
		} else {
			// Non-paramaterised condition
			return array($value => array());
		}
	}

	/**
	 * Given a list of conditions in any user-acceptable format, convert this
	 * to an array of paramaterised predicates suitable for merging with $this->where.
	 *
	 * Normalised predicates are in the below format, in order to avoid key collisions.
	 *
	 * <code>
	 * array(
	 *	array('Condition != ?' => array('parameter')),
	 *	array('Condition != ?' => array('otherparameter')),
	 *	array('Condition = 3' => array()),
	 *	array('Condition = ? OR Condition = ?' => array('parameter1', 'parameter2))
	 * )
	 * </code>
	 *
	 * @param array $predicates List of predicates. These should be wrapped in an array
	 * one level more than for addWhere, as query expansion is not supported here.
	 * @return array List of normalised predicates
	 */
	protected function normalisePredicates(array $predicates) {
		// Since this function is called with func_get_args we should un-nest the single first parameter
		if(count($predicates) == 1) $predicates = array_shift($predicates);

		// Ensure single predicates are iterable
		if(!is_array($predicates)) $predicates = array($predicates);

		$normalised = array();
		foreach($predicates as $key => $value) {
			if(empty($value) && (empty($key) || is_numeric($key))) continue; // Ignore empty conditions
			$normalised[] = $this->parsePredicate($key, $value);
		}

		return $normalised;
	}

	/**
	 * Given a list of conditions as per the format of $this->where, split
	 * this into an array of predicates, and a separate array of ordered parameters
	 *
	 * Note, that any SQLConditionGroup objects will be evaluated here.
	 * @see SQLConditionGroup
	 *
	 * @param array $conditions List of Conditions including parameters
	 * @param array $predicates Out parameter for the list of string predicates
	 * @param array $parameters Out parameter for the list of parameters
	 */
	public function splitQueryParameters($conditions, &$predicates, &$parameters) {
		// Merge all filters with paramaterised queries
		$predicates = array();
		$parameters = array();
		foreach($conditions as $condition) {
			// Evaluate the result of SQLConditionGroup here
			if($condition instanceof SQLConditionGroup) {
				$conditionSQL = $condition->conditionSQL($conditionParameters);
				if(!empty($conditionSQL)) {
					$predicates[] = $conditionSQL;
					$parameters = array_merge($parameters, $conditionParameters);
				}
			} else {
				foreach($condition as $key => $value) {
					$predicates[] = $key;
					$parameters = array_merge($parameters, $value);
				}
			}
		}
	}

	/**
	 * Checks whether this query is for a specific ID in a table
	 *
	 * @todo Doesn't work with combined statements (e.g. "Foo='bar' AND ID=5")
	 *
	 * @return boolean
	 */
	public function filtersOnID() {
		$regexp = '/^(.*\.)?("|`)?ID("|`)?\s?=/';

		// @todo - Test this works with paramaterised queries
		foreach($this->getWhereParameterised($parameters) as $predicate) {
			if(preg_match($regexp, $predicate)) return true;
		}

		return false;
	}

	/**
	 * Checks whether this query is filtering on a foreign key, ie finding a has_many relationship
	 *
	 * @todo Doesn't work with combined statements (e.g. "Foo='bar' AND ParentID=5")
	 *
	 * @return boolean
	 */
	public function filtersOnFK() {
		$regexp = '/^(.*\.)?("|`)?[a-zA-Z]+ID("|`)?\s?=/';

		// @todo - Test this works with paramaterised queries
		foreach($this->getWhereParameterised($parameters) as $predicate) {
			if(preg_match($regexp, $predicate)) return true;
		}

		return false;
	}

	public function isEmpty() {
		return empty($this->from);
	}

	/**
	 * Generates an SQLDelete object using the currently specified parameters
	 *
	 * @return SQLDelete
	 */
	public function toDelete() {
		$delete = new SQLDelete();
		$this->copyTo($delete);
		return $delete;
	}

	/**
	 * Generates an SQLSelect object using the currently specified parameters.
	 *
	 * @return SQLSelect
	 */
	public function toSelect() {
		$select = new SQLSelect();
		$this->copyTo($select);
		return $select;
	}

	/**
	 * Generates an SQLUpdate object using the currently specified parameters.
	 * No fields will have any assigned values for the newly generated SQLUpdate
	 * object.
	 *
	 * @return SQLUpdate
	 */
	public function toUpdate() {
		$update = new SQLUpdate();
		$this->copyTo($update);
		return $update;
	}
}<|MERGE_RESOLUTION|>--- conflicted
+++ resolved
@@ -371,11 +371,7 @@
 	/**
 	 * Set a WHERE clause.
 	 *
-<<<<<<< HEAD
-	 * @see SQLSelect::addWhere() for syntax examples
-=======
 	 * @see SQLConditionalExpression::addWhere() for syntax examples
->>>>>>> 6a45f4a1
 	 *
 	 * @param mixed $where Predicate(s) to set, as escaped SQL statements or paramaterised queries
 	 * @param mixed $where,... Unlimited additional predicates
@@ -477,11 +473,7 @@
 	}
 
 	/**
-<<<<<<< HEAD
-	 * @see SQLSelect::addWhere()
-=======
 	 * @see SQLConditionalExpression::addWhere()
->>>>>>> 6a45f4a1
 	 *
 	 * @param mixed $filters Predicate(s) to set, as escaped SQL statements or paramaterised queries
 	 * @param mixed $filters,... Unlimited additional predicates
@@ -495,11 +487,7 @@
 	}
 
 	/**
-<<<<<<< HEAD
-	 * @see SQLSelect::addWhere()
-=======
 	 * @see SQLConditionalExpression::addWhere()
->>>>>>> 6a45f4a1
 	 *
 	 * @param mixed $filters Predicate(s) to set, as escaped SQL statements or paramaterised queries
 	 * @param mixed $filters,... Unlimited additional predicates
