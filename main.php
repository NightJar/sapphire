--- conflicted
+++ resolved
@@ -57,18 +57,32 @@
  */
 require_once('core/Constants.php');
 
+// IIS will sometimes generate this.
+if(!empty($_SERVER['HTTP_X_ORIGINAL_URL'])) {
+	$_SERVER['REQUEST_URI'] = $_SERVER['HTTP_X_ORIGINAL_URL'];
+}
+
 /**
  * Figure out the request URL
  */
 global $url;
 
-// IIS will sometimes generate this.
-if(!empty($_SERVER['HTTP_X_ORIGINAL_URL'])) {
-	$_SERVER['REQUEST_URI'] = $_SERVER['HTTP_X_ORIGINAL_URL'];
-}
+// PHP 5.4's built-in webserver uses this
+if (php_sapi_name() == 'cli-server') {
+	$url = $_SERVER['REQUEST_URI'];
 
-// Apache rewrite rules use this
-if (isset($_GET['url'])) {
+	// Querystring args need to be explicitly parsed
+	if(strpos($url,'?') !== false) {
+		list($url, $query) = explode('?',$url,2);
+		parse_str($query, $_GET);
+		if ($_GET) $_REQUEST = array_merge((array)$_REQUEST, (array)$_GET);
+	}
+
+	// Pass back to the webserver for files that exist
+	if(file_exists(BASE_PATH . $url) && is_file(BASE_PATH . $url)) return false;
+
+	// Apache rewrite rules use this
+} else if (isset($_GET['url'])) {
 	$url = $_GET['url'];
 	// IIS includes get variables in url
 	$i = strpos($url, '?');
@@ -109,67 +123,15 @@
 			$chain->setSuppression(false);
 		}
 
-<<<<<<< HEAD
-		// PHP 5.4's built-in webserver uses this
-		if (php_sapi_name() == 'cli-server') {
-			$url = $_SERVER['REQUEST_URI'];
-
-			// Querystring args need to be explicitly parsed
-			if(strpos($url,'?') !== false) {
-				list($url, $query) = explode('?',$url,2);
-				parse_str($query, $_GET);
-				if ($_GET) $_REQUEST = array_merge((array)$_REQUEST, (array)$_GET);
-			}
-
-		// Apache rewrite rules use this
-		} else if (isset($_GET['url'])) {
-			$url = $_GET['url'];
-			// IIS includes get variables in url
-			$i = strpos($url, '?');
-			if($i !== false) {
-				$url = substr($url, 0, $i);
-			}
-
-		// Lighttpd uses this
-		} else {
-			if(strpos($_SERVER['REQUEST_URI'],'?') !== false) {
-				list($url, $query) = explode('?', $_SERVER['REQUEST_URI'], 2);
-				parse_str($query, $_GET);
-				if ($_GET) $_REQUEST = array_merge((array)$_REQUEST, (array)$_GET);
-			} else {
-				$url = $_SERVER["REQUEST_URI"];
-			}
-		}
-
-		// Remove base folders from the URL if webroot is hosted in a subfolder
-		if (substr(strtolower($url), 0, strlen(BASE_URL)) == strtolower(BASE_URL)) $url = substr($url, strlen(BASE_URL));
-	})
-	// Then start up the database
-	->then(function(){
-=======
 		// Load in core
 		require_once('core/Core.php');
 
-		if (isset($_GET['debug_profile'])) {
-			Profiler::init();
-			Profiler::mark('all_execution');
-			Profiler::mark('main.php init');
-		}
-
 		// Connect to database
->>>>>>> 3c6ba1c3
 		require_once('model/DB.php');
 		global $databaseConfig;
 		if ($databaseConfig) DB::connect($databaseConfig);
-<<<<<<< HEAD
-	})
-	// Then if a flush was requested, redirect to it
-	->then(function($chain) use ($token){
-=======
-		if (isset($_GET['debug_profile'])) Profiler::unmark('DB::connect');
 
 		// Then if a flush was requested, redirect to it
->>>>>>> 3c6ba1c3
 		if ($token->parameterProvided() && !$token->tokenProvided()) {
 			// First, check if we're in dev mode, or the database doesn't have any security data
 			$canFlush = Director::isDev() || !Security::database_is_ready();
@@ -204,9 +166,6 @@
 	})
 	->execute();
 
-// If we're in PHP's built in webserver, pass back to the webserver for files that exist
-if (php_sapi_name() == 'cli-server' && file_exists(BASE_PATH . $url) && is_file(BASE_PATH . $url)) return false;
-
 global $databaseConfig;
 
 // Redirect to the installer if no database is selected
