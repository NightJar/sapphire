<?php

/************************************************************************************
 ************************************************************************************
 **                                                                                **
 **  If you can read this text in your browser then you don't have PHP installed.  **
 **  Please install PHP 5.3.2 or higher, preferably PHP 5.3.4+.                    **
 **                                                                                **
 ************************************************************************************
 ************************************************************************************/

/**
 * @package framework
 * @subpackage core
 */

if (version_compare(phpversion(), '5.3.2', '<')) {
	header("HTTP/1.1 500 Server Error");
	echo str_replace('$PHPVersion', phpversion(), file_get_contents("dev/install/php5-required.html"));
	die();
}

/**
 * Main file that handles every page request.
 *
 * The main.php does a number of set-up activities for the request.
 * 
 *  - Includes the first one of the following files that it finds: (root)/_ss_environment.php, 
 *    (root)/../_ss_environment.php, or (root)/../../_ss_environment.php
 *  - Gets an up-to-date manifest from {@link ManifestBuilder}
 *  - Sets up error handlers with {@link Debug::loadErrorHandlers()}
 *  - Calls {@link DB::connect()}, passing it the global variable $databaseConfig that should 
 *    be defined in an _config.php
 *  - Sets up the default director rules using {@link Director::$rules}
 * 
 * After that, it calls {@link Director::direct()}, which is responsible for doing most of the 
 * real work.
 *
 * CONFIGURING THE WEBSERVER
 *
 * To use SilverStripe, every request that doesn't point directly to a file should be rewritten to
 * framework/main.php?url=(url).  For example, http://www.example.com/about-us/rss would be rewritten 
 * to http://www.example.com/framework/main.php?url=about-us/rss
 *
 * It's important that requests that point directly to a file aren't rewritten; otherwise, visitors 
 * won't be able to download any CSS, JS, image files, or other downloads.
 *
 * On Apache, RewriteEngine can be used to do this.
 *
 * @package framework
 * @subpackage core
 * @see Director::direct()
 */


/**
 * Include SilverStripe's core code
 */
<<<<<<< HEAD
require_once('core/Core.php');

// IIS will sometimes generate this.
if(!empty($_SERVER['HTTP_X_ORIGINAL_URL'])) {
	$_SERVER['REQUEST_URI'] = $_SERVER['HTTP_X_ORIGINAL_URL'];
}

// PHP 5.4's built-in webserver uses this
if (php_sapi_name() == 'cli-server') {
	$url = $_SERVER['REQUEST_URI'];
	
	// Querystring args need to be explicitly parsed
	if(strpos($url,'?') !== false) {
		list($url, $query) = explode('?',$url,2);
		parse_str($query, $_GET);
		if ($_GET) $_REQUEST = array_merge((array)$_REQUEST, (array)$_GET);
	}
	
	// Pass back to the webserver for files that exist
	if(file_exists(BASE_PATH . $url)) return false;

// Apache rewrite rules use this
} else if (isset($_GET['url'])) {
	$url = $_GET['url'];
	// IIS includes get variables in url
	$i = strpos($url, '?');
	if($i !== false) {
		$url = substr($url, 0, $i);
	}
	
// Lighttpd uses this
} else {
	if(strpos($_SERVER['REQUEST_URI'],'?') !== false) {
		list($url, $query) = explode('?', $_SERVER['REQUEST_URI'], 2);
		parse_str($query, $_GET);
		if ($_GET) $_REQUEST = array_merge((array)$_REQUEST, (array)$_GET);
	} else {
		$url = $_SERVER["REQUEST_URI"];
	}
}

// Remove base folders from the URL if webroot is hosted in a subfolder
if (substr(strtolower($url), 0, strlen(BASE_URL)) == strtolower(BASE_URL)) $url = substr($url, strlen(BASE_URL));

// Connect to database
require_once('model/DB.php');
=======
require_once('core/startup/ErrorControlChain.php');
require_once('core/startup/ParameterConfirmationToken.php');

$chain = new ErrorControlChain();
$token = new ParameterConfirmationToken('flush');

$chain
	// First, if $_GET['flush'] was set, but no valid token, suppress the flush
	->then(function($chain) use ($token){
		if (isset($_GET['flush']) && !$token->tokenProvided()) {
			unset($_GET['flush']);
		}
		else {
			$chain->setSuppression(false);
		}
	})
	// Then load in core
	->then(function(){
		require_once('core/Core.php');
	})
	// Then build the URL (even if Core didn't load beyond setting BASE_URL)
	->thenAlways(function(){
		global $url;

		// IIS will sometimes generate this.
		if(!empty($_SERVER['HTTP_X_ORIGINAL_URL'])) {
			$_SERVER['REQUEST_URI'] = $_SERVER['HTTP_X_ORIGINAL_URL'];
		}

		// Apache rewrite rules use this
		if (isset($_GET['url'])) {
			$url = $_GET['url'];
			// IIS includes get variables in url
			$i = strpos($url, '?');
			if($i !== false) {
				$url = substr($url, 0, $i);
			}

		// Lighttpd uses this
		} else {
			if(strpos($_SERVER['REQUEST_URI'],'?') !== false) {
				list($url, $query) = explode('?', $_SERVER['REQUEST_URI'], 2);
				parse_str($query, $_GET);
				if ($_GET) $_REQUEST = array_merge((array)$_REQUEST, (array)$_GET);
			} else {
				$url = $_SERVER["REQUEST_URI"];
			}
		}

		// Remove base folders from the URL if webroot is hosted in a subfolder
		if (substr(strtolower($url), 0, strlen(BASE_URL)) == strtolower(BASE_URL)) $url = substr($url, strlen(BASE_URL));
	})
	// Then start up the database
	->then(function(){
		if (isset($_GET['debug_profile'])) {
			Profiler::init();
			Profiler::mark('all_execution');
			Profiler::mark('main.php init');
		}

		require_once('model/DB.php');
		global $databaseConfig;

		if (isset($_GET['debug_profile'])) Profiler::mark('DB::connect');
		if ($databaseConfig) DB::connect($databaseConfig);
		if (isset($_GET['debug_profile'])) Profiler::unmark('DB::connect');
	})
	// Then if a flush was requested, redirect to it
	->then(function($chain) use ($token){
		if ($token->parameterProvided() && !$token->tokenProvided()) {
			// First, check if we're in dev mode, or the database doesn't have any security data
			$canFlush = Director::isDev() || !Security::database_is_ready();

			// Otherwise, we start up the session if needed, then check for admin
			if (!$canFlush) {
				if(!isset($_SESSION) && (isset($_COOKIE[session_name()]) || isset($_REQUEST[session_name()]))) {
					Session::start();
				}

				if (Permission::check('ADMIN')) {
					$canFlush = true;
				}
				else {
					$loginPage = Director::absoluteURL(Config::inst()->get('Security', 'login_url'));
					$loginPage .= "?BackURL=" . urlencode($_SERVER['REQUEST_URI']);

					header('location: '.$loginPage, true, 302);
					die;
				}
			}

			// And if we can flush, reload with an authority token
			if ($canFlush) $token->reloadWithToken();
		}
	})
	// Finally if a flush was requested but there was an error while figuring out if it's allowed, do it anyway
	->thenIfErrored(function() use ($token){
		if ($token->parameterProvided() && !$token->tokenProvided()) {
			$token->reloadWithToken();
		}
	})
	->execute();
>>>>>>> 7656a223

global $databaseConfig;

// Redirect to the installer if no database is selected
if(!isset($databaseConfig) || !isset($databaseConfig['database']) || !$databaseConfig['database']) {
	if(!file_exists(BASE_PATH . '/install.php')) {
		die('SilverStripe Framework requires a $databaseConfig defined.');
	}
	$s = (isset($_SERVER['SSL']) || (isset($_SERVER['HTTPS']) && $_SERVER['HTTPS'] != 'off')) ? 's' : '';
	$installURL = "http$s://" . $_SERVER['HTTP_HOST'] . BASE_URL . '/install.php';

	// The above dirname() will equate to "\" on Windows when installing directly from http://localhost (not using
	// a sub-directory), this really messes things up in some browsers. Let's get rid of the backslashes
	$installURL = str_replace('\\', '', $installURL);

	header("Location: $installURL");
	die();
}

<<<<<<< HEAD
DB::connect($databaseConfig);
=======
if (isset($_GET['debug_profile'])) Profiler::unmark('main.php init');
>>>>>>> 7656a223

// Direct away - this is the "main" function, that hands control to the appropriate controller
DataModel::set_inst(new DataModel());
Director::direct($url, DataModel::inst());<|MERGE_RESOLUTION|>--- conflicted
+++ resolved
@@ -56,54 +56,6 @@
 /**
  * Include SilverStripe's core code
  */
-<<<<<<< HEAD
-require_once('core/Core.php');
-
-// IIS will sometimes generate this.
-if(!empty($_SERVER['HTTP_X_ORIGINAL_URL'])) {
-	$_SERVER['REQUEST_URI'] = $_SERVER['HTTP_X_ORIGINAL_URL'];
-}
-
-// PHP 5.4's built-in webserver uses this
-if (php_sapi_name() == 'cli-server') {
-	$url = $_SERVER['REQUEST_URI'];
-	
-	// Querystring args need to be explicitly parsed
-	if(strpos($url,'?') !== false) {
-		list($url, $query) = explode('?',$url,2);
-		parse_str($query, $_GET);
-		if ($_GET) $_REQUEST = array_merge((array)$_REQUEST, (array)$_GET);
-	}
-	
-	// Pass back to the webserver for files that exist
-	if(file_exists(BASE_PATH . $url)) return false;
-
-// Apache rewrite rules use this
-} else if (isset($_GET['url'])) {
-	$url = $_GET['url'];
-	// IIS includes get variables in url
-	$i = strpos($url, '?');
-	if($i !== false) {
-		$url = substr($url, 0, $i);
-	}
-	
-// Lighttpd uses this
-} else {
-	if(strpos($_SERVER['REQUEST_URI'],'?') !== false) {
-		list($url, $query) = explode('?', $_SERVER['REQUEST_URI'], 2);
-		parse_str($query, $_GET);
-		if ($_GET) $_REQUEST = array_merge((array)$_REQUEST, (array)$_GET);
-	} else {
-		$url = $_SERVER["REQUEST_URI"];
-	}
-}
-
-// Remove base folders from the URL if webroot is hosted in a subfolder
-if (substr(strtolower($url), 0, strlen(BASE_URL)) == strtolower(BASE_URL)) $url = substr($url, strlen(BASE_URL));
-
-// Connect to database
-require_once('model/DB.php');
-=======
 require_once('core/startup/ErrorControlChain.php');
 require_once('core/startup/ParameterConfirmationToken.php');
 
@@ -133,8 +85,19 @@
 			$_SERVER['REQUEST_URI'] = $_SERVER['HTTP_X_ORIGINAL_URL'];
 		}
 
+		// PHP 5.4's built-in webserver uses this
+		if (php_sapi_name() == 'cli-server') {
+			$url = $_SERVER['REQUEST_URI'];
+
+			// Querystring args need to be explicitly parsed
+			if(strpos($url,'?') !== false) {
+				list($url, $query) = explode('?',$url,2);
+				parse_str($query, $_GET);
+				if ($_GET) $_REQUEST = array_merge((array)$_REQUEST, (array)$_GET);
+			}
+
 		// Apache rewrite rules use this
-		if (isset($_GET['url'])) {
+		} else if (isset($_GET['url'])) {
 			$url = $_GET['url'];
 			// IIS includes get variables in url
 			$i = strpos($url, '?');
@@ -158,18 +121,9 @@
 	})
 	// Then start up the database
 	->then(function(){
-		if (isset($_GET['debug_profile'])) {
-			Profiler::init();
-			Profiler::mark('all_execution');
-			Profiler::mark('main.php init');
-		}
-
 		require_once('model/DB.php');
 		global $databaseConfig;
-
-		if (isset($_GET['debug_profile'])) Profiler::mark('DB::connect');
 		if ($databaseConfig) DB::connect($databaseConfig);
-		if (isset($_GET['debug_profile'])) Profiler::unmark('DB::connect');
 	})
 	// Then if a flush was requested, redirect to it
 	->then(function($chain) use ($token){
@@ -206,7 +160,9 @@
 		}
 	})
 	->execute();
->>>>>>> 7656a223
+
+// If we're in PHP's built in webserver, pass back to the webserver for files that exist
+if (php_sapi_name() == 'cli-server' && file_exists(BASE_PATH . $url) && is_file(BASE_PATH . $url)) return false;
 
 global $databaseConfig;
 
@@ -226,12 +182,6 @@
 	die();
 }
 
-<<<<<<< HEAD
-DB::connect($databaseConfig);
-=======
-if (isset($_GET['debug_profile'])) Profiler::unmark('main.php init');
->>>>>>> 7656a223
-
 // Direct away - this is the "main" function, that hands control to the appropriate controller
 DataModel::set_inst(new DataModel());
 Director::direct($url, DataModel::inst());