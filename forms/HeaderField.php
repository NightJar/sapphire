--- conflicted
+++ resolved
@@ -9,10 +9,7 @@
  * @subpackage fields-dataless
  */
 class HeaderField extends DatalessField {
-<<<<<<< HEAD
 
-=======
->>>>>>> a35f7e6e
 	/**
 	 * The level of the <h1> to <h6> HTML tag.
 	 *
@@ -20,14 +17,11 @@
 	 */
 	protected $headingLevel = 2;
 
-<<<<<<< HEAD
-=======
 	/**
 	 * @param string $name
 	 * @param null|string $title
 	 * @param int $headingLevel
 	 */
->>>>>>> a35f7e6e
 	public function __construct($name, $title = null, $headingLevel = 2) {
 		// legacy handling:
 		// $title, $headingLevel...
@@ -40,13 +34,6 @@
 
 			// Prefix name to avoid collisions.
 			$name = 'HeaderField' . $title;
-<<<<<<< HEAD
-			$headingLevel = (isset($args[1])) ? $args[1] : null;
-			$form = (isset($args[3])) ? $args[3] : null;
-		}
-
-		if($headingLevel) $this->headingLevel = $headingLevel;
-=======
 
 			if(isset($args[1])) {
 				$headingLevel = $args[1];
@@ -54,7 +41,6 @@
 		}
 
 		$this->setHeadingLevel($headingLevel);
->>>>>>> a35f7e6e
 
 		parent::__construct($name, $title);
 	}
@@ -66,10 +52,6 @@
 		return $this->headingLevel;
 	}
 
-<<<<<<< HEAD
-	public function setHeadingLevel($level) {
-		$this->headingLevel = $level;
-=======
 	/**
 	 * @param int $headingLevel
 	 *
@@ -78,7 +60,6 @@
 	public function setHeadingLevel($headingLevel) {
 		$this->headingLevel = $headingLevel;
 
->>>>>>> a35f7e6e
 		return $this;
 	}
 
