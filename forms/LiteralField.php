--- conflicted
+++ resolved
@@ -3,11 +3,6 @@
 /**
  * This field lets you put an arbitrary piece of HTML into your forms.
  *
-<<<<<<< HEAD
- * <b>Usage</b>
- *
-=======
->>>>>>> a35f7e6e
  * <code>
  * new LiteralField (
  *    $name = "literalfield",
@@ -19,38 +14,26 @@
  * @subpackage fields-dataless
  */
 class LiteralField extends DatalessField {
-<<<<<<< HEAD
-
-=======
->>>>>>> a35f7e6e
 	/**
 	 * @var string|FormField
 	 */
 	protected $content;
 
-<<<<<<< HEAD
-	public function __construct($name, $content) {
-		$this->content = $content;
-=======
 	/**
 	 * @param string $name
 	 * @param string|FormField $content
 	 */
 	public function __construct($name, $content) {
 		$this->setContent($content);
->>>>>>> a35f7e6e
 
 		parent::__construct($name);
 	}
 
-<<<<<<< HEAD
-=======
 	/**
 	 * @param array $properties
 	 *
 	 * @return string
 	 */
->>>>>>> a35f7e6e
 	public function FieldHolder($properties = array()) {
 		if($this->content instanceof ViewableData) {
 			$context = $this->content;
