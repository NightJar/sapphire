--- conflicted
+++ resolved
@@ -164,11 +164,6 @@
 
 		if ($source) {
 			foreach($source as $value => $title) {
-<<<<<<< HEAD
-				// check against value, fallback to a type check comparison when !value
-				$selected = ($value) ? ($value == $this->value) : ($value === $this->value);
-				$disabled = (in_array($value, $this->disabledItems, true)) ? 'disabled' : false;
-=======
 				$selected = false;
 				if($value === '' && ($this->value === '' || $this->value === null)) {
 					$selected = true;
@@ -187,7 +182,6 @@
 				if(in_array($value, $this->disabledItems) && $title != $this->emptyString ){
 					$disabled = 'disabled';
 				}
->>>>>>> d0ec30dd
 
 				$options[] = new ArrayData(array(
 					'Title' => $title,
