--- conflicted
+++ resolved
@@ -65,38 +65,13 @@
 		$selectedValues = $this->getValueArray();
 		$defaultItems = $this->getDefaultItems();
 
-<<<<<<< HEAD
 		// Generate list of options to display
-		$odd = 0;
+		$odd = false;
 		$formID = $this->ID();
 		$options = new ArrayList();
 		foreach($this->getSource() as $itemValue => $title) {
 			$itemID = Convert::raw2htmlid("{$formID}_{$itemValue}");
-=======
-		if(is_array($source)) {
-			unset($source['']);
-		}
-
-		$options = array();
-
-		if ($source == null) {
-			$source = array();
-		}
-
-		foreach($source as $value => $item) {
-			// Ensure $title is cast for template
-			if($item instanceof DataObject) {
-				$value = $item->ID;
-				$title = $item->obj('Title');
-			} elseif ($item instanceof DBField) {
-				$title = $item;
-			} else {
-				$title = DBField::create_field('Text', $item);
-			}
-
-			$itemID = $this->ID() . '_' . preg_replace('/[^a-zA-Z0-9]/', '', $value);
->>>>>>> 058f5797
-			$odd = ($odd + 1) % 2;
+			$odd = !$odd;
 			$extraClass = $odd ? 'odd' : 'even';
 			$extraClass .= ' val' . preg_replace('/[^a-zA-Z0-9\-\_]/', '_', $itemValue);
 
