<?php

/**
<<<<<<< HEAD
 * Simple label tag. This can be used to add extra text in your forms.
 * Consider using a {@link ReadonlyField} if you need to display a label
 * AND a value.
=======
 * Simple label, to add extra text in your forms.
 *
 * Use a {@link ReadonlyField} if you need to display a label and value.
>>>>>>> 0f3e62f6
 *
 * @package forms
 * @subpackage fields-dataless
 */
class LabelField extends DatalessField {
<<<<<<< HEAD

=======
>>>>>>> 0f3e62f6
	/**
	 * @param string $name
	 * @param null|string $title
	 */
	public function __construct($name, $title = null) {
		// legacy handling:
		// $title, $headingLevel...
		$args = func_get_args();

		if(!isset($args[1])) {
			$title = (isset($args[0])) ? $args[0] : null;
<<<<<<< HEAD
			$name = $title;
			$form = (isset($args[3])) ? $args[3] : null;
=======

			if(isset($args[0])) {
				$title = $args[0];
			}

			// Prefix name to avoid collisions.
			$name = 'LabelField' . $title;
>>>>>>> 0f3e62f6
		}

		parent::__construct($name, $title);
	}
}<|MERGE_RESOLUTION|>--- conflicted
+++ resolved
@@ -1,24 +1,14 @@
 <?php
 
 /**
-<<<<<<< HEAD
- * Simple label tag. This can be used to add extra text in your forms.
- * Consider using a {@link ReadonlyField} if you need to display a label
- * AND a value.
-=======
  * Simple label, to add extra text in your forms.
  *
  * Use a {@link ReadonlyField} if you need to display a label and value.
->>>>>>> 0f3e62f6
  *
  * @package forms
  * @subpackage fields-dataless
  */
 class LabelField extends DatalessField {
-<<<<<<< HEAD
-
-=======
->>>>>>> 0f3e62f6
 	/**
 	 * @param string $name
 	 * @param null|string $title
@@ -30,10 +20,6 @@
 
 		if(!isset($args[1])) {
 			$title = (isset($args[0])) ? $args[0] : null;
-<<<<<<< HEAD
-			$name = $title;
-			$form = (isset($args[3])) ? $args[3] : null;
-=======
 
 			if(isset($args[0])) {
 				$title = $args[0];
@@ -41,7 +27,6 @@
 
 			// Prefix name to avoid collisions.
 			$name = 'LabelField' . $title;
->>>>>>> 0f3e62f6
 		}
 
 		parent::__construct($name, $title);
