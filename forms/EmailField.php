--- conflicted
+++ resolved
@@ -1,12 +1,7 @@
 <?php
 
 /**
-<<<<<<< HEAD
- * Text input field with validation for correct email format
- * according to RFC 2822.
-=======
  * Text input field with validation for correct email format according to RFC 2822.
->>>>>>> a35f7e6e
  *
  * @package forms
  * @subpackage fields-formattedinput
@@ -32,11 +27,7 @@
 	}
 
 	/**
-<<<<<<< HEAD
-	 * Validates for RFC 2822 compliant email adresses.
-=======
 	 * Validates for RFC 2822 compliant email addresses.
->>>>>>> a35f7e6e
 	 *
 	 * @see http://www.regular-expressions.info/email.html
 	 * @see http://www.ietf.org/rfc/rfc2822.txt
