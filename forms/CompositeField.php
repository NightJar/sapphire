<?php
/**
 * Base class for all fields that contain other fields.
 *
 * Implements sequentialisation - so that when we're saving / loading data, we
 * can populate a tabbed form properly. All of the children are stored in
 * $this->children
 *
 * @package forms
 * @subpackage fields-structural
 */
class CompositeField extends FormField {

	/**
	 * @var FieldList
	 */
	protected $children;

	/**
	 * Set to true when this field is a readonly field
	 */
	protected $readonly;

	/**
	 * @var $columnCount int Toggle different css-rendering for multiple columns
	 * ("onecolumn", "twocolumns", "threecolumns"). The content is determined
	 * by the $children-array, so wrap all items you want to have grouped in a
	 * column inside a CompositeField.
	 * Caution: Please make sure that this variable actually matches the
	 * count of your $children.
	 */
	protected $columnCount = null;

	/**
	 * @var String custom HTML tag to render with, e.g. to produce a <fieldset>.
	 */
	protected $tag = 'div';

	/**
	 * @var String Optional description for this set of fields.
	 * If the {@link $tag} property is set to use a 'fieldset', this will be
	 * rendered as a <legend> tag, otherwise its a 'title' attribute.
	 */
	protected $legend;

	public function __construct($children = null) {
		if($children instanceof FieldList) {
			$this->children = $children;
		} elseif(is_array($children)) {
			$this->children = new FieldList($children);
		} else {
<<<<<<< HEAD
			$children = is_array(func_get_args()) ? func_get_args() : array();
=======
			//filter out null/empty items
			$children = array_filter(func_get_args());
>>>>>>> 2336ea8f
			$this->children = new FieldList($children);
		}
		$this->children->setContainerField($this);

		// Skipping FormField::__construct(), but we have to make sure this
		// doesn't count as a broken constructor
		$this->brokenOnConstruct = false;
		Object::__construct();
	}

	/**
	 * Returns all the sub-fields, suitable for <% loop FieldList %>
	 *
	 * @return FieldList
	 */
	public function FieldList() {
		return $this->children;
	}

	public function setID($id) {
		$this->id = $id;
		return $this;
	}

	/**
	 * Accessor method for $this->children
	 *
	 * @return FieldList
	 */
	public function getChildren() {
		return $this->children;
	}

	/**
	 * @param FieldList $children
	 */
	public function setChildren($children) {
		$this->children = $children;
		return $this;
	}

	/**
	 * @param string
	 */
	public function setTag($tag) {
		$this->tag = $tag;

		return $this;
	}

	/**
	 * @return string
	 */
	public function getTag() {
		return $this->tag;
	}

	/**
	 * @param string
	 */
	public function setLegend($legend) {
		$this->legend = $legend;
		return $this;
	}

	/**
	 * @return string
	 */
	public function getLegend() {
		return $this->legend;
	}

	public function extraClasses() {
		$classes = array('field', 'CompositeField', parent::extraClasses());
		if($this->columnCount) $classes[] = 'multicolumn';

		return implode(' ', $classes);
	}

	public function getAttributes() {
		return array_merge(
			parent::getAttributes(),
			array(
				'tabindex' => null,
				'type' => null,
				'value' => null,
				'type' => null,
				'title' => ($this->tag == 'fieldset') ? null : $this->legend
			)
		);
	}

	/**
	 * Add all of the non-composite fields contained within this field to the
	 * list.
	 *
	 * Sequentialisation is used when connecting the form to its data source
	 */
	public function collateDataFields(&$list, $saveableOnly = false) {
		foreach($this->children as $field) {
			if(is_object($field)) {
				if($field->isComposite()) $field->collateDataFields($list, $saveableOnly);
				if($saveableOnly) {
					$isIncluded =  ($field->hasData() && !$field->isReadonly() && !$field->isDisabled());
				} else {
					$isIncluded =  ($field->hasData());
				}
				if($isIncluded) {
					$name = $field->getName();
					if($name) {
						$formName = (isset($this->form)) ? $this->form->FormName() : '(unknown form)';
						if(isset($list[$name])) {
							user_error("collateDataFields() I noticed that a field called '$name' appears twice in"
								. " your form: '{$formName}'.  One is a '{$field->class}' and the other is a"
								. " '{$list[$name]->class}'", E_USER_ERROR);
						}
						$list[$name] = $field;
					}
				}
			}
		}
	}

	public function setForm($form) {
		foreach($this->children as $f)
			if(is_object($f)) $f->setForm($form);

		parent::setForm($form);

		return $this;
	}

	public function setColumnCount($columnCount) {
		$this->columnCount = $columnCount;
		return $this;
	}

	public function getColumnCount() {
		return $this->columnCount;
	}

	public function isComposite() {
		return true;
	}

	public function hasData() {
		return false;
	}

	public function fieldByName($name) {
		return $this->children->fieldByName($name);
	}

	/**
	 * Add a new child field to the end of the set.
	 *
	 * @param FormField
	 */
	public function push(FormField $field) {
		$this->children->push($field);
	}

	/**
	 * @uses FieldList->insertBefore()
	 */
	public function insertBefore($insertBefore, $field) {
		$ret = $this->children->insertBefore($insertBefore, $field);
		$this->sequentialSet = null;
		return $ret;
	}

	public function insertAfter($insertAfter, $field) {
		$ret = $this->children->insertAfter($insertAfter, $field);
		$this->sequentialSet = null;
		return $ret;
	}

	/**
	 * Remove a field from this CompositeField by Name.
	 * The field could also be inside a CompositeField.
	 *
	 * @param string $fieldName The name of the field
	 * @param boolean $dataFieldOnly If this is true, then a field will only
	 * be removed if it's a data field.  Dataless fields, such as tabs, will
	 * be left as-is.
	 */
	public function removeByName($fieldName, $dataFieldOnly = false) {
		$this->children->removeByName($fieldName, $dataFieldOnly);
	}

	public function replaceField($fieldName, $newField) {
		return $this->children->replaceField($fieldName, $newField);
	}

	public function rootFieldList() {
		if(is_object($this->containerFieldList)) return $this->containerFieldList->rootFieldList();
		else return $this->children;
	}

	/**
	 * Return a readonly version of this field. Keeps the composition but returns readonly
	 * versions of all the child {@link FormField} objects.
	 *
	 * @return CompositeField
	 */
	public function performReadonlyTransformation() {
		$newChildren = new FieldList();
		$clone = clone $this;
		if($clone->getChildren()) foreach($clone->getChildren() as $idx => $child) {
			if(is_object($child)) $child = $child->transform(new ReadonlyTransformation());
			$newChildren->push($child, $idx);
		}

		$clone->children = $newChildren;
		$clone->readonly = true;
		$clone->addExtraClass($this->extraClass());
		$clone->setDescription($this->getDescription());

		return $clone;
	}

	/**
	 * Return a disabled version of this field. Keeps the composition but returns disabled
	 * versions of all the child {@link FormField} objects.
	 *
	 * @return CompositeField
	 */
	public function performDisabledTransformation() {
		$newChildren = new FieldList();
		$clone = clone $this;
		if($clone->getChildren()) foreach($clone->getChildren() as $idx => $child) {
			if(is_object($child)) $child = $child->transform(new DisabledTransformation());
			$newChildren->push($child, $idx);
		}

		$clone->children = $newChildren;
		$clone->readonly = true;
		$clone->addExtraClass($this->extraClass());
		$clone->setDescription($this->getDescription());
		foreach($this->attributes as $k => $v) {
			$clone->setAttribute($k, $v);
		}

		return $clone;
	}

	public function IsReadonly() {
		return $this->readonly;
	}

	/**
	 * Find the numerical position of a field within
	 * the children collection. Doesn't work recursively.
	 *
	 * @param string|FormField
	 * @return int Position in children collection (first position starts with 0). Returns FALSE if the field can't
	 *             be found.
	 */
	public function fieldPosition($field) {
		if(is_string($field)) $field = $this->fieldByName($field);
		if(!$field) return false;

		$i = 0;
		foreach($this->children as $child) {
			if($child->getName() == $field->getName()) return $i;
			$i++;
		}

		return false;
	}

	/**
	 * Transform the named field into a readonly feld.
	 *
	 * @param string|FormField
	 */
	public function makeFieldReadonly($field) {
		$fieldName = ($field instanceof FormField) ? $field->getName() : $field;

		// Iterate on items, looking for the applicable field
		foreach($this->children as $i => $item) {
			if($item->isComposite()) {
				$item->makeFieldReadonly($fieldName);
			} else {
				// Once it's found, use FormField::transform to turn the field into a readonly version of itself.
				if($item->getName() == $fieldName) {
					$this->children->replaceField($fieldName, $item->transform(new ReadonlyTransformation()));

					// Clear an internal cache
					$this->sequentialSet = null;

					// A true results indicates that the field was found
					return true;
				}
			}
		}
		return false;
	}

	public function debug() {
		$result = "$this->class ($this->name) <ul>";
		foreach($this->children as $child) {
			$result .= "<li>" . Debug::text($child) . "&nbsp;</li>";
		}
		$result .= "</ul>";
		return $result;
	}

	/**
	 * Validate this field
	 *
	 * @param Validator $validator
	 * @return bool
	 */
	public function validate(Validator $validator) {
		$valid = true;
		foreach($this->children as $idx => $child){
			$valid = ($child && $child->validate($validator) && $valid);
		}
		return $valid;
	}

}
<|MERGE_RESOLUTION|>--- conflicted
+++ resolved
@@ -49,12 +49,8 @@
 		} elseif(is_array($children)) {
 			$this->children = new FieldList($children);
 		} else {
-<<<<<<< HEAD
-			$children = is_array(func_get_args()) ? func_get_args() : array();
-=======
 			//filter out null/empty items
 			$children = array_filter(func_get_args());
->>>>>>> 2336ea8f
 			$this->children = new FieldList($children);
 		}
 		$this->children->setContainerField($this);
