--- conflicted
+++ resolved
@@ -1115,14 +1115,9 @@
 	 *
 	 * @todo Make this abstract.
 	 *
-<<<<<<< HEAD
 	 * @param Validator
-	 * @return boolean
-=======
-	 * @param Validator $validator
 	 *
 	 * @return bool
->>>>>>> 6a45f4a1
 	 */
 	public function validate($validator) {
 		return true;
