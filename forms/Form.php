--- conflicted
+++ resolved
@@ -740,9 +740,9 @@
 
 	/**
 	 * Set the {@link FormTemplateHelper}
-	 *
+	* 
 	 * @param string|FormTemplateHelper
-	 */
+	*/
 	public function setTemplateHelper($helper) {
 		$this->templateHelper = $helper;
 	}
@@ -960,19 +960,15 @@
 	 */
 	public function setHTMLID($id) {
 		$this->htmlID = $id;
-<<<<<<< HEAD
-
-		return $this;
-	}
-
+
+		return $this;
+	}
+	
 	/**
 	 * @return string
 	 */
 	public function getHTMLID() {
 		return $this->htmlID;
-=======
-		return $this;
->>>>>>> 5c3809a1
 	}
 	
 	/**
@@ -1067,9 +1063,9 @@
 			return $this->message;
 		}
 		
-		$this->message = Session::get("FormInfo.{$this->FormName()}.formError.message");
-		$this->messageType = Session::get("FormInfo.{$this->FormName()}.formError.type");
-	}
+			$this->message = Session::get("FormInfo.{$this->FormName()}.formError.message");
+			$this->messageType = Session::get("FormInfo.{$this->FormName()}.formError.type");
+		}
 
 	/**
 	 * Set a status message for the form.
@@ -1144,11 +1140,11 @@
 	 * 
 	 * @return boolean
 	 */
-	public function validate() {
-		if($this->validator) {
+	public function validate(){
+		if($this->validator){
 			$errors = $this->validator->validate();
 
-			if($errors) {
+			if($errors){
 				// Load errors into session and post back
 				$data = $this->getData();
 
@@ -1180,7 +1176,7 @@
 	 * 
 	 * Passed data should not be escaped, and is saved to the FormField 
 	 * instances unescaped.
-	 *
+	 * 
 	 * Escaping happens automatically on saving the data through 
 	 * {@link saveInto()}.
 	 * 
@@ -1333,7 +1329,7 @@
 		$dataFields = $this->fields->dataFields();
 		$data = array();
 		
-		if($dataFields) {
+		if($dataFields){
 			foreach($dataFields as $field) {
 				if($field->getName()) {
 					$data[$field->getName()] = $field->dataValue();
@@ -1481,8 +1477,8 @@
 		foreach($this->actions as $action) {
 			if($this->buttonClickedFunc == $action->actionName()) {
 				return $action;
-			}
-		}
+		}
+	}
 	}
 
 	/**
@@ -1494,7 +1490,7 @@
 	public function defaultAction() {
 		if($this->hasDefaultAction && $this->actions) {
 			return $this->actions->First();
-		}
+	}
 	}
 
 	/**
@@ -1566,7 +1562,7 @@
 	public static function single_field_required() {
 		if(self::current_action() == 'callfieldmethod') {
 			return $_REQUEST['fieldName'];
-		}
+	}
 	}
 
 	/**
