<?php
/**
 * Base class for all forms.
 * The form class is an extensible base for all forms on a SilverStripe application.  It can be used
 * either by extending it, and creating processor methods on the subclass, or by creating instances
 * of form whose actions are handled by the parent controller.
 *
 * In either case, if you want to get a form to do anything, it must be inextricably tied to a
 * controller.  The constructor is passed a controller and a method on that controller.  This method
 * should return the form object, and it shouldn't require any arguments.  Parameters, if necessary,
 * can be passed using the URL or get variables.  These restrictions are in place so that we can
 * recreate the form object upon form submission, without the use of a session, which would be too
 * resource-intensive.
 *
 * You will need to create at least one method for processing the submission (through {@link FormAction}).
 * This method will be passed two parameters: the raw request data, and the form object.
 * Usually you want to save data into a {@link DataObject} by using {@link saveInto()}.
 * If you want to process the submitted data in any way, please use {@link getData()} rather than
 * the raw request data.
 *
 * <h2>Validation</h2>
 * Each form needs some form of {@link Validator} to trigger the {@link FormField->validate()} methods for each field.
 * You can't disable validator for security reasons, because crucial behaviour like extension checks for file uploads
 * depend on it.
 * The default validator is an instance of {@link RequiredFields}.
 * If you want to enforce serverside-validation to be ignored for a specific {@link FormField},
 * you need to subclass it.
 *
 * <h2>URL Handling</h2>
 * The form class extends {@link RequestHandler}, which means it can
 * be accessed directly through a URL. This can be handy for refreshing
 * a form by ajax, or even just displaying a single form field.
 * You can find out the base URL for your form by looking at the
 * <form action="..."> value. For example, the edit form in the CMS would be located at
 * "admin/EditForm". This URL will render the form without its surrounding
 * template when called through GET instead of POST.
 *
 * By appending to this URL, you can render individual form elements
 * through the {@link FormField->FieldHolder()} method.
 * For example, the "URLSegment" field in a standard CMS form would be
 * accessible through "admin/EditForm/field/URLSegment/FieldHolder".
 *
 * @package forms
 * @subpackage core
 */
class Form extends RequestHandler {

	const ENC_TYPE_URLENCODED = 'application/x-www-form-urlencoded';
	const ENC_TYPE_MULTIPART  = 'multipart/form-data';

	/**
	 * @var boolean $includeFormTag Accessed by Form.ss; modified by {@link formHtmlContent()}.
	 * A performance enhancement over the generate-the-form-tag-and-then-remove-it code that was there previously
	 */
	public $IncludeFormTag = true;

	/**
	 * @var FieldList|null
	 */
	protected $fields;

	/**
	 * @var FieldList|null
	 */
	protected $actions;

	/**
	 * @var Controller|null
	 */
	protected $controller;

	/**
	 * @var string|null
	 */
	protected $name;

	/**
	 * @var Validator|null
	 */
	protected $validator;

	/**
	 * @var string
	 */
	protected $formMethod = "POST";

	/**
	 * @var boolean
	 */
	protected $strictFormMethodCheck = false;

	/**
	 * @var string|null
	 */
	protected static $current_action;

	/**
	 * @var DataObject|null $record Populated by {@link loadDataFrom()}.
	 */
	protected $record;

	/**
	 * Keeps track of whether this form has a default action or not.
	 * Set to false by $this->disableDefaultAction();
	 *
	 * @var boolean
	 */
	protected $hasDefaultAction = true;

	/**
	 * Target attribute of form-tag.
	 * Useful to open a new window upon
	 * form submission.
	 *
	 * @var string|null
	 */
	protected $target;

	/**
	 * Legend value, to be inserted into the
	 * <legend> element before the <fieldset>
	 * in Form.ss template.
	 *
	 * @var string|null
	 */
	protected $legend;

	/**
	 * The SS template to render this form HTML into.
	 * Default is "Form", but this can be changed to
	 * another template for customisation.
	 *
	 * @see Form->setTemplate()
	 * @var string|null
	 */
	protected $template;

	/**
	 * @var callable|null
	 */
	protected $buttonClickedFunc;

	/**
	 * @var string|null
	 */
	protected $message;

	/**
	 * @var string|null
	 */
	protected $messageType;

	/**
	 * Should we redirect the user back down to the
	 * the form on validation errors rather then just the page
	 *
	 * @var bool
	 */
	protected $redirectToFormOnValidationError = false;

	/**
	 * @var bool
	 */
	protected $security = true;

	/**
	 * @var SecurityToken|null
	 */
	protected $securityToken = null;

	/**
	 * @var array $extraClasses List of additional CSS classes for the form tag.
	 */
	protected $extraClasses = array();

	/**
	 * @config
	 * @var array $default_classes The default classes to apply to the Form
	 */
	private static $default_classes = array();

	/**
	 * @var string|null
	 */
	protected $encType;

	/**
	 * @var array Any custom form attributes set through {@link setAttributes()}.
	 * Some attributes are calculated on the fly, so please use {@link getAttributes()} to access them.
	 */
	protected $attributes = array();

	/**
	 * @var array
	 */
	private static $allowed_actions = array(
		'handleField',
		'httpSubmission',
		'forTemplate',
	);

	/**
	 * @var FormTemplateHelper
	 */
	private $templateHelper = null;

	/**
	 * @ignore
	 */
	private $htmlID = null;

	/**
	 * @ignore
	 */
	private $formActionPath = false;

	/**
	 * @var bool
	 */
	protected $securityTokenAdded = false;

	/**
	 * Create a new form, with the given fields an action buttons.
	 *
	 * @param Controller $controller The parent controller, necessary to create the appropriate form action tag.
	 * @param string $name The method on the controller that will return this form object.
	 * @param FieldList $fields All of the fields in the form - a {@link FieldList} of {@link FormField} objects.
	 * @param FieldList $actions All of the action buttons in the form - a {@link FieldLis} of
	 *                           {@link FormAction} objects
	 * @param Validator $validator Override the default validator instance (Default: {@link RequiredFields})
	 */
	public function __construct($controller, $name, FieldList $fields, FieldList $actions, $validator = null) {
		parent::__construct();

		if(!$fields instanceof FieldList) {
			throw new InvalidArgumentException('$fields must be a valid FieldList instance');
		}
		if(!$actions instanceof FieldList) {
			throw new InvalidArgumentException('$actions must be a valid FieldList instance');
		}
		if($validator && !$validator instanceof Validator) {
			throw new InvalidArgumentException('$validator must be a Validator instance');
		}

		$fields->setForm($this);
		$actions->setForm($this);

		$this->fields = $fields;
		$this->actions = $actions;
		$this->controller = $controller;
		$this->name = $name;

		if(!$this->controller) user_error("$this->class form created without a controller", E_USER_ERROR);

		// Form validation
		$this->validator = ($validator) ? $validator : new RequiredFields();
		$this->validator->setForm($this);

		// Form error controls
		$this->setupFormErrors();

		// Check if CSRF protection is enabled, either on the parent controller or from the default setting. Note that
		// method_exists() is used as some controllers (e.g. GroupTest) do not always extend from Object.
		if(method_exists($controller, 'securityTokenEnabled') || (method_exists($controller, 'hasMethod')
				&& $controller->hasMethod('securityTokenEnabled'))) {

			$securityEnabled = $controller->securityTokenEnabled();
		} else {
			$securityEnabled = SecurityToken::is_enabled();
		}

		$this->securityToken = ($securityEnabled) ? new SecurityToken() : new NullSecurityToken();

		$this->setupDefaultClasses();
	}

	/**
	 * @var array
	 */
	private static $url_handlers = array(
		'field/$FieldName!' => 'handleField',
		'POST ' => 'httpSubmission',
		'GET ' => 'httpSubmission',
		'HEAD ' => 'httpSubmission',
	);

	/**
	 * Set up current form errors in session to
	 * the current form if appropriate.
	 *
	 * @return $this
	 */
	public function setupFormErrors() {
		$errorInfo = Session::get("FormInfo.{$this->FormName()}");

		if(isset($errorInfo['errors']) && is_array($errorInfo['errors'])) {
			foreach($errorInfo['errors'] as $error) {
				$field = $this->fields->dataFieldByName($error['fieldName']);

				if(!$field) {
					$errorInfo['message'] = $error['message'];
					$errorInfo['type'] = $error['messageType'];
				} else {
					$field->setError($error['message'], $error['messageType']);
				}
			}

			// load data in from previous submission upon error
			if(isset($errorInfo['data'])) $this->loadDataFrom($errorInfo['data']);
		}

		if(isset($errorInfo['message']) && isset($errorInfo['type'])) {
			$this->setMessage($errorInfo['message'], $errorInfo['type']);
		}

		return $this;
	}

	/**
	 * set up the default classes for the form. This is done on construct so that the default classes can be removed
	 * after instantiation
	 */
	protected function setupDefaultClasses() {
		$defaultClasses = self::config()->get('default_classes');
		if ($defaultClasses) {
			foreach ($defaultClasses as $class) {
				$this->addExtraClass($class);
			}
		}
	}

	/**
	 * Handle a form submission.  GET and POST requests behave identically.
	 * Populates the form with {@link loadDataFrom()}, calls {@link validate()},
	 * and only triggers the requested form action/method
	 * if the form is valid.
	 *
	 * @param SS_HTTPRequest $request
	 * @throws SS_HTTPResponse_Exception
	 */
	public function httpSubmission($request) {
		// Strict method check
		if($this->strictFormMethodCheck) {

			// Throws an error if the method is bad...
			if($this->formMethod != $request->httpMethod()) {
				$response = Controller::curr()->getResponse();
				$response->addHeader('Allow', $this->formMethod);
				$this->httpError(405, _t("Form.BAD_METHOD", "This form requires a ".$this->formMethod." submission"));
			}

			// ...and only uses the variables corresponding to that method type
			$vars = $this->formMethod == 'GET' ? $request->getVars() : $request->postVars();
		} else {
			$vars = $request->requestVars();
		}

		// Ensure we only process saveable fields (non structural, readonly, or disabled)
		$allowedFields = array_keys($this->Fields()->saveableFields());

		// Populate the form
		$this->loadDataFrom($vars, true, $allowedFields);

		// Protection against CSRF attacks
		$token = $this->getSecurityToken();
		if( ! $token->checkRequest($request)) {
			$securityID = $token->getName();
			if (empty($vars[$securityID])) {
				$this->httpError(400, _t("Form.CSRF_FAILED_MESSAGE",
					"There seems to have been a technical problem. Please click the back button, ".
					"refresh your browser, and try again."
				));
			} else {
				// Clear invalid token on refresh
				$data = $this->getData();
				unset($data[$securityID]);
				Session::set("FormInfo.{$this->FormName()}.data", $data);
				Session::set("FormInfo.{$this->FormName()}.errors", array());
				$this->sessionMessage(
					_t("Form.CSRF_EXPIRED_MESSAGE", "Your session has expired. Please re-submit the form."),
					"warning"
				);
				return $this->controller->redirectBack();
			}
		}

		// Determine the action button clicked
		$funcName = null;
		foreach($vars as $paramName => $paramVal) {
			if(substr($paramName,0,7) == 'action_') {
				// Break off querystring arguments included in the action
				if(strpos($paramName,'?') !== false) {
					list($paramName, $paramVars) = explode('?', $paramName, 2);
					$newRequestParams = array();
					parse_str($paramVars, $newRequestParams);
					$vars = array_merge((array)$vars, (array)$newRequestParams);
				}

				// Cleanup action_, _x and _y from image fields
				$funcName = preg_replace(array('/^action_/','/_x$|_y$/'),'',$paramName);
				break;
			}
		}

		// If the action wasn't set, choose the default on the form.
		if(!isset($funcName) && $defaultAction = $this->defaultAction()){
			$funcName = $defaultAction->actionName();
		}

		if(isset($funcName)) {
			Form::set_current_action($funcName);
			$this->setButtonClicked($funcName);
		}

		// Permission checks (first on controller, then falling back to form)
		if(
			// Ensure that the action is actually a button or method on the form,
			// and not just a method on the controller.
			$this->controller->hasMethod($funcName)
			&& !$this->controller->checkAccessAction($funcName)
			// If a button exists, allow it on the controller
			// buttonClicked() validates that the action set above is valid
			&& !$this->buttonClicked()
		) {
			return $this->httpError(
				403,
				sprintf('Action "%s" not allowed on controller (Class: %s)', $funcName, get_class($this->controller))
			);
		} elseif(
			$this->hasMethod($funcName)
			&& !$this->checkAccessAction($funcName)
			// No checks for button existence or $allowed_actions is performed -
			// all form methods are callable (e.g. the legacy "callfieldmethod()")
		) {
			return $this->httpError(
				403,
				sprintf('Action "%s" not allowed on form (Name: "%s")', $funcName, $this->name)
			);
		}
		// TODO : Once we switch to a stricter policy regarding allowed_actions (meaning actions must be set
		// explicitly in allowed_actions in order to run)
		// Uncomment the following for checking security against running actions on form fields
		/* else {
			// Try to find a field that has the action, and allows it
			$fieldsHaveMethod = false;
			foreach ($this->Fields() as $field){
				if ($field->hasMethod($funcName) && $field->checkAccessAction($funcName)) {
					$fieldsHaveMethod = true;
				}
			}
			if (!$fieldsHaveMethod) {
				return $this->httpError(
					403,
					sprintf('Action "%s" not allowed on any fields of form (Name: "%s")', $funcName, $this->Name())
				);
			}
		}*/

		// Validate the form
		if(!$this->validate()) {
			return $this->getValidationErrorResponse();
		}

		// First, try a handler method on the controller (has been checked for allowed_actions above already)
		if($this->controller->hasMethod($funcName)) {
			return $this->controller->$funcName($vars, $this, $request);
		// Otherwise, try a handler method on the form object.
		} elseif($this->hasMethod($funcName)) {
			return $this->$funcName($vars, $this, $request);
		} elseif($field = $this->checkFieldsForAction($this->Fields(), $funcName)) {
			return $field->$funcName($vars, $this, $request);
		}

		return $this->httpError(404);
	}

	/**
	 * @param string $action
	 * @return bool
	 */
	public function checkAccessAction($action) {
		if (parent::checkAccessAction($action)) {
			return true;
		}

		$actions = $this->getAllActions();
 		foreach ($actions as $formAction) {
			if ($formAction->actionName() === $action) {
				return true;
			}
		}

		// Always allow actions on fields
		$field = $this->checkFieldsForAction($this->Fields(), $action);
		if ($field && $field->checkAccessAction($action)) {
			return true;
		}

		return false;
	}

	/**
	 * Returns the appropriate response up the controller chain
	 * if {@link validate()} fails (which is checked prior to executing any form actions).
	 * By default, returns different views for ajax/non-ajax request, and
	 * handles 'application/json' requests with a JSON object containing the error messages.
	 * Behaviour can be influenced by setting {@link $redirectToFormOnValidationError}.
	 *
	 * @return SS_HTTPResponse|string
	 */
	protected function getValidationErrorResponse() {
		$request = $this->getRequest();
		if($request->isAjax()) {
				// Special case for legacy Validator.js implementation
				// (assumes eval'ed javascript collected through FormResponse)
				$acceptType = $request->getHeader('Accept');
				if(strpos($acceptType, 'application/json') !== FALSE) {
					// Send validation errors back as JSON with a flag at the start
					$response = new SS_HTTPResponse(Convert::array2json($this->validator->getErrors()));
					$response->addHeader('Content-Type', 'application/json');
				} else {
					$this->setupFormErrors();
					// Send the newly rendered form tag as HTML
					$response = new SS_HTTPResponse($this->forTemplate());
					$response->addHeader('Content-Type', 'text/html');
				}

				return $response;
			} else {
				if($this->getRedirectToFormOnValidationError()) {
					if($pageURL = $request->getHeader('Referer')) {
						if(Director::is_site_url($pageURL)) {
							// Remove existing pragmas
							$pageURL = preg_replace('/(#.*)/', '', $pageURL);
							$pageURL = Director::absoluteURL($pageURL, true);
							return $this->controller->redirect($pageURL . '#' . $this->FormName());
						}
					}
				}
				return $this->controller->redirectBack();
			}
	}

	/**
	 * Fields can have action to, let's check if anyone of the responds to $funcname them
	 *
	 * @param SS_List|array $fields
	 * @param callable $funcName
	 * @return FormField
	 */
	protected function checkFieldsForAction($fields, $funcName) {
		foreach($fields as $field){
			if(method_exists($field, 'FieldList')) {
				if($field = $this->checkFieldsForAction($field->FieldList(), $funcName)) {
					return $field;
				}
			} elseif ($field->hasMethod($funcName) && $field->checkAccessAction($funcName)) {
				return $field;
			}
		}
	}

	/**
	 * Handle a field request.
	 * Uses {@link Form->dataFieldByName()} to find a matching field,
	 * and falls back to {@link FieldList->fieldByName()} to look
	 * for tabs instead. This means that if you have a tab and a
	 * formfield with the same name, this method gives priority
	 * to the formfield.
	 *
	 * @param SS_HTTPRequest $request
	 * @return FormField
	 */
	public function handleField($request) {
		$field = $this->Fields()->dataFieldByName($request->param('FieldName'));

		if($field) {
			return $field;
		} else {
			// falling back to fieldByName, e.g. for getting tabs
			return $this->Fields()->fieldByName($request->param('FieldName'));
		}
	}

	/**
	 * Convert this form into a readonly form
	 */
	public function makeReadonly() {
		$this->transform(new ReadonlyTransformation());
	}

	/**
	 * Set whether the user should be redirected back down to the
	 * form on the page upon validation errors in the form or if
	 * they just need to redirect back to the page
	 *
	 * @param bool $bool Redirect to form on error?
	 * @return $this
	 */
	public function setRedirectToFormOnValidationError($bool) {
		$this->redirectToFormOnValidationError = $bool;
		return $this;
	}

	/**
	 * Get whether the user should be redirected back down to the
	 * form on the page upon validation errors
	 *
	 * @return bool
	 */
	public function getRedirectToFormOnValidationError() {
		return $this->redirectToFormOnValidationError;
	}

	/**
	 * Add a plain text error message to a field on this form.  It will be saved into the session
	 * and used the next time this form is displayed.
	 * @param string $fieldName
	 * @param string $message
	 * @param string $messageType
	 * @param bool $escapeHtml
	 */
	public function addErrorMessage($fieldName, $message, $messageType, $escapeHtml = true) {
		Session::add_to_array("FormInfo.{$this->FormName()}.errors",  array(
			'fieldName' => $fieldName,
			'message' => $escapeHtml ? Convert::raw2xml($message) : $message,
			'messageType' => $messageType,
		));
	}

	/**
	 * @param FormTransformation $trans
	 */
	public function transform(FormTransformation $trans) {
		$newFields = new FieldList();
		foreach($this->fields as $field) {
			$newFields->push($field->transform($trans));
		}
		$this->fields = $newFields;

		$newActions = new FieldList();
		foreach($this->actions as $action) {
			$newActions->push($action->transform($trans));
		}
		$this->actions = $newActions;


		// We have to remove validation, if the fields are not editable ;-)
		if($this->validator)
			$this->validator->removeValidation();
	}

	/**
	 * Get the {@link Validator} attached to this form.
	 * @return Validator
	 */
	public function getValidator() {
		return $this->validator;
	}

	/**
	 * Set the {@link Validator} on this form.
	 * @param Validator $validator
	 * @return $this
	 */
	public function setValidator(Validator $validator ) {
		if($validator) {
			$this->validator = $validator;
			$this->validator->setForm($this);
		}
		return $this;
	}

	/**
	 * Remove the {@link Validator} from this from.
	 */
	public function unsetValidator(){
		$this->validator = null;
		return $this;
	}

	/**
	 * Convert this form to another format.
	 * @param FormTransformation $format
	 */
	public function transformTo(FormTransformation $format) {
		$newFields = new FieldList();
		foreach($this->fields as $field) {
			$newFields->push($field->transformTo($format));
		}
		$this->fields = $newFields;

		// We have to remove validation, if the fields are not editable ;-)
		if($this->validator)
			$this->validator->removeValidation();
	}


	/**
	 * Generate extra special fields - namely the security token field (if required).
	 *
	 * @return FieldList
	 */
	public function getExtraFields() {
		$extraFields = new FieldList();

		$token = $this->getSecurityToken();
		if ($token) {
			$tokenField = $token->updateFieldSet($this->fields);
			if($tokenField) $tokenField->setForm($this);
		}
		$this->securityTokenAdded = true;

		// add the "real" HTTP method if necessary (for PUT, DELETE and HEAD)
		if (strtoupper($this->FormMethod()) != $this->FormHttpMethod()) {
			$methodField = new HiddenField('_method', '', $this->FormHttpMethod());
			$methodField->setForm($this);
			$extraFields->push($methodField);
		}

		return $extraFields;
	}

	/**
	 * Return the form's fields - used by the templates
	 *
	 * @return FieldList The form fields
	 */
	public function Fields() {
		foreach($this->getExtraFields() as $field) {
			if(!$this->fields->fieldByName($field->getName())) $this->fields->push($field);
		}

		return $this->fields;
	}

	/**
	 * Return all <input type="hidden"> fields
	 * in a form - including fields nested in {@link CompositeFields}.
	 * Useful when doing custom field layouts.
	 *
	 * @return FieldList
	 */
	public function HiddenFields() {
		return $this->Fields()->HiddenFields();
	}

	/**
	 * Return all fields except for the hidden fields.
	 * Useful when making your own simplified form layouts.
	 */
	public function VisibleFields() {
		return $this->Fields()->VisibleFields();
	}

	/**
	 * Setter for the form fields.
	 *
	 * @param FieldList $fields
	 * @return $this
	 */
	public function setFields($fields) {
		$this->fields = $fields;
		return $this;
	}

	/**
	 * Return the form's action buttons - used by the templates
	 *
	 * @return FieldList The action list
	 */
	public function Actions() {
		return $this->actions;
	}

	/**
	 * Setter for the form actions.
	 *
	 * @param FieldList $actions
	 * @return $this
	 */
	public function setActions($actions) {
		$this->actions = $actions;
		return $this;
	}

	/**
	 * Unset all form actions
	 */
	public function unsetAllActions(){
		$this->actions = new FieldList();
		return $this;
	}

	/**
	 * @param string $name
	 * @param string $value
	 * @return $this
	 */
	public function setAttribute($name, $value) {
		$this->attributes[$name] = $value;
		return $this;
	}

	/**
	 * @return string $name
	 */
	public function getAttribute($name) {
		if(isset($this->attributes[$name])) return $this->attributes[$name];
	}

	/**
	 * @return array
	 */
	public function getAttributes() {
		$attrs = array(
			'id' => $this->FormName(),
			'action' => $this->FormAction(),
			'method' => $this->FormMethod(),
			'enctype' => $this->getEncType(),
			'target' => $this->target,
			'class' => $this->extraClass(),
		);

		if($this->validator && $this->validator->getErrors()) {
			if(!isset($attrs['class'])) $attrs['class'] = '';
			$attrs['class'] .= ' validationerror';
		}

		$attrs = array_merge($attrs, $this->attributes);

		return $attrs;
	}

	/**
	 * Return the attributes of the form tag - used by the templates.
	 *
	 * @param array Custom attributes to process. Falls back to {@link getAttributes()}.
	 * If at least one argument is passed as a string, all arguments act as excludes by name.
	 *
	 * @return string HTML attributes, ready for insertion into an HTML tag
	 */
	public function getAttributesHTML($attrs = null) {
		$exclude = (is_string($attrs)) ? func_get_args() : null;

		// Figure out if we can cache this form
		// - forms with validation shouldn't be cached, cos their error messages won't be shown
		// - forms with security tokens shouldn't be cached because security tokens expire
		$needsCacheDisabled = false;
		if ($this->getSecurityToken()->isEnabled()) $needsCacheDisabled = true;
		if ($this->FormMethod() != 'GET') $needsCacheDisabled = true;
		if (!($this->validator instanceof RequiredFields) || count($this->validator->getRequired())) {
			$needsCacheDisabled = true;
		}

		// If we need to disable cache, do it
		if ($needsCacheDisabled) HTTP::set_cache_age(0);

		$attrs = $this->getAttributes();

		// Remove empty
		$attrs = array_filter((array)$attrs, create_function('$v', 'return ($v || $v === 0);'));

		// Remove excluded
		if($exclude) $attrs = array_diff_key($attrs, array_flip($exclude));

		// Prepare HTML-friendly 'method' attribute (lower-case)
		if (isset($attrs['method'])) {
			$attrs['method'] = strtolower($attrs['method']);
		}

		// Create markup
		$parts = array();
		foreach($attrs as $name => $value) {
			$parts[] = ($value === true) ? "{$name}=\"{$name}\"" : "{$name}=\"" . Convert::raw2att($value) . "\"";
		}

		return implode(' ', $parts);
	}

	public function FormAttributes() {
		return $this->getAttributesHTML();
	}

	/**
	 * Set the target of this form to any value - useful for opening the form contents in a new window or refreshing
	 * another frame
	 *
	 * @param string|FormTemplateHelper
	 */
	public function setTemplateHelper($helper) {
		$this->templateHelper = $helper;
	}

	/**
	 * Return a {@link FormTemplateHelper} for this form. If one has not been
	 * set, return the default helper.
	 *
	 * @return FormTemplateHelper
	 */
	public function getTemplateHelper() {
		if($this->templateHelper) {
			if(is_string($this->templateHelper)) {
				return Injector::inst()->get($this->templateHelper);
			}

			return $this->templateHelper;
		}

		return Injector::inst()->get('FormTemplateHelper');
	}

	/**
	 * Set the target of this form to any value - useful for opening the form
	 * contents in a new window or refreshing another frame.
	 *
	 * @param target $target The value of the target
	 * @return $this
	 */
	public function setTarget($target) {
		$this->target = $target;

		return $this;
	}

	/**
	 * Set the legend value to be inserted into
	 * the <legend> element in the Form.ss template.
	 * @param string $legend
	 * @return $this
	 */
	public function setLegend($legend) {
		$this->legend = $legend;
		return $this;
	}

	/**
	 * Set the SS template that this form should use
	 * to render with. The default is "Form".
	 *
	 * @param string $template The name of the template (without the .ss extension)
	 * @return $this
	 */
	public function setTemplate($template) {
		$this->template = $template;
		return $this;
	}

	/**
	 * Return the template to render this form with.
	 * If the template isn't set, then default to the
	 * form class name e.g "Form".
	 *
	 * @return string
	 */
	public function getTemplate() {
		if($this->template) return $this->template;
		else return $this->class;
	}

	/**
	 * Returns the encoding type for the form.
	 *
	 * By default this will be URL encoded, unless there is a file field present
	 * in which case multipart is used. You can also set the enc type using
	 * {@link setEncType}.
	 */
	public function getEncType() {
		if ($this->encType) {
			return $this->encType;
		}

		if ($fields = $this->fields->dataFields()) {
			foreach ($fields as $field) {
				if ($field instanceof FileField) return self::ENC_TYPE_MULTIPART;
			}
		}

		return self::ENC_TYPE_URLENCODED;
	}

	/**
	 * Sets the form encoding type. The most common encoding types are defined
	 * in {@link ENC_TYPE_URLENCODED} and {@link ENC_TYPE_MULTIPART}.
	 *
	 * @param string $encType
	 * @return $this
	 */
	public function setEncType($encType) {
		$this->encType = $encType;
		return $this;
	}

	/**
	 * Returns the real HTTP method for the form:
	 * GET, POST, PUT, DELETE or HEAD.
	 * As most browsers only support GET and POST in
	 * form submissions, all other HTTP methods are
	 * added as a hidden field "_method" that
	 * gets evaluated in {@link Director::direct()}.
	 * See {@link FormMethod()} to get a HTTP method
	 * for safe insertion into a <form> tag.
	 *
	 * @return string HTTP method
	 */
	public function FormHttpMethod() {
		return $this->formMethod;
	}

	/**
	 * Returns the form method to be used in the <form> tag.
	 * See {@link FormHttpMethod()} to get the "real" method.
	 *
	 * @return string Form HTTP method restricted to 'GET' or 'POST'
	 */
	public function FormMethod() {
		if(in_array($this->formMethod,array('GET','POST'))) {
			return $this->formMethod;
		} else {
			return 'POST';
		}
	}

	/**
	 * Set the form method: GET, POST, PUT, DELETE.
	 *
	 * @param string $method
	 * @param bool $strict If non-null, pass value to {@link setStrictFormMethodCheck()}.
	 * @return $this
	 */
	public function setFormMethod($method, $strict = null) {
		$this->formMethod = strtoupper($method);
		if($strict !== null) $this->setStrictFormMethodCheck($strict);
		return $this;
	}

	/**
	 * If set to true, enforce the matching of the form method.
	 *
	 * This will mean two things:
	 *  - GET vars will be ignored by a POST form, and vice versa
	 *  - A submission where the HTTP method used doesn't match the form will return a 400 error.
	 *
	 * If set to false (the default), then the form method is only used to construct the default
	 * form.
	 *
	 * @param $bool boolean
	 * @return $this
	 */
	public function setStrictFormMethodCheck($bool) {
		$this->strictFormMethodCheck = (bool)$bool;
		return $this;
	}

	/**
	 * @return boolean
	 */
	public function getStrictFormMethodCheck() {
		return $this->strictFormMethodCheck;
	}

	/**
	 * Return the form's action attribute.
	 * This is build by adding an executeForm get variable to the parent controller's Link() value
	 *
	 * @return string
	 */
	public function FormAction() {
		if ($this->formActionPath) {
			return $this->formActionPath;
		} elseif($this->controller->hasMethod("FormObjectLink")) {
			return $this->controller->FormObjectLink($this->name);
		} else {
			return Controller::join_links($this->controller->Link(), $this->name);
		}
	}

	/**
	 * Set the form action attribute to a custom URL.
	 *
	 * Note: For "normal" forms, you shouldn't need to use this method.  It is
	 * recommended only for situations where you have two relatively distinct
	 * parts of the system trying to communicate via a form post.
	 *
	 * @param string $path
	 * @return $this
	 */
	public function setFormAction($path) {
		$this->formActionPath = $path;

		return $this;
	}

	/**
	 * Returns the name of the form.
	 *
	 * @return string
	 */
	public function FormName() {
		return $this->getTemplateHelper()->generateFormID($this);
	}

	/**
	 * Set the HTML ID attribute of the form.
	 *
	 * @param string $id
	 * @return $this
	 */
	public function setHTMLID($id) {
		$this->htmlID = $id;

		return $this;
	}

	/**
	 * @return string
	 */
	public function getHTMLID() {
		return $this->htmlID;
	}

	/**
	 * Returns this form's controller.
	 *
	 * @return Controller
	 * @deprecated 4.0
	 */
	public function Controller() {
		Deprecation::notice('4.0', 'Use getController() rather than Controller() to access controller');

		return $this->getController();
	}

	/**
	 * Get the controller.
	 *
	 * @return Controller
	 */
	public function getController() {
		return $this->controller;
	}

	/**
	 * Set the controller.
	 *
	 * @param Controller $controller
	 * @return Form
	 */
	public function setController($controller) {
		$this->controller = $controller;

		return $this;
	}

	/**
	 * Get the name of the form.
	 *
	 * @return string
	 */
	public function getName() {
		return $this->name;
	}

	/**
	 * Set the name of the form.
	 *
	 * @param string $name
	 * @return Form
	 */
	public function setName($name) {
		$this->name = $name;

		return $this;
	}

	/**
	 * Returns an object where there is a method with the same name as each data
	 * field on the form.
	 *
	 * That method will return the field itself.
	 *
	 * It means that you can execute $firstName = $form->FieldMap()->FirstName()
	 */
	public function FieldMap() {
		return new Form_FieldMap($this);
	}

	/**
	 * The next functions store and modify the forms
	 * message attributes. messages are stored in session under
	 * $_SESSION[formname][message];
	 *
	 * @return string
	 */
	public function Message() {
		$this->getMessageFromSession();

		return $this->message;
	}

	/**
	 * @return string
	 */
	public function MessageType() {
		$this->getMessageFromSession();

		return $this->messageType;
	}

	/**
	 * @return string
	 */
	protected function getMessageFromSession() {
		if($this->message || $this->messageType) {
			return $this->message;
		} else {
			$this->message = Session::get("FormInfo.{$this->FormName()}.formError.message");
			$this->messageType = Session::get("FormInfo.{$this->FormName()}.formError.type");

			return $this->message;
		}
	}

	/**
	 * Set a status message for the form.
	 *
	 * @param string $message the text of the message
	 * @param string $type Should be set to good, bad, or warning.
	 * @param boolean $escapeHtml Automatically sanitize the message. Set to FALSE if the message contains HTML.
	 *                            In that case, you might want to use {@link Convert::raw2xml()} to escape any
	 *                            user supplied data in the message.
	 * @return $this
	 */
	public function setMessage($message, $type, $escapeHtml = true) {
		$this->message = ($escapeHtml) ? Convert::raw2xml($message) : $message;
		$this->messageType = $type;
		return $this;
	}

	/**
	 * Set a message to the session, for display next time this form is shown.
	 *
	 * @param string $message the text of the message
	 * @param string $type Should be set to good, bad, or warning.
	 * @param boolean $escapeHtml Automatically sanitize the message. Set to FALSE if the message contains HTML.
	 *                            In that case, you might want to use {@link Convert::raw2xml()} to escape any
	 *                            user supplied data in the message.
	 */
	public function sessionMessage($message, $type, $escapeHtml = true) {
		Session::set(
			"FormInfo.{$this->FormName()}.formError.message",
			$escapeHtml ? Convert::raw2xml($message) : $message
		);
		Session::set("FormInfo.{$this->FormName()}.formError.type", $type);
	}

	public static function messageForForm($formName, $message, $type, $escapeHtml = true) {
		Session::set(
			"FormInfo.{$formName}.formError.message",
			$escapeHtml ? Convert::raw2xml($message) : $message
		);
		Session::set("FormInfo.{$formName}.formError.type", $type);
	}

	public function clearMessage() {
		$this->message  = null;
		Session::clear("FormInfo.{$this->FormName()}.errors");
		Session::clear("FormInfo.{$this->FormName()}.formError");
		Session::clear("FormInfo.{$this->FormName()}.data");
	}

	public function resetValidation() {
		Session::clear("FormInfo.{$this->FormName()}.errors");
		Session::clear("FormInfo.{$this->FormName()}.data");
	}

	/**
	 * Returns the DataObject that has given this form its data
	 * through {@link loadDataFrom()}.
	 *
	 * @return DataObject
	 */
	public function getRecord() {
		return $this->record;
	}

	/**
	 * Get the legend value to be inserted into the
	 * <legend> element in Form.ss
	 *
	 * @return string
	 */
	public function getLegend() {
		return $this->legend;
	}

	/**
	 * Processing that occurs before a form is executed.
	 *
	 * This includes form validation, if it fails, we redirect back
	 * to the form with appropriate error messages.
	 *
	 * Triggered through {@link httpSubmission()}.
	 *
	 * Note that CSRF protection takes place in {@link httpSubmission()},
	 * if it fails the form data will never reach this method.
	 *
	 * @return boolean
	 */
	public function validate(){
		if($this->validator){
			$errors = $this->validator->validate();

			if($errors){
				// Load errors into session and post back
				$data = $this->getData();

				// Encode validation messages as XML before saving into session state
				// As per Form::addErrorMessage()
				$errors = array_map(function($error) {
					// Encode message as XML by default
					if($error['message'] instanceof DBField) {
						$error['message'] = $error['message']->forTemplate();;
					} else {
						$error['message'] = Convert::raw2xml($error['message']);
					}
					return $error;
				}, $errors);

				Session::set("FormInfo.{$this->FormName()}.errors", $errors);
				Session::set("FormInfo.{$this->FormName()}.data", $data);

				return false;
			}
		}

		return true;
	}

	const MERGE_DEFAULT = 0;
	const MERGE_CLEAR_MISSING = 1;
	const MERGE_IGNORE_FALSEISH = 2;

	/**
	 * Load data from the given DataObject or array.
	 *
	 * It will call $object->MyField to get the value of MyField.
	 * If you passed an array, it will call $object[MyField].
	 * Doesn't save into dataless FormFields ({@link DatalessField}),
	 * as determined by {@link FieldList->dataFields()}.
	 *
	 * By default, if a field isn't set (as determined by isset()),
	 * its value will not be saved to the field, retaining
	 * potential existing values.
	 *
	 * Passed data should not be escaped, and is saved to the FormField instances unescaped.
	 * Escaping happens automatically on saving the data through {@link saveInto()}.
	 *
	 * Escaping happens automatically on saving the data through
	 * {@link saveInto()}.
	 *
	 * @uses FieldList->dataFields()
	 * @uses FormField->setValue()
	 *
	 * @param array|DataObject $data
	 * @param int $mergeStrategy
	 *  For every field, {@link $data} is interrogated whether it contains a relevant property/key, and
	 *  what that property/key's value is.
	 *
	 *  By default, if {@link $data} does contain a property/key, the fields value is always replaced by {@link $data}'s
	 *  value, even if that value is null/false/etc. Fields which don't match any property/key in {@link $data} are
	 *  "left alone", meaning they retain any previous value.
	 *
	 *  You can pass a bitmask here to change this behaviour.
	 *
	 *  Passing CLEAR_MISSING means that any fields that don't match any property/key in
	 *  {@link $data} are cleared.
	 *
	 *  Passing IGNORE_FALSEISH means that any false-ish value in {@link $data} won't replace
	 *  a field's value.
	 *
	 *  For backwards compatibility reasons, this parameter can also be set to === true, which is the same as passing
	 *  CLEAR_MISSING
	 *
	 * @param array $fieldList An optional list of fields to process.  This can be useful when you have a
	 * form that has some fields that save to one object, and some that save to another.
	 * @return Form
	 */
	public function loadDataFrom($data, $mergeStrategy = 0, $fieldList = null) {
		if(!is_object($data) && !is_array($data)) {
			user_error("Form::loadDataFrom() not passed an array or an object", E_USER_WARNING);
			return $this;
		}

		// Handle the backwards compatible case of passing "true" as the second argument
		if ($mergeStrategy === true) {
			$mergeStrategy = self::MERGE_CLEAR_MISSING;
		}
		else if ($mergeStrategy === false) {
			$mergeStrategy = 0;
		}

		// if an object is passed, save it for historical reference through {@link getRecord()}
		if(is_object($data)) $this->record = $data;

		// dont include fields without data
		$dataFields = $this->Fields()->dataFields();
		if($dataFields) foreach($dataFields as $field) {
			$name = $field->getName();

			// Skip fields that have been excluded
			if($fieldList && !in_array($name, $fieldList)) continue;

			// First check looks for (fieldname)_unchanged, an indicator that we shouldn't overwrite the field value
			if(is_array($data) && isset($data[$name . '_unchanged'])) continue;

			// Does this property exist on $data?
			$exists = false;
			// The value from $data for this field
			$val = null;

			if(is_object($data)) {
				$exists = (
					isset($data->$name) ||
					$data->hasMethod($name) ||
					($data->hasMethod('hasField') && $data->hasField($name))
				);

				if ($exists) {
					$val = $data->__get($name);
				}
			}
			else if(is_array($data)){
				if(array_key_exists($name, $data)) {
					$exists = true;
					$val = $data[$name];
				}
				// If field is in array-notation we need to access nested data
				else if(strpos($name,'[')) {
					// First encode data using PHP's method of converting nested arrays to form data
					$flatData = urldecode(http_build_query($data));
					// Then pull the value out from that flattened string
					preg_match('/' . addcslashes($name,'[]') . '=([^&]*)/', $flatData, $matches);

					if (isset($matches[1])) {
						$exists = true;
						$val = $matches[1];
					}
				}
			}

			// save to the field if either a value is given, or loading of blank/undefined values is forced
			if($exists){
				if ($val != false || ($mergeStrategy & self::MERGE_IGNORE_FALSEISH) != self::MERGE_IGNORE_FALSEISH){
					// pass original data as well so composite fields can act on the additional information
					$field->setValue($val, $data);
				}
			}
			else if(($mergeStrategy & self::MERGE_CLEAR_MISSING) == self::MERGE_CLEAR_MISSING){
				$field->setValue($val, $data);
			}
		}

		return $this;
	}

	/**
	 * Save the contents of this form into the given data object.
	 * It will make use of setCastedField() to do this.
	 *
	 * @param DataObjectInterface $dataObject The object to save data into
	 * @param FieldList $fieldList An optional list of fields to process.  This can be useful when you have a
	 * form that has some fields that save to one object, and some that save to another.
	 */
	public function saveInto(DataObjectInterface $dataObject, $fieldList = null) {
		$dataFields = $this->fields->saveableFields();
		$lastField = null;
		if($dataFields) foreach($dataFields as $field) {
			// Skip fields that have been excluded
			if($fieldList && is_array($fieldList) && !in_array($field->getName(), $fieldList)) continue;


			$saveMethod = "save{$field->getName()}";

			if($field->getName() == "ClassName"){
				$lastField = $field;
			}else if( $dataObject->hasMethod( $saveMethod ) ){
				$dataObject->$saveMethod( $field->dataValue());
			} else if($field->getName() != "ID"){
				$field->saveInto($dataObject);
			}
		}
		if($lastField) $lastField->saveInto($dataObject);
	}

	/**
	 * Get the submitted data from this form through
	 * {@link FieldList->dataFields()}, which filters out
	 * any form-specific data like form-actions.
	 * Calls {@link FormField->dataValue()} on each field,
	 * which returns a value suitable for insertion into a DataObject
	 * property.
	 *
	 * @return array
	 */
	public function getData() {
		$dataFields = $this->fields->dataFields();
		$data = array();

		if($dataFields){
			foreach($dataFields as $field) {
				if($field->getName()) {
					$data[$field->getName()] = $field->dataValue();
				}
			}
		}

		return $data;
	}

	/**
	 * Call the given method on the given field.
	 *
	 * @param array $data
	 * @return mixed
	 */
	public function callfieldmethod($data) {
		$fieldName = $data['fieldName'];
		$methodName = $data['methodName'];
		$fields = $this->fields->dataFields();

		// special treatment needed for TableField-class and TreeDropdownField
		if(strpos($fieldName, '[')) {
			preg_match_all('/([^\[]*)/',$fieldName, $fieldNameMatches);
			preg_match_all('/\[([^\]]*)\]/',$fieldName, $subFieldMatches);
			$tableFieldName = $fieldNameMatches[1][0];
			$subFieldName = $subFieldMatches[1][1];
		}

		if(isset($tableFieldName) && isset($subFieldName) && is_a($fields[$tableFieldName], 'TableField')) {
			$field = $fields[$tableFieldName]->getField($subFieldName, $fieldName);
			return $field->$methodName();
		} else if(isset($fields[$fieldName])) {
			return $fields[$fieldName]->$methodName();
		} else {
			user_error("Form::callfieldmethod() Field '$fieldName' not found", E_USER_ERROR);
		}
	}

	/**
	 * Return a rendered version of this form.
	 *
	 * This is returned when you access a form as $FormObject rather
	 * than <% with FormObject %>
	 *
	 * @return HTML
	 */
	public function forTemplate() {
		$return = $this->renderWith(array_merge(
			(array)$this->getTemplate(),
			array('Form')
		));

		// Now that we're rendered, clear message
		$this->clearMessage();

		return $return;
	}

	/**
	 * Return a rendered version of this form, suitable for ajax post-back.
	 *
	 * It triggers slightly different behaviour, such as disabling the rewriting
	 * of # links.
	 *
	 * @return HTML
	 */
	public function forAjaxTemplate() {
		$view = new SSViewer(array(
			$this->getTemplate(),
			'Form'
		));

		$return = $view->dontRewriteHashlinks()->process($this);

		// Now that we're rendered, clear message
		$this->clearMessage();

		return $return;
	}

	/**
	 * Returns an HTML rendition of this form, without the <form> tag itself.
	 *
	 * Attaches 3 extra hidden files, _form_action, _form_name, _form_method,
	 * and _form_enctype.  These are the attributes of the form.  These fields
	 * can be used to send the form to Ajax.
	 *
	 * @return HTML
	 */
	public function formHtmlContent() {
		$this->IncludeFormTag = false;
		$content = $this->forTemplate();
		$this->IncludeFormTag = true;

		$content .= "<input type=\"hidden\" name=\"_form_action\" id=\"" . $this->FormName . "_form_action\""
			. " value=\"" . $this->FormAction() . "\" />\n";
		$content .= "<input type=\"hidden\" name=\"_form_name\" value=\"" . $this->FormName() . "\" />\n";
		$content .= "<input type=\"hidden\" name=\"_form_method\" value=\"" . $this->FormMethod() . "\" />\n";
		$content .= "<input type=\"hidden\" name=\"_form_enctype\" value=\"" . $this->getEncType() . "\" />\n";

		return $content;
	}

	/**
	 * Render this form using the given template, and return the result as a string
	 * You can pass either an SSViewer or a template name
	 * @param string|array $template
	 * @return HTMLText
	 */
	public function renderWithoutActionButton($template) {
		$custom = $this->customise(array(
			"Actions" => "",
		));

		if(is_string($template)) {
			$template = new SSViewer($template);
		}

		return $template->process($custom);
	}


	/**
	 * Sets the button that was clicked.  This should only be called by the Controller.
	 *
	 * @param callable $funcName The name of the action method that will be called.
	 * @return $this
	 */
	public function setButtonClicked($funcName) {
		$this->buttonClickedFunc = $funcName;

		return $this;
	}

	/**
	 * @return FormAction
	 */
	public function buttonClicked() {
		$actions = $this->getAllActions();
 		foreach ($actions as $action) {
			if ($this->buttonClickedFunc === $action->actionName()) {
				return $action;
			}
		}

		return null;
	}

	/**
	 * Get a list of all actions, including those in the main "fields" FieldList
<<<<<<< HEAD
	 * 
=======
	 *
>>>>>>> 179996b5
	 * @return array
	 */
	protected function getAllActions() {
		$fields = $this->fields->dataFields() ?: array();
		$actions = $this->actions->dataFields() ?: array();

		$fieldsAndActions = array_merge($fields, $actions);
		$actions = array_filter($fieldsAndActions, function($fieldOrAction) {
			return $fieldOrAction instanceof FormAction;
		});

		return $actions;
	}

	/**
	 * Return the default button that should be clicked when another one isn't
	 * available.
	 *
	 * @return FormAction
	 */
	public function defaultAction() {
		if($this->hasDefaultAction && $this->actions) {
			return $this->actions->First();
		}
	}

	/**
	 * Disable the default button.
	 *
	 * Ordinarily, when a form is processed and no action_XXX button is
	 * available, then the first button in the actions list will be pressed.
	 * However, if this is "delete", for example, this isn't such a good idea.
	 *
	 * @return Form
	 */
	public function disableDefaultAction() {
		$this->hasDefaultAction = false;

		return $this;
	}

	/**
	 * Disable the requirement of a security token on this form instance. This
	 * security protects against CSRF attacks, but you should disable this if
	 * you don't want to tie a form to a session - eg a search form.
	 *
	 * Check for token state with {@link getSecurityToken()} and
	 * {@link SecurityToken->isEnabled()}.
	 *
	 * @return Form
	 */
	public function disableSecurityToken() {
		$this->securityToken = new NullSecurityToken();

		return $this;
	}

	/**
	 * Enable {@link SecurityToken} protection for this form instance.
	 *
	 * Check for token state with {@link getSecurityToken()} and
	 * {@link SecurityToken->isEnabled()}.
	 *
	 * @return Form
	 */
	public function enableSecurityToken() {
		$this->securityToken = new SecurityToken();

		return $this;
	}

	/**
	 * Returns the security token for this form (if any exists).
	 *
	 * Doesn't check for {@link securityTokenEnabled()}.
	 *
	 * Use {@link SecurityToken::inst()} to get a global token.
	 *
	 * @return SecurityToken|null
	 */
	public function getSecurityToken() {
		return $this->securityToken;
	}

	/**
	 * Returns the name of a field, if that's the only field that the current
	 * controller is interested in.
	 *
	 * It checks for a call to the callfieldmethod action.
	 *
	 * @return string
	 */
	public static function single_field_required() {
		if(self::current_action() == 'callfieldmethod') {
			return $_REQUEST['fieldName'];
	}
	}

	/**
	 * Return the current form action being called, if available.
	 *
	 * @return string
	 */
	public static function current_action() {
		return self::$current_action;
	}

	/**
	 * Set the current form action. Should only be called by {@link Controller}.
	 *
	 * @param string $action
	 */
	public static function set_current_action($action) {
		self::$current_action = $action;
	}

	/**
	 * Compiles all CSS-classes.
	 *
	 * @return string
	 */
	public function extraClass() {
		return implode(array_unique($this->extraClasses), ' ');
	}

	/**
	 * Add a CSS-class to the form-container. If needed, multiple classes can
	 * be added by delimiting a string with spaces.
	 *
	 * @param string $class A string containing a classname or several class
	 *                names delimited by a single space.
	 * @return $this
	 */
	public function addExtraClass($class) {
		//split at white space
		$classes = preg_split('/\s+/', $class);
		foreach($classes as $class) {
			//add classes one by one
			$this->extraClasses[$class] = $class;
		}
		return $this;
	}

	/**
	 * Remove a CSS-class from the form-container. Multiple class names can
	 * be passed through as a space delimited string
	 *
	 * @param string $class
	 * @return $this
	 */
	public function removeExtraClass($class) {
		//split at white space
		$classes = preg_split('/\s+/', $class);
		foreach ($classes as $class) {
			//unset one by one
			unset($this->extraClasses[$class]);
		}
		return $this;
	}

	public function debug() {
		$result = "<h3>$this->class</h3><ul>";
		foreach($this->fields as $field) {
			$result .= "<li>$field" . $field->debug() . "</li>";
		}
		$result .= "</ul>";

		if( $this->validator )
			$result .= '<h3>'._t('Form.VALIDATOR', 'Validator').'</h3>' . $this->validator->debug();

		return $result;
	}


	/////////////////////////////////////////////////////////////////////////////////////////////////////////////////
	// TESTING HELPERS
	/////////////////////////////////////////////////////////////////////////////////////////////////////////////////

	/**
	 * Test a submission of this form.
	 * @param string $action
	 * @param array $data
	 * @return SS_HTTPResponse the response object that the handling controller produces.  You can interrogate this in
	 * your unit test.
	 * @throws SS_HTTPResponse_Exception
	 */
	public function testSubmission($action, $data) {
		$data['action_' . $action] = true;

		return Director::test($this->FormAction(), $data, Controller::curr()->getSession());
	}

	/**
	 * Test an ajax submission of this form.
	 *
	 * @param string $action
	 * @param array $data
	 * @return SS_HTTPResponse the response object that the handling controller produces.  You can interrogate this in
	 * your unit test.
	 */
	public function testAjaxSubmission($action, $data) {
		$data['ajax'] = 1;
		return $this->testSubmission($action, $data);
	}
}

/**
 * @package forms
 * @subpackage core
 */
class Form_FieldMap extends ViewableData {

	protected $form;

	public function __construct($form) {
		$this->form = $form;
		parent::__construct();
	}

	/**
	 * Ensure that all potential method calls get passed to __call(), therefore to dataFieldByName
	 * @param string $method
	 * @return bool
	 */
	public function hasMethod($method) {
		return true;
	}

	public function __call($method, $args = null) {
		return $this->form->Fields()->fieldByName($method);
	}
}<|MERGE_RESOLUTION|>--- conflicted
+++ resolved
@@ -1659,11 +1659,7 @@
 
 	/**
 	 * Get a list of all actions, including those in the main "fields" FieldList
-<<<<<<< HEAD
-	 * 
-=======
-	 *
->>>>>>> 179996b5
+	 *
 	 * @return array
 	 */
 	protected function getAllActions() {
