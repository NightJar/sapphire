--- conflicted
+++ resolved
@@ -1099,12 +1099,7 @@
 	protected function getMessageFromSession() {
 		if($this->message || $this->messageType) {
 			return $this->message;
-<<<<<<< HEAD
-		}
-		
-=======
 		} else {
->>>>>>> 0e0597f8
 			$this->message = Session::get("FormInfo.{$this->FormName()}.formError.message");
 			$this->messageType = Session::get("FormInfo.{$this->FormName()}.formError.type");
 
