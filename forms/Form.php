--- conflicted
+++ resolved
@@ -494,19 +494,9 @@
 			return true;
 		}
 
-<<<<<<< HEAD
-			// Always allow actions which map to buttons. See httpSubmission() for further access checks.
-		$fields = $this->fields->dataFields() ?: array();
-		$actions = $this->actions->dataFields() ?: array();
-
-		$fieldsAndActions = array_merge($fields, $actions);
- 		foreach ($fieldsAndActions as $fieldOrAction) {
-			if ($fieldOrAction instanceof FormAction && $fieldOrAction->actionName() === $action) {
-=======
 		$actions = $this->getAllActions();
  		foreach ($actions as $formAction) {
 			if ($formAction->actionName() === $action) {
->>>>>>> 340a4830
 				return true;
 			}
 		}
@@ -1747,8 +1737,8 @@
 			}
 		}
 
-		return null;
-	}
+			return null;
+		}
 
 	/**
 	 * Get a list of all actions, including those in the main "fields" FieldList
