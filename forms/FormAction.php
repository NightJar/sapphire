<?php
/**
 * The action buttons are <input type="submit"> as well as <button> tags.
 * 
 * Upon clicking the button below will redirect the user to doAction under the current controller.
 * 
 * <code>
 * new FormAction (
 *    // doAction has to be a defined controller member
 *    $action = "doAction",
 *    $title = "Submit button"
 * )
 * </code>
 * 
 * @package forms
 * @subpackage actions
 */
class FormAction extends FormField {

	protected $action;
	
	/**
	 * Enables the use of <button> instead of <input>
	 * in {@link Field()} - for more customizeable styling.
	 * 
	 * @var boolean $useButtonTag
	 */
	public $useButtonTag = false;
	
	protected $buttonContent = null;
	
	/**
	 * Create a new action button.
	 *
	 * @param action The method to call when the button is clicked
	 * @param title The label on the button
	 * @param form The parent form, auto-set when the field is placed inside a form 
	 */
	public function __construct($action, $title = "", $form = null) {
		$this->action = "action_$action";
		
		parent::__construct($this->action, $title, null, $form);
	}

	public function actionName() {
		return substr($this->name, 7);
	}
	
	/**
	 * Set the full action name, including action_
	 * This provides an opportunity to replace it with something else
	 */
	public function setFullAction($fullAction) {
		$this->action = $fullAction;
		return $this;
	}

	public function Field($properties = array()) {
		$properties = array_merge(
			$properties,
			array(
				'Name' => $this->action,
				'Title' => ($this->description && !$this->useButtonTag) ? $this->description : $this->Title(),
				'UseButtonTag' => $this->useButtonTag
			)
		);
		
		return parent::Field($properties);
	}
	
	public function FieldHolder($properties = array()) {
		return $this->Field($properties);
	}

	public function Type() {
		return 'action';
	}

	public function getAttributes() {
		$type = (isset($this->attributes['src'])) ? 'image' : 'submit';
		
		return array_merge(
			parent::getAttributes(),
			array(
				'disabled' => ($this->isReadonly() || $this->isDisabled()),
				'value' => $this->Title(),
				'type' => $type,
				'title' => ($this->useButtonTag) ? $this->description : null,
			)
		);
	}

	/**
	 * Add content inside a button field.
	 */
	public function setButtonContent($content) {
		$this->buttonContent = (string) $content;
		return $this;
	}

	/**
	 * @return String
	 */
	public function getButtonContent() {
		return $this->buttonContent;
	}

	/**
	 * @param Boolean
	 */
	public function setUseButtonTag($bool) {
		$this->useButtonTag = $bool;
		return $this;
	}

	/**
	 * @return Boolean
	 */
	public function getUseButtonTag() {
		return $this->useButtonTag;
	}

<<<<<<< HEAD
	public function extraClass() {
		return 'action ' . parent::extraClass();
	}

=======
>>>>>>> d888ea5e
	/**
	 * Does not transform to readonly by purpose.
	 * Globally disabled buttons would break the CMS.
	 */
	public function performReadonlyTransformation() {
		$clone = clone $this;
		$clone->setReadonly(true);
		return $clone;
	}

}<|MERGE_RESOLUTION|>--- conflicted
+++ resolved
@@ -120,13 +120,6 @@
 		return $this->useButtonTag;
 	}
 
-<<<<<<< HEAD
-	public function extraClass() {
-		return 'action ' . parent::extraClass();
-	}
-
-=======
->>>>>>> d888ea5e
 	/**
 	 * Does not transform to readonly by purpose.
 	 * Globally disabled buttons would break the CMS.
