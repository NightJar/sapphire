--- conflicted
+++ resolved
@@ -1,13 +1,8 @@
 <?php
 /**
  * Render a button that will submit the form its contained in through ajax.
-<<<<<<< HEAD
- * If you want to add custom behaviour, please set {@link inlcudeDefaultJS()} to FALSE
+ * If you want to add custom behaviour, please set {@link includeDefaultJS()} to FALSE
  *
-=======
- * If you want to add custom behaviour, please set {@link includeDefaultJS()} to FALSE
- * 
->>>>>>> 2336ea8f
  * @see framework/javascript/InlineFormAction.js
  *
  * @package forms
