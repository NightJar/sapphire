--- conflicted
+++ resolved
@@ -326,12 +326,6 @@
 			$content[$contentKey] = trim($contentValue);
 		}
 
-<<<<<<< HEAD
-		// Replace custom fragments and check which fragments are defined
-		// Nested dependencies are handled by deferring the rendering of any content item that
-		// Circular dependencies are detected by disallowing any item to be deferred more than 5 times
-		// It's a fairly crude algorithm but it works
-=======
 		// Replace custom fragments and check which fragments are defined. Circular dependencies
 		// are detected by disallowing any item to be deferred more than 5 times.
 
@@ -341,7 +335,6 @@
 			'before' => true,
 			'after' => true,
 		);
->>>>>>> aa3871d7
 
 		reset($content);
 
@@ -889,10 +882,6 @@
 	 *
 	 * @return mixed
 	 *
-<<<<<<< HEAD
-	 * @return mixed
-=======
->>>>>>> aa3871d7
 	 * @throws InvalidArgumentException
 	 */
 	public function handleAlterAction($actionName, $arguments, $data) {
@@ -941,17 +930,7 @@
 		$this->setRequest($request);
 		$this->setDataModel($model);
 
-<<<<<<< HEAD
 		$fieldData = $this->getRequest()->requestVar($this->getName());
-		if($fieldData && isset($fieldData['GridState'])) $this->getState(false)->setValue($fieldData['GridState']);
-
-		foreach($this->getComponents() as $component) {
-			if(!($component instanceof GridField_URLHandler)) {
-				continue;
-			}
-=======
-		$fieldData = $this->request->requestVar($this->getName());
->>>>>>> aa3871d7
 
 		if($fieldData && isset($fieldData['GridState'])) {
 			$this->getState(false)->setValue($fieldData['GridState']);
@@ -1116,11 +1095,7 @@
 	/**
 	 * @param GridField $gridField
 	 * @param string $name
-<<<<<<< HEAD
-	 * @param string $label
-=======
 	 * @param string $title
->>>>>>> aa3871d7
 	 * @param string $actionName
 	 * @param array $args
 	 */
@@ -1156,12 +1131,14 @@
 	 * @return array
 	 */
 	public function getAttributes() {
+		// Store state in session, and pass ID to client side.
 		$state = array(
 			'grid' => $this->getNameFromParent(),
 			'actionName' => $this->actionName,
 			'args' => $this->args,
 		);
 
+		// Ensure $id doesn't contain only numeric characters
 		$id = 'gf_' . substr(md5(serialize($state)), 0, 8);
 		Session::set($id, $state);
 		$actionData['StateID'] = $id;
@@ -1169,13 +1146,9 @@
 		return array_merge(
 			parent::getAttributes(),
 			array(
-<<<<<<< HEAD
 				// Note:  This field needs to be less than 65 chars, otherwise Suhosin security patch
 				// will strip it from the requests
 				'name' => 'action_gridFieldAlterAction' . '?' . http_build_query($actionData),
-=======
-				'name' => 'action_gridFieldAlterAction?' . http_build_query($actionData),
->>>>>>> aa3871d7
 				'data-url' => $this->gridField->Link(),
 			)
 		);
