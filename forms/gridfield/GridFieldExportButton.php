--- conflicted
+++ resolved
@@ -96,12 +96,12 @@
 			return SS_HTTPRequest::send_file($fileData, $fileName, 'text/csv');
 		}
 	}
-	
+
 	/**
 	 * Return the columns to export
-	 * 
-	 * @param GridField $gridField 
-	 * 
+	 *
+	 * @param GridField $gridField
+	 *
 	 * @return array
 	 */
 	protected function getExportColumnsForGridField(GridField $gridField) {
@@ -123,16 +123,8 @@
 	 * @return array
 	 */
 	public function generateExportFileData($gridField) {
-<<<<<<< HEAD
-		$csvColumns = ($this->exportColumns)
-			? $this->exportColumns
-			: singleton($gridField->getModelClass())->summaryFields();
+		$csvColumns = $this->getExportColumnsForGridField($gridField);
 		$fileData = array();
-=======
-		$separator = $this->csvSeparator;
-		$csvColumns = $this->getExportColumnsForGridField($gridField);
-		$fileData = '';
->>>>>>> 340a4830
 
 		if($this->csvHasHeader) {
 			$headers = array();
