<?php

/**
 * Text input field.
 *
 * @package forms
 * @subpackage fields-basic
 */
class TextField extends FormField {
	/**
	 * @var int
	 */
	protected $maxLength;

	/**
	 * Returns an input field.
	 *
	 * @param string $name
	 * @param null|string $title
	 * @param string $value
	 * @param null|int $maxLength
	 * @param null|Form $form
	 */
	public function __construct($name, $title = null, $value = '', $maxLength = null, $form = null) {
<<<<<<< HEAD
		$this->maxLength = $maxLength;

		parent::__construct($name, $title, $value, $form);
=======
		if($maxLength) {
			$this->setMaxLength($maxLength);
		}

		if($form) {
			$this->setForm($form);
		}

		parent::__construct($name, $title, $value);
>>>>>>> 0f3e62f6
	}

	/**
	 * @param int $maxLength
	 *
	 * @return static
	 */
<<<<<<< HEAD
	public function setMaxLength($length) {
		$this->maxLength = $length;
=======
	public function setMaxLength($maxLength) {
		$this->maxLength = $maxLength;
>>>>>>> 0f3e62f6

		return $this;
	}

	/**
	 * @return null|int
	 */
	public function getMaxLength() {
		return $this->maxLength;
	}

	/**
	 * @return array
	 */
	public function getAttributes() {
		$maxLength = $this->getMaxLength();

		$attributes = array();

		if($maxLength) {
			$attributes['maxLength'] = $maxLength;
			$attributes['size'] = min($maxLength, 30);
		}

		return array_merge(
			parent::getAttributes(),
			$attributes
		);
	}

	/**
	 * @return string
	 */
	public function InternallyLabelledField() {
		if(!$this->value) {
			$this->value = $this->Title();
		}

		return $this->Field();
	}
<<<<<<< HEAD

	/**
	 * Validate this field
	 *
	 * @param Validator $validator
	 * @return bool
	 */
	public function validate($validator) {
		if(!is_null($this->maxLength) && mb_strlen($this->value) > $this->maxLength) {
			$validator->validationError(
				$this->name,
				_t(
					'TextField.VALIDATEMAXLENGTH',
					'The value for {name} must not exceed {maxLength} characters in length',
					array('name' => $this->getName(), 'maxLength' => $this->maxLength)
				),
				"validation"
			);
			return false;
		}
		return true;
	}

=======
>>>>>>> 0f3e62f6
}<|MERGE_RESOLUTION|>--- conflicted
+++ resolved
@@ -22,11 +22,6 @@
 	 * @param null|Form $form
 	 */
 	public function __construct($name, $title = null, $value = '', $maxLength = null, $form = null) {
-<<<<<<< HEAD
-		$this->maxLength = $maxLength;
-
-		parent::__construct($name, $title, $value, $form);
-=======
 		if($maxLength) {
 			$this->setMaxLength($maxLength);
 		}
@@ -36,7 +31,6 @@
 		}
 
 		parent::__construct($name, $title, $value);
->>>>>>> 0f3e62f6
 	}
 
 	/**
@@ -44,13 +38,8 @@
 	 *
 	 * @return static
 	 */
-<<<<<<< HEAD
-	public function setMaxLength($length) {
-		$this->maxLength = $length;
-=======
 	public function setMaxLength($maxLength) {
 		$this->maxLength = $maxLength;
->>>>>>> 0f3e62f6
 
 		return $this;
 	}
@@ -91,7 +80,6 @@
 
 		return $this->Field();
 	}
-<<<<<<< HEAD
 
 	/**
 	 * Validate this field
@@ -115,6 +103,4 @@
 		return true;
 	}
 
-=======
->>>>>>> 0f3e62f6
 }