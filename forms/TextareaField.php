--- conflicted
+++ resolved
@@ -6,11 +6,6 @@
  * text field. It creates the <textarea> tag in the
  * form HTML.
  *
-<<<<<<< HEAD
- * <b>Usage</b>
- *
-=======
->>>>>>> a35f7e6e
  * <code>
  * new TextareaField(
  *    $name = "description",
@@ -23,10 +18,6 @@
  * @subpackage fields-basic
  */
 class TextareaField extends FormField {
-<<<<<<< HEAD
-
-=======
->>>>>>> a35f7e6e
 	/**
 	 * Visible number of text lines.
 	 *
@@ -41,25 +32,6 @@
 	 */
 	protected $cols = 20;
 
-<<<<<<< HEAD
-	public function getAttributes() {
-		return array_merge(
-			parent::getAttributes(),
-			array(
-				'rows' => $this->rows,
-				'cols' => $this->cols,
-				'value' => null,
-				'type' => null
-			)
-		);
-	}
-
-	public function Type() {
-		return parent::Type() . ($this->readonly ? ' readonly' : '');
-	}
-
-=======
->>>>>>> a35f7e6e
 	/**
 	 * Set the number of rows in the textarea
 	 *
@@ -101,6 +73,7 @@
 		);
 	}
 
+
 	/**
 	 * {@inheritdoc}
 	 */
