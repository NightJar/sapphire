--- conflicted
+++ resolved
@@ -1557,15 +1557,11 @@
             'Password Expiry Date',
             'Password expiry date'
         );
-<<<<<<< HEAD
         $labels['LockedOutUntil'] = _t(
             __CLASS__ . '.db_LockedOutUntil',
             'Locked out until',
             'Security related date'
         );
-=======
-        $labels['LockedOutUntil'] = _t(__CLASS__ . '.db_LockedOutUntil', 'Locked out until', 'Security related date');
->>>>>>> e0993043
         $labels['Locale'] = _t(__CLASS__ . '.db_Locale', 'Interface Locale');
         if ($includerelations) {
             $labels['Groups'] = _t(
