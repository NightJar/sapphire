<?php

namespace SilverStripe\ORM;

use BadMethodCallException;
use Exception;
use InvalidArgumentException;
use LogicException;
use SilverStripe\Control\HTTP;
use SilverStripe\Core\ClassInfo;
use SilverStripe\Core\Config\Config;
use SilverStripe\Core\Injector\Injector;
use SilverStripe\Core\Resettable;
use SilverStripe\Dev\Debug;
use SilverStripe\Dev\Deprecation;
use SilverStripe\Forms\FieldList;
use SilverStripe\Forms\FormField;
use SilverStripe\Forms\FormScaffolder;
use SilverStripe\i18n\i18n;
use SilverStripe\i18n\i18nEntityProvider;
use SilverStripe\ORM\Connect\MySQLSchemaManager;
use SilverStripe\ORM\FieldType\DBClassName;
use SilverStripe\ORM\FieldType\DBComposite;
use SilverStripe\ORM\FieldType\DBDatetime;
use SilverStripe\ORM\FieldType\DBField;
use SilverStripe\ORM\Filters\SearchFilter;
use SilverStripe\ORM\Queries\SQLDelete;
use SilverStripe\ORM\Queries\SQLInsert;
use SilverStripe\ORM\Search\SearchContext;
use SilverStripe\Security\Member;
use SilverStripe\Security\Permission;
use SilverStripe\Security\Security;
use SilverStripe\View\SSViewer;
use SilverStripe\View\ViewableData;
use stdClass;

/**
 * A single database record & abstract class for the data-access-model.
 *
 * <h2>Extensions</h2>
 *
 * See {@link Extension} and {@link DataExtension}.
 *
 * <h2>Permission Control</h2>
 *
 * Object-level access control by {@link Permission}. Permission codes are arbitrary
 * strings which can be selected on a group-by-group basis.
 *
 * <code>
 * class Article extends DataObject implements PermissionProvider {
 *  static $api_access = true;
 *
 *  function canView($member = false) {
 *    return Permission::check('ARTICLE_VIEW');
 *  }
 *  function canEdit($member = false) {
 *    return Permission::check('ARTICLE_EDIT');
 *  }
 *  function canDelete() {
 *    return Permission::check('ARTICLE_DELETE');
 *  }
 *  function canCreate() {
 *    return Permission::check('ARTICLE_CREATE');
 *  }
 *  function providePermissions() {
 *    return array(
 *      'ARTICLE_VIEW' => 'Read an article object',
 *      'ARTICLE_EDIT' => 'Edit an article object',
 *      'ARTICLE_DELETE' => 'Delete an article object',
 *      'ARTICLE_CREATE' => 'Create an article object',
 *    );
 *  }
 * }
 * </code>
 *
 * Object-level access control by {@link Group} membership:
 * <code>
 * class Article extends DataObject {
 *   static $api_access = true;
 *
 *   function canView($member = false) {
 *     if(!$member) $member = Security::getCurrentUser();
 *     return $member->inGroup('Subscribers');
 *   }
 *   function canEdit($member = false) {
 *     if(!$member) $member = Security::getCurrentUser();
 *     return $member->inGroup('Editors');
 *   }
 *
 *   // ...
 * }
 * </code>
 *
 * If any public method on this class is prefixed with an underscore,
 * the results are cached in memory through {@link cachedCall()}.
 *
 *
 * @todo Add instance specific removeExtension() which undos loadExtraStatics()
 *  and defineMethods()
 *
 * @property int $ID ID of the DataObject, 0 if the DataObject doesn't exist in database.
 * @property int $OldID ID of object, if deleted
 * @property string $Title
 * @property string $ClassName Class name of the DataObject
 * @property string $LastEdited Date and time of DataObject's last modification.
 * @property string $Created Date and time of DataObject creation.
 */
class DataObject extends ViewableData implements DataObjectInterface, i18nEntityProvider, Resettable
{

    /**
     * Human-readable singular name.
     * @var string
     * @config
     */
    private static $singular_name = null;

    /**
     * Human-readable plural name
     * @var string
     * @config
     */
    private static $plural_name = null;

    /**
     * Allow API access to this object?
     * @todo Define the options that can be set here
     * @config
     */
    private static $api_access = false;

    /**
     * Allows specification of a default value for the ClassName field.
     * Configure this value only in subclasses of DataObject.
     *
     * @config
     * @var string
     */
    private static $default_classname = null;

    /**
     * @deprecated 4.0..5.0
     * @var bool
     */
    public $destroyed = false;

    /**
     * Data stored in this objects database record. An array indexed by fieldname.
     *
     * Use {@link toMap()} if you want an array representation
     * of this object, as the $record array might contain lazy loaded field aliases.
     *
     * @var array
     */
    protected $record;

    /**
     * If selected through a many_many through relation, this is the instance of the through record
     *
     * @var DataObject
     */
    protected $joinRecord;

    /**
     * Represents a field that hasn't changed (before === after, thus before == after)
     */
    const CHANGE_NONE = 0;

    /**
     * Represents a field that has changed type, although not the loosely defined value.
     * (before !== after && before == after)
     * E.g. change 1 to true or "true" to true, but not true to 0.
     * Value changes are by nature also considered strict changes.
     */
    const CHANGE_STRICT = 1;

    /**
     * Represents a field that has changed the loosely defined value
     * (before != after, thus, before !== after))
     * E.g. change false to true, but not false to 0
     */
    const CHANGE_VALUE = 2;

    /**
     * An array indexed by fieldname, true if the field has been changed.
     * Use {@link getChangedFields()} and {@link isChanged()} to inspect
     * the changed state.
     *
     * @var array
     */
    private $changed;

    /**
     * The database record (in the same format as $record), before
     * any changes.
     * @var array
     */
    protected $original;

    /**
     * Used by onBeforeDelete() to ensure child classes call parent::onBeforeDelete()
     * @var boolean
     */
    protected $brokenOnDelete = false;

    /**
     * Used by onBeforeWrite() to ensure child classes call parent::onBeforeWrite()
     * @var boolean
     */
    protected $brokenOnWrite = false;

    /**
     * @config
     * @var boolean Should dataobjects be validated before they are written?
     * Caution: Validation can contain safeguards against invalid/malicious data,
     * and check permission levels (e.g. on {@link Group}). Therefore it is recommended
     * to only disable validation for very specific use cases.
     */
    private static $validation_enabled = true;

    /**
     * Static caches used by relevant functions.
     *
     * @var array
     */
    protected static $_cache_get_one;

    /**
     * Cache of field labels
     *
     * @var array
     */
    protected static $_cache_field_labels = array();

    /**
     * Base fields which are not defined in static $db
     *
     * @config
     * @var array
     */
    private static $fixed_fields = array(
        'ID' => 'PrimaryKey',
        'ClassName' => 'DBClassName',
        'LastEdited' => 'DBDatetime',
        'Created' => 'DBDatetime',
    );

    /**
     * Override table name for this class. If ignored will default to FQN of class.
     * This option is not inheritable, and must be set on each class.
     * If left blank naming will default to the legacy (3.x) behaviour.
     *
     * @var string
     */
    private static $table_name = null;

    /**
     * Non-static relationship cache, indexed by component name.
     *
     * @var DataObject[]
     */
    protected $components;

    /**
     * Non-static cache of has_many and many_many relations that can't be written until this object is saved.
     *
     * @var UnsavedRelationList[]
     */
    protected $unsavedRelations;

    /**
     * List of relations that should be cascade deleted, similar to `owns`
     * Note: This will trigger delete on many_many objects, not only the mapping table.
     * For many_many through you can specify the components you want to delete separately
     * (many_many or has_many sub-component)
     *
     * @config
     * @var array
     */
    private static $cascade_deletes = [];

    /**
     * Get schema object
     *
     * @return DataObjectSchema
     */
    public static function getSchema()
    {
        return Injector::inst()->get(DataObjectSchema::class);
    }

    /**
     * Construct a new DataObject.
     *

     * @param array|null $record Used internally for rehydrating an object from database content.
     *                           Bypasses setters on this class, and hence should not be used
     *                           for populating data on new records.
     * @param boolean $isSingleton This this to true if this is a singleton() object, a stub for calling methods.
     *                             Singletons don't have their defaults set.
     * @param array $queryParams List of DataQuery params necessary to lazy load, or load related objects.
     */
    public function __construct($record = null, $isSingleton = false, $queryParams = array())
    {
        parent::__construct();

        // Set query params on the DataObject to tell the lazy loading mechanism the context the object creation context
        $this->setSourceQueryParams($queryParams);

        // Set the fields data.
        if (!$record) {
            $record = array(
                'ID' => 0,
                'ClassName' => static::class,
                'RecordClassName' => static::class
            );
        }

        if ($record instanceof stdClass) {
            $record = (array)$record;
        }

        if (!is_array($record)) {
            if (is_object($record)) {
                $passed = "an object of type '" . get_class($record) . "'";
            } else {
                $passed = "The value '$record'";
            }

            user_error(
                "DataObject::__construct passed $passed.  It's supposed to be passed an array,"
                . " taken straight from the database.  Perhaps you should use DataList::create()->First(); instead?",
                E_USER_WARNING
            );
            $record = null;
        }

        // Set $this->record to $record, but ignore NULLs
        $this->record = array();
        foreach ($record as $k => $v) {
            // Ensure that ID is stored as a number and not a string
            // To do: this kind of clean-up should be done on all numeric fields, in some relatively
            // performant manner
            if ($v !== null) {
                if ($k == 'ID' && is_numeric($v)) {
                    $this->record[$k] = (int)$v;
                } else {
                    $this->record[$k] = $v;
                }
            }
        }

        // Identify fields that should be lazy loaded, but only on existing records
        if (!empty($record['ID'])) {
            // Get all field specs scoped to class for later lazy loading
            $fields = static::getSchema()->fieldSpecs(
                static::class,
                DataObjectSchema::INCLUDE_CLASS | DataObjectSchema::DB_ONLY
            );
            foreach ($fields as $field => $fieldSpec) {
                $fieldClass = strtok($fieldSpec, ".");
                if (!array_key_exists($field, $record)) {
                    $this->record[$field . '_Lazy'] = $fieldClass;
                }
            }
        }

        $this->original = $this->record;

        // Keep track of the modification date of all the data sourced to make this page
        // From this we create a Last-Modified HTTP header
        if (isset($record['LastEdited'])) {
            HTTP::register_modification_date($record['LastEdited']);
        }

        // Must be called after parent constructor
        if (!$isSingleton && (!isset($this->record['ID']) || !$this->record['ID'])) {
            $this->populateDefaults();
        }

        // prevent populateDefaults() and setField() from marking overwritten defaults as changed
        $this->changed = array();
    }

    /**
     * Destroy all of this objects dependant objects and local caches.
     * You'll need to call this to get the memory of an object that has components or extensions freed.
     */
    public function destroy()
    {
        $this->flushCache(false);
    }

    /**
     * Create a duplicate of this node. Can duplicate many_many relations
     *
     * @param bool $doWrite Perform a write() operation before returning the object.
     * If this is true, it will create the duplicate in the database.
     * @param bool|string $manyMany Which many-many to duplicate. Set to true to duplicate all, false to duplicate none.
     * Alternatively set to the string of the relation config to duplicate
     * (supports 'many_many', or 'belongs_many_many')
     * @return static A duplicate of this node. The exact type will be the type of this node.
     */
    public function duplicate($doWrite = true, $manyMany = 'many_many')
    {
        $map = $this->toMap();
        unset($map['Created']);
        /** @var static $clone */
        $clone = Injector::inst()->create(static::class, $map, false, $this->getSourceQueryParams());
        $clone->ID = 0;

        $clone->invokeWithExtensions('onBeforeDuplicate', $this, $doWrite, $manyMany);
        if ($manyMany) {
            $this->duplicateManyManyRelations($this, $clone, $manyMany);
        }
        if ($doWrite) {
            $clone->write();
        }
        $clone->invokeWithExtensions('onAfterDuplicate', $this, $doWrite, $manyMany);

        return $clone;
    }

    /**
     * Copies the many_many and belongs_many_many relations from one object to another instance of the name of object.
     *
     * @param DataObject $sourceObject the source object to duplicate from
     * @param DataObject $destinationObject the destination object to populate with the duplicated relations
     * @param bool|string $filter
     */
    protected function duplicateManyManyRelations($sourceObject, $destinationObject, $filter)
    {
        // Get list of relations to duplicate
        if ($filter === 'many_many' || $filter === 'belongs_many_many') {
            $relations = $sourceObject->config()->get($filter);
        } elseif ($filter === true) {
            $relations = $sourceObject->manyMany();
        } else {
            throw new InvalidArgumentException("Invalid many_many duplication filter");
        }
        foreach ($relations as $manyManyName => $type) {
            $this->duplicateManyManyRelation($sourceObject, $destinationObject, $manyManyName);
        }
    }

    /**
     * Duplicates a single many_many relation from one object to another
     *
     * @param DataObject $sourceObject
     * @param DataObject $destinationObject
     * @param string $manyManyName
     */
    protected function duplicateManyManyRelation($sourceObject, $destinationObject, $manyManyName)
    {
        // Ensure this component exists on the destination side as well
        if (!static::getSchema()->manyManyComponent(get_class($destinationObject), $manyManyName)) {
            return;
        }

        // Copy all components from source to destination
        $source = $sourceObject->getManyManyComponents($manyManyName);
        $dest = $destinationObject->getManyManyComponents($manyManyName);
        foreach ($source as $item) {
            $dest->add($item);
        }
    }

    /**
     * Return obsolete class name, if this is no longer a valid class
     *
     * @return string
     */
    public function getObsoleteClassName()
    {
        $className = $this->getField("ClassName");
        if (!ClassInfo::exists($className)) {
            return $className;
        }
        return null;
    }

    /**
     * Gets name of this class
     *
     * @return string
     */
    public function getClassName()
    {
        $className = $this->getField("ClassName");
        if (!ClassInfo::exists($className)) {
            return static::class;
        }
        return $className;
    }

    /**
     * Set the ClassName attribute. {@link $class} is also updated.
     * Warning: This will produce an inconsistent record, as the object
     * instance will not automatically switch to the new subclass.
     * Please use {@link newClassInstance()} for this purpose,
     * or destroy and reinstanciate the record.
     *
     * @param string $className The new ClassName attribute (a subclass of {@link DataObject})
     * @return $this
     */
    public function setClassName($className)
    {
        $className = trim($className);
        if (!$className || !is_subclass_of($className, self::class)) {
            return $this;
        }

        $this->setField("ClassName", $className);
        $this->setField('RecordClassName', $className);
        return $this;
    }

    /**
     * Create a new instance of a different class from this object's record.
     * This is useful when dynamically changing the type of an instance. Specifically,
     * it ensures that the instance of the class is a match for the className of the
     * record. Don't set the {@link DataObject->class} or {@link DataObject->ClassName}
     * property manually before calling this method, as it will confuse change detection.
     *
     * If the new class is different to the original class, defaults are populated again
     * because this will only occur automatically on instantiation of a DataObject if
     * there is no record, or the record has no ID. In this case, we do have an ID but
     * we still need to repopulate the defaults.
     *
     * @param string $newClassName The name of the new class
     *
     * @return DataObject The new instance of the new class, The exact type will be of the class name provided.
     */
    public function newClassInstance($newClassName)
    {
        if (!is_subclass_of($newClassName, self::class)) {
            throw new InvalidArgumentException("$newClassName is not a valid subclass of DataObject");
        }

        $originalClass = $this->ClassName;

        /** @var DataObject $newInstance */
        $newInstance = Injector::inst()->create($newClassName, $this->record, false);

        // Modify ClassName
        if ($newClassName != $originalClass) {
            $newInstance->setClassName($newClassName);
            $newInstance->populateDefaults();
            $newInstance->forceChange();
        }

        return $newInstance;
    }

    /**
     * Adds methods from the extensions.
     * Called by Object::__construct() once per class.
     */
    public function defineMethods()
    {
        parent::defineMethods();

        if (static::class === self::class) {
             return;
        }

        // Set up accessors for joined items
        if ($manyMany = $this->manyMany()) {
            foreach ($manyMany as $relationship => $class) {
                $this->addWrapperMethod($relationship, 'getManyManyComponents');
            }
        }
        if ($hasMany = $this->hasMany()) {
            foreach ($hasMany as $relationship => $class) {
                $this->addWrapperMethod($relationship, 'getComponents');
            }
        }
        if ($hasOne = $this->hasOne()) {
            foreach ($hasOne as $relationship => $class) {
                $this->addWrapperMethod($relationship, 'getComponent');
            }
        }
        if ($belongsTo = $this->belongsTo()) {
            foreach (array_keys($belongsTo) as $relationship) {
                $this->addWrapperMethod($relationship, 'getComponent');
            }
        }
    }

    /**
     * Returns true if this object "exists", i.e., has a sensible value.
     * The default behaviour for a DataObject is to return true if
     * the object exists in the database, you can override this in subclasses.
     *
     * @return boolean true if this object exists
     */
    public function exists()
    {
        return (isset($this->record['ID']) && $this->record['ID'] > 0);
    }

    /**
     * Returns TRUE if all values (other than "ID") are
     * considered empty (by weak boolean comparison).
     *
     * @return boolean
     */
    public function isEmpty()
    {
        $fixed = DataObject::config()->uninherited('fixed_fields');
        foreach ($this->toMap() as $field => $value) {
            // only look at custom fields
            if (isset($fixed[$field])) {
                continue;
            }

            $dbObject = $this->dbObject($field);
            if (!$dbObject) {
                continue;
            }
            if ($dbObject->exists()) {
                return false;
            }
        }
        return true;
    }

    /**
     * Pluralise this item given a specific count.
     *
     * E.g. "0 Pages", "1 File", "3 Images"
     *
     * @param string $count
     * @return string
     */
    public function i18n_pluralise($count)
    {
        $default = 'one ' . $this->i18n_singular_name() . '|{count} ' . $this->i18n_plural_name();
        return i18n::_t(
            static::class . '.PLURALS',
            $default,
            [ 'count' => $count ]
        );
    }

    /**
     * Get the user friendly singular name of this DataObject.
     * If the name is not defined (by redefining $singular_name in the subclass),
     * this returns the class name.
     *
     * @return string User friendly singular name of this DataObject
     */
    public function singular_name()
    {
        $name = $this->config()->get('singular_name');
        if ($name) {
            return $name;
        }
        return ucwords(trim(strtolower(preg_replace(
            '/_?([A-Z])/',
            ' $1',
            ClassInfo::shortName($this)
        ))));
    }

    /**
     * Get the translated user friendly singular name of this DataObject
     * same as singular_name() but runs it through the translating function
     *
     * Translating string is in the form:
     *     $this->class.SINGULARNAME
     * Example:
     *     Page.SINGULARNAME
     *
     * @return string User friendly translated singular name of this DataObject
     */
    public function i18n_singular_name()
    {
        return _t(static::class . '.SINGULARNAME', $this->singular_name());
    }

    /**
     * Get the user friendly plural name of this DataObject
     * If the name is not defined (by renaming $plural_name in the subclass),
     * this returns a pluralised version of the class name.
     *
     * @return string User friendly plural name of this DataObject
     */
    public function plural_name()
    {
        if ($name = $this->config()->get('plural_name')) {
            return $name;
        }
        $name = $this->singular_name();
        //if the penultimate character is not a vowel, replace "y" with "ies"
        if (preg_match('/[^aeiou]y$/i', $name)) {
            $name = substr($name, 0, -1) . 'ie';
        }
        return ucfirst($name . 's');
    }

    /**
     * Get the translated user friendly plural name of this DataObject
     * Same as plural_name but runs it through the translation function
     * Translation string is in the form:
     *      $this->class.PLURALNAME
     * Example:
     *      Page.PLURALNAME
     *
     * @return string User friendly translated plural name of this DataObject
     */
    public function i18n_plural_name()
    {
        return _t(static::class . '.PLURALNAME', $this->plural_name());
    }

    /**
     * Standard implementation of a title/label for a specific
     * record. Tries to find properties 'Title' or 'Name',
     * and falls back to the 'ID'. Useful to provide
     * user-friendly identification of a record, e.g. in errormessages
     * or UI-selections.
     *
     * Overload this method to have a more specialized implementation,
     * e.g. for an Address record this could be:
     * <code>
     * function getTitle() {
     *   return "{$this->StreetNumber} {$this->StreetName} {$this->City}";
     * }
     * </code>
     *
     * @return string
     */
    public function getTitle()
    {
        $schema = static::getSchema();
        if ($schema->fieldSpec($this, 'Title')) {
            return $this->getField('Title');
        }
        if ($schema->fieldSpec($this, 'Name')) {
            return $this->getField('Name');
        }

        return "#{$this->ID}";
    }

    /**
     * Returns the associated database record - in this case, the object itself.
     * This is included so that you can call $dataOrController->data() and get a DataObject all the time.
     *
     * @return DataObject Associated database record
     */
    public function data()
    {
        return $this;
    }

    /**
     * Convert this object to a map.
     *
     * @return array The data as a map.
     */
    public function toMap()
    {
        $this->loadLazyFields();
        return $this->record;
    }

    /**
     * Return all currently fetched database fields.
     *
     * This function is similar to toMap() but doesn't trigger the lazy-loading of all unfetched fields.
     * Obviously, this makes it a lot faster.
     *
     * @return array The data as a map.
     */
    public function getQueriedDatabaseFields()
    {
        return $this->record;
    }

    /**
     * Update a number of fields on this object, given a map of the desired changes.
     *
     * The field names can be simple names, or you can use a dot syntax to access $has_one relations.
     * For example, array("Author.FirstName" => "Jim") will set $this->Author()->FirstName to "Jim".
     *
     * update() doesn't write the main object, but if you use the dot syntax, it will write()
     * the related objects that it alters.
     *
     * @param array $data A map of field name to data values to update.
     * @return DataObject $this
     */
    public function update($data)
    {
        foreach ($data as $key => $value) {
            // Implement dot syntax for updates
            if (strpos($key, '.') !== false) {
                $relations = explode('.', $key);
                $fieldName = array_pop($relations);
                /** @var static $relObj */
                $relObj = $this;
                $relation = null;
                foreach ($relations as $i => $relation) {
                    // no support for has_many or many_many relationships,
                    // as the updater wouldn't know which object to write to (or create)
                    if ($relObj->$relation() instanceof DataObject) {
                        $parentObj = $relObj;
                        $relObj = $relObj->$relation();
                        // If the intermediate relationship objects haven't been created, then write them
                        if ($i<sizeof($relations)-1 && !$relObj->ID || (!$relObj->ID && $parentObj !== $this)) {
                            $relObj->write();
                            $relatedFieldName = $relation . "ID";
                            $parentObj->$relatedFieldName = $relObj->ID;
                            $parentObj->write();
                        }
                    } else {
                        user_error(
                            "DataObject::update(): Can't traverse relationship '$relation'," .
                            "it has to be a has_one relationship or return a single DataObject",
                            E_USER_NOTICE
                        );
                        // unset relation object so we don't write properties to the wrong object
                        $relObj = null;
                        break;
                    }
                }

                if ($relObj) {
                    $relObj->$fieldName = $value;
                    $relObj->write();
                    $relatedFieldName = $relation . "ID";
                    $this->$relatedFieldName = $relObj->ID;
                    $relObj->flushCache();
                } else {
                    $class = static::class;
                    user_error("Couldn't follow dot syntax '{$key}' on '{$class}' object", E_USER_WARNING);
                }
            } else {
                $this->$key = $value;
            }
        }
        return $this;
    }

    /**
     * Pass changes as a map, and try to
     * get automatic casting for these fields.
     * Doesn't write to the database. To write the data,
     * use the write() method.
     *
     * @param array $data A map of field name to data values to update.
     * @return DataObject $this
     */
    public function castedUpdate($data)
    {
        foreach ($data as $k => $v) {
            $this->setCastedField($k, $v);
        }
        return $this;
    }

    /**
     * Merges data and relations from another object of same class,
     * without conflict resolution. Allows to specify which
     * dataset takes priority in case its not empty.
     * has_one-relations are just transferred with priority 'right'.
     * has_many and many_many-relations are added regardless of priority.
     *
     * Caution: has_many/many_many relations are moved rather than duplicated,
     * meaning they are not connected to the merged object any longer.
     * Caution: Just saves updated has_many/many_many relations to the database,
     * doesn't write the updated object itself (just writes the object-properties).
     * Caution: Does not delete the merged object.
     * Caution: Does now overwrite Created date on the original object.
     *
     * @param DataObject $rightObj
     * @param string $priority left|right Determines who wins in case of a conflict (optional)
     * @param bool $includeRelations Merge any existing relations (optional)
     * @param bool $overwriteWithEmpty Overwrite existing left values with empty right values.
     *                            Only applicable with $priority='right'. (optional)
     * @return Boolean
     */
    public function merge($rightObj, $priority = 'right', $includeRelations = true, $overwriteWithEmpty = false)
    {
        $leftObj = $this;

        if ($leftObj->ClassName != $rightObj->ClassName) {
            // we can't merge similiar subclasses because they might have additional relations
            user_error("DataObject->merge(): Invalid object class '{$rightObj->ClassName}'
			(expected '{$leftObj->ClassName}').", E_USER_WARNING);
            return false;
        }

        if (!$rightObj->ID) {
            user_error("DataObject->merge(): Please write your merged-in object to the database before merging,
				to make sure all relations are transferred properly.').", E_USER_WARNING);
            return false;
        }

        // makes sure we don't merge data like ID or ClassName
        $rightData = DataObject::getSchema()->fieldSpecs(get_class($rightObj));
        foreach ($rightData as $key => $rightSpec) {
            // Don't merge ID
            if ($key === 'ID') {
                continue;
            }

            // Only merge relations if allowed
            if ($rightSpec === 'ForeignKey' && !$includeRelations) {
                continue;
            }

            // don't merge conflicting values if priority is 'left'
            if ($priority == 'left' && $leftObj->{$key} !== $rightObj->{$key}) {
                continue;
            }

            // don't overwrite existing left values with empty right values (if $overwriteWithEmpty is set)
            if ($priority == 'right' && !$overwriteWithEmpty && empty($rightObj->{$key})) {
                continue;
            }

            // TODO remove redundant merge of has_one fields
            $leftObj->{$key} = $rightObj->{$key};
        }

        // merge relations
        if ($includeRelations) {
            if ($manyMany = $this->manyMany()) {
                foreach ($manyMany as $relationship => $class) {
                    /** @var DataObject $leftComponents */
                    $leftComponents = $leftObj->getManyManyComponents($relationship);
                    $rightComponents = $rightObj->getManyManyComponents($relationship);
                    if ($rightComponents && $rightComponents->exists()) {
                        $leftComponents->addMany($rightComponents->column('ID'));
                    }
                    $leftComponents->write();
                }
            }

            if ($hasMany = $this->hasMany()) {
                foreach ($hasMany as $relationship => $class) {
                    $leftComponents = $leftObj->getComponents($relationship);
                    $rightComponents = $rightObj->getComponents($relationship);
                    if ($rightComponents && $rightComponents->exists()) {
                        $leftComponents->addMany($rightComponents->column('ID'));
                    }
                    $leftComponents->write();
                }
            }
        }

        return true;
    }

    /**
     * Forces the record to think that all its data has changed.
     * Doesn't write to the database. Only sets fields as changed
     * if they are not already marked as changed.
     *
     * @return $this
     */
    public function forceChange()
    {
        // Ensure lazy fields loaded
        $this->loadLazyFields();
        $fields = static::getSchema()->fieldSpecs(static::class);

        // $this->record might not contain the blank values so we loop on $this->inheritedDatabaseFields() as well
        $fieldNames = array_unique(array_merge(
            array_keys($this->record),
            array_keys($fields)
        ));

        foreach ($fieldNames as $fieldName) {
            if (!isset($this->changed[$fieldName])) {
                $this->changed[$fieldName] = self::CHANGE_STRICT;
            }
            // Populate the null values in record so that they actually get written
            if (!isset($this->record[$fieldName])) {
                $this->record[$fieldName] = null;
            }
        }

        // @todo Find better way to allow versioned to write a new version after forceChange
        if ($this->isChanged('Version')) {
            unset($this->changed['Version']);
        }
        return $this;
    }

    /**
     * Validate the current object.
     *
     * By default, there is no validation - objects are always valid!  However, you can overload this method in your
     * DataObject sub-classes to specify custom validation, or use the hook through DataExtension.
     *
     * Invalid objects won't be able to be written - a warning will be thrown and no write will occur.  onBeforeWrite()
     * and onAfterWrite() won't get called either.
     *
     * It is expected that you call validate() in your own application to test that an object is valid before
     * attempting a write, and respond appropriately if it isn't.
     *
     * @see {@link ValidationResult}
     * @return ValidationResult
     */
    public function validate()
    {
        $result = ValidationResult::create();
        $this->extend('validate', $result);
        return $result;
    }

    /**
     * Public accessor for {@see DataObject::validate()}
     *
     * @return ValidationResult
     */
    public function doValidate()
    {
        Deprecation::notice('5.0', 'Use validate');
        return $this->validate();
    }

    /**
     * Event handler called before writing to the database.
     * You can overload this to clean up or otherwise process data before writing it to the
     * database.  Don't forget to call parent::onBeforeWrite(), though!
     *
     * This called after {@link $this->validate()}, so you can be sure that your data is valid.
     *
     * @uses DataExtension->onBeforeWrite()
     */
    protected function onBeforeWrite()
    {
        $this->brokenOnWrite = false;

        $dummy = null;
        $this->extend('onBeforeWrite', $dummy);
    }

    /**
     * Event handler called after writing to the database.
     * You can overload this to act upon changes made to the data after it is written.
     * $this->changed will have a record
     * database.  Don't forget to call parent::onAfterWrite(), though!
     *
     * @uses DataExtension->onAfterWrite()
     */
    protected function onAfterWrite()
    {
        $dummy = null;
        $this->extend('onAfterWrite', $dummy);
    }

    /**
     * Find all objects that will be cascade deleted if this object is deleted
     *
     * Notes:
     *   - If this object is versioned, objects will only be searched in the same stage as the given record.
     *   - This will only be useful prior to deletion, as post-deletion this record will no longer exist.
     *
     * @param bool $recursive True if recursive
     * @param ArrayList $list Optional list to add items to
     * @return ArrayList list of objects
     */
    public function findCascadeDeletes($recursive = true, $list = null)
    {
        // Find objects in these relationships
        return $this->findRelatedObjects('cascade_deletes', $recursive, $list);
    }

    /**
     * Event handler called before deleting from the database.
     * You can overload this to clean up or otherwise process data before delete this
     * record.  Don't forget to call parent::onBeforeDelete(), though!
     *
     * @uses DataExtension->onBeforeDelete()
     */
    protected function onBeforeDelete()
    {
        $this->brokenOnDelete = false;

        $dummy = null;
        $this->extend('onBeforeDelete', $dummy);

        // Cascade deletes
        $deletes = $this->findCascadeDeletes(false);
        foreach ($deletes as $delete) {
            $delete->delete();
        }
    }

    protected function onAfterDelete()
    {
        $this->extend('onAfterDelete');
    }

    /**
     * Load the default values in from the self::$defaults array.
     * Will traverse the defaults of the current class and all its parent classes.
     * Called by the constructor when creating new records.
     *
     * @uses DataExtension->populateDefaults()
     * @return DataObject $this
     */
    public function populateDefaults()
    {
        $classes = array_reverse(ClassInfo::ancestry($this));

        foreach ($classes as $class) {
            $defaults = Config::inst()->get($class, 'defaults', Config::UNINHERITED);

            if ($defaults && !is_array($defaults)) {
                user_error(
                    "Bad '" . static::class . "' defaults given: " . var_export($defaults, true),
                    E_USER_WARNING
                );
                $defaults = null;
            }

            if ($defaults) {
                foreach ($defaults as $fieldName => $fieldValue) {
                // SRM 2007-03-06: Stricter check
                    if (!isset($this->$fieldName) || $this->$fieldName === null) {
                        $this->$fieldName = $fieldValue;
                    }
                // Set many-many defaults with an array of ids
                    if (is_array($fieldValue) && $this->getSchema()->manyManyComponent(static::class, $fieldName)) {
                        /** @var ManyManyList $manyManyJoin */
                        $manyManyJoin = $this->$fieldName();
                        $manyManyJoin->setByIDList($fieldValue);
                    }
                }
            }
            if ($class == self::class) {
                break;
            }
        }

        $this->extend('populateDefaults');
        return $this;
    }

    /**
     * Determine validation of this object prior to write
     *
     * @return ValidationException Exception generated by this write, or null if valid
     */
    protected function validateWrite()
    {
        if ($this->ObsoleteClassName) {
            return new ValidationException(
                "Object is of class '{$this->ObsoleteClassName}' which doesn't exist - " .
                "you need to change the ClassName before you can write it"
            );
        }

        // Note: Validation can only be disabled at the global level, not per-model
        if (DataObject::config()->uninherited('validation_enabled')) {
            $result = $this->validate();
            if (!$result->isValid()) {
                return new ValidationException($result);
            }
        }
        return null;
    }

    /**
     * Prepare an object prior to write
     *
     * @throws ValidationException
     */
    protected function preWrite()
    {
        // Validate this object
        if ($writeException = $this->validateWrite()) {
            // Used by DODs to clean up after themselves, eg, Versioned
            $this->invokeWithExtensions('onAfterSkippedWrite');
            throw $writeException;
        }

        // Check onBeforeWrite
        $this->brokenOnWrite = true;
        $this->onBeforeWrite();
        if ($this->brokenOnWrite) {
            user_error(static::class . " has a broken onBeforeWrite() function."
                . " Make sure that you call parent::onBeforeWrite().", E_USER_ERROR);
        }
    }

    /**
     * Detects and updates all changes made to this object
     *
     * @param bool $forceChanges If set to true, force all fields to be treated as changed
     * @return bool True if any changes are detected
     */
    protected function updateChanges($forceChanges = false)
    {
        if ($forceChanges) {
            // Force changes, but only for loaded fields
            foreach ($this->record as $field => $value) {
                $this->changed[$field] = static::CHANGE_VALUE;
            }
            return true;
        }
        return $this->isChanged();
    }

    /**
     * Writes a subset of changes for a specific table to the given manipulation
     *
     * @param string $baseTable Base table
     * @param string $now Timestamp to use for the current time
     * @param bool $isNewRecord Whether this should be treated as a new record write
     * @param array $manipulation Manipulation to write to
     * @param string $class Class of table to manipulate
     */
    protected function prepareManipulationTable($baseTable, $now, $isNewRecord, &$manipulation, $class)
    {
        $schema = $this->getSchema();
        $table = $schema->tableName($class);
        $manipulation[$table] = array();

        // Extract records for this table
        foreach ($this->record as $fieldName => $fieldValue) {
            // we're not attempting to reset the BaseTable->ID
            // Ignore unchanged fields or attempts to reset the BaseTable->ID
            if (empty($this->changed[$fieldName]) || ($table === $baseTable && $fieldName === 'ID')) {
                continue;
            }

            // Ensure this field pertains to this table
            $specification = $schema->fieldSpec($class, $fieldName, DataObjectSchema::DB_ONLY | DataObjectSchema::UNINHERITED);
            if (!$specification) {
                continue;
            }

            // if database column doesn't correlate to a DBField instance...
            $fieldObj = $this->dbObject($fieldName);
            if (!$fieldObj) {
                $fieldObj = DBField::create_field('Varchar', $fieldValue, $fieldName);
            }

            // Write to manipulation
            $fieldObj->writeToManipulation($manipulation[$table]);
        }

        // Ensure update of Created and LastEdited columns
        if ($baseTable === $table) {
            $manipulation[$table]['fields']['LastEdited'] = $now;
            if ($isNewRecord) {
                $manipulation[$table]['fields']['Created']
                    = empty($this->record['Created'])
                        ? $now
                        : $this->record['Created'];
                $manipulation[$table]['fields']['ClassName'] = static::class;
            }
        }

        // Inserts done one the base table are performed in another step, so the manipulation should instead
        // attempt an update, as though it were a normal update.
        $manipulation[$table]['command'] = $isNewRecord ? 'insert' : 'update';
        $manipulation[$table]['id'] = $this->record['ID'];
        $manipulation[$table]['class'] = $class;
    }

    /**
     * Ensures that a blank base record exists with the basic fixed fields for this dataobject
     *
     * Does nothing if an ID is already assigned for this record
     *
     * @param string $baseTable Base table
     * @param string $now Timestamp to use for the current time
     */
    protected function writeBaseRecord($baseTable, $now)
    {
        // Generate new ID if not specified
        if ($this->isInDB()) {
            return;
        }

        // Perform an insert on the base table
        $insert = new SQLInsert('"' . $baseTable . '"');
        $insert
            ->assign('"Created"', $now)
            ->execute();
        $this->changed['ID'] = self::CHANGE_VALUE;
        $this->record['ID'] = DB::get_generated_id($baseTable);
    }

    /**
     * Generate and write the database manipulation for all changed fields
     *
     * @param string $baseTable Base table
     * @param string $now Timestamp to use for the current time
     * @param bool $isNewRecord If this is a new record
     */
    protected function writeManipulation($baseTable, $now, $isNewRecord)
    {
        // Generate database manipulations for each class
        $manipulation = array();
        foreach (ClassInfo::ancestry(static::class, true) as $class) {
            $this->prepareManipulationTable($baseTable, $now, $isNewRecord, $manipulation, $class);
        }

        // Allow extensions to extend this manipulation
        $this->extend('augmentWrite', $manipulation);

        // New records have their insert into the base data table done first, so that they can pass the
        // generated ID on to the rest of the manipulation
        if ($isNewRecord) {
            $manipulation[$baseTable]['command'] = 'update';
        }

        // Perform the manipulation
        DB::manipulate($manipulation);
    }

    /**
     * Writes all changes to this object to the database.
     *  - It will insert a record whenever ID isn't set, otherwise update.
     *  - All relevant tables will be updated.
     *  - $this->onBeforeWrite() gets called beforehand.
     *  - Extensions such as Versioned will ammend the database-write to ensure that a version is saved.
     *
     *  @uses DataExtension->augmentWrite()
     *
     * @param boolean $showDebug Show debugging information
     * @param boolean $forceInsert Run INSERT command rather than UPDATE, even if record already exists
     * @param boolean $forceWrite Write to database even if there are no changes
     * @param boolean $writeComponents Call write() on all associated component instances which were previously
     *                                 retrieved through {@link getComponent()}, {@link getComponents()} or
     *                                 {@link getManyManyComponents()} (Default: false)
     * @return int The ID of the record
     * @throws ValidationException Exception that can be caught and handled by the calling function
     */
    public function write($showDebug = false, $forceInsert = false, $forceWrite = false, $writeComponents = false)
    {
        $now = DBDatetime::now()->Rfc2822();

        // Execute pre-write tasks
        $this->preWrite();

        // Check if we are doing an update or an insert
        $isNewRecord = !$this->isInDB() || $forceInsert;

        // Check changes exist, abort if there are none
        $hasChanges = $this->updateChanges($isNewRecord);
        if ($hasChanges || $forceWrite || $isNewRecord) {
            // Ensure Created and LastEdited are populated
            if (!isset($this->record['Created'])) {
                $this->record['Created'] = $now;
            }
            $this->record['LastEdited'] = $now;

            // New records have their insert into the base data table done first, so that they can pass the
            // generated primary key on to the rest of the manipulation
            $baseTable = $this->baseTable();
            $this->writeBaseRecord($baseTable, $now);

            // Write the DB manipulation for all changed fields
            $this->writeManipulation($baseTable, $now, $isNewRecord);

            // If there's any relations that couldn't be saved before, save them now (we have an ID here)
            $this->writeRelations();
            $this->onAfterWrite();
            $this->changed = array();
        } else {
            if ($showDebug) {
                Debug::message("no changes for DataObject");
            }

            // Used by DODs to clean up after themselves, eg, Versioned
            $this->invokeWithExtensions('onAfterSkippedWrite');
        }

        // Write relations as necessary
        if ($writeComponents) {
            $this->writeComponents(true);
        }

        // Clears the cache for this object so get_one returns the correct object.
        $this->flushCache();

        return $this->record['ID'];
    }

    /**
     * Writes cached relation lists to the database, if possible
     */
    public function writeRelations()
    {
        if (!$this->isInDB()) {
            return;
        }

        // If there's any relations that couldn't be saved before, save them now (we have an ID here)
        if ($this->unsavedRelations) {
            foreach ($this->unsavedRelations as $name => $list) {
                $list->changeToList($this->$name());
            }
            $this->unsavedRelations = array();
        }
    }

    /**
     * Write the cached components to the database. Cached components could refer to two different instances of the
     * same record.
     *
     * @param bool $recursive Recursively write components
     * @return DataObject $this
     */
    public function writeComponents($recursive = false)
    {
        if ($this->components) {
            foreach ($this->components as $component) {
                $component->write(false, false, false, $recursive);
            }
        }

        if ($join = $this->getJoin()) {
            $join->write(false, false, false, $recursive);
        }

        return $this;
    }

    /**
     * Delete this data object.
     * $this->onBeforeDelete() gets called.
     * Note that in Versioned objects, both Stage and Live will be deleted.
     *  @uses DataExtension->augmentSQL()
     */
    public function delete()
    {
        $this->brokenOnDelete = true;
        $this->onBeforeDelete();
        if ($this->brokenOnDelete) {
            user_error(static::class . " has a broken onBeforeDelete() function."
                . " Make sure that you call parent::onBeforeDelete().", E_USER_ERROR);
        }

        // Deleting a record without an ID shouldn't do anything
        if (!$this->ID) {
            throw new LogicException("DataObject::delete() called on a DataObject without an ID");
        }

        // TODO: This is quite ugly.  To improve:
        //  - move the details of the delete code in the DataQuery system
        //  - update the code to just delete the base table, and rely on cascading deletes in the DB to do the rest
        //    obviously, that means getting requireTable() to configure cascading deletes ;-)
        $srcQuery = DataList::create(static::class)
            ->filter('ID', $this->ID)
            ->dataQuery()
            ->query();
        $queriedTables = $srcQuery->queriedTables();
        $this->extend('updateDeleteTables', $queriedTables, $srcQuery);
        foreach ($queriedTables as $table) {
            $delete = SQLDelete::create("\"$table\"", array('"ID"' => $this->ID));
            $this->extend('updateDeleteTable', $delete, $table, $queriedTables, $srcQuery);
            $delete->execute();
        }
        // Remove this item out of any caches
        $this->flushCache();

        $this->onAfterDelete();

        $this->OldID = $this->ID;
        $this->ID = 0;
    }

    /**
     * Delete the record with the given ID.
     *
     * @param string $className The class name of the record to be deleted
     * @param int $id ID of record to be deleted
     */
    public static function delete_by_id($className, $id)
    {
        $obj = DataObject::get_by_id($className, $id);
        if ($obj) {
            $obj->delete();
        } else {
            user_error("$className object #$id wasn't found when calling DataObject::delete_by_id", E_USER_WARNING);
        }
    }

    /**
     * Get the class ancestry, including the current class name.
     * The ancestry will be returned as an array of class names, where the 0th element
     * will be the class that inherits directly from DataObject, and the last element
     * will be the current class.
     *
     * @return array Class ancestry
     */
    public function getClassAncestry()
    {
        return ClassInfo::ancestry(static::class);
    }

    /**
     * Return a component object from a one to one relationship, as a DataObject.
     * If no component is available, an 'empty component' will be returned for
     * non-polymorphic relations, or for polymorphic relations with a class set.
     *
     * @param string $componentName Name of the component
     * @return DataObject The component object. It's exact type will be that of the component.
     * @throws Exception
     */
    public function getComponent($componentName)
    {
        if (isset($this->components[$componentName])) {
            return $this->components[$componentName];
        }

        $schema = static::getSchema();
        if ($class = $schema->hasOneComponent(static::class, $componentName)) {
            $joinField = $componentName . 'ID';
            $joinID    = $this->getField($joinField);

            // Extract class name for polymorphic relations
            if ($class === self::class) {
                $class = $this->getField($componentName . 'Class');
                if (empty($class)) {
                    return null;
                }
            }

            if ($joinID) {
                // Ensure that the selected object originates from the same stage, subsite, etc
                $component = DataObject::get($class)
                    ->filter('ID', $joinID)
                    ->setDataQueryParam($this->getInheritableQueryParams())
                    ->first();
            }

            if (empty($component)) {
                $component = Injector::inst()->create($class);
            }
        } elseif ($class = $schema->belongsToComponent(static::class, $componentName)) {
            $joinField = $schema->getRemoteJoinField(static::class, $componentName, 'belongs_to', $polymorphic);
            $joinID = $this->ID;

            if ($joinID) {
                // Prepare filter for appropriate join type
                if ($polymorphic) {
                    $filter = array(
                        "{$joinField}ID" => $joinID,
                        "{$joinField}Class" => static::class,
                    );
                } else {
                    $filter = array(
                        $joinField => $joinID
                    );
                }

                // Ensure that the selected object originates from the same stage, subsite, etc
                $component = DataObject::get($class)
                    ->filter($filter)
                    ->setDataQueryParam($this->getInheritableQueryParams())
                    ->first();
            }

            if (empty($component)) {
                $component = Injector::inst()->create($class);
                if ($polymorphic) {
                    $component->{$joinField . 'ID'} = $this->ID;
                    $component->{$joinField . 'Class'} = static::class;
                } else {
                    $component->$joinField = $this->ID;
                }
            }
        } else {
            throw new InvalidArgumentException(
                "DataObject->getComponent(): Could not find component '$componentName'."
            );
        }

        $this->components[$componentName] = $component;
        return $component;
    }

    /**
     * Returns a one-to-many relation as a HasManyList
     *
     * @param string $componentName Name of the component
     * @param int|array $id Optional ID(s) for parent of this relation, if not the current record
     * @return HasManyList|UnsavedRelationList The components of the one-to-many relationship.
     */
    public function getComponents($componentName, $id = null)
    {
        if (!isset($id)) {
            $id = $this->ID;
        }
        $result = null;

        $schema = $this->getSchema();
        $componentClass = $schema->hasManyComponent(static::class, $componentName);
        if (!$componentClass) {
            throw new InvalidArgumentException(sprintf(
                "DataObject::getComponents(): Unknown 1-to-many component '%s' on class '%s'",
                $componentName,
                static::class
            ));
        }

        // If we haven't been written yet, we can't save these relations, so use a list that handles this case
        if (!$id) {
            if (!isset($this->unsavedRelations[$componentName])) {
                $this->unsavedRelations[$componentName] =
                    new UnsavedRelationList(static::class, $componentName, $componentClass);
            }
            return $this->unsavedRelations[$componentName];
        }

        // Determine type and nature of foreign relation
        $joinField = $schema->getRemoteJoinField(static::class, $componentName, 'has_many', $polymorphic);
        /** @var HasManyList $result */
        if ($polymorphic) {
            $result = PolymorphicHasManyList::create($componentClass, $joinField, static::class);
        } else {
            $result = HasManyList::create($componentClass, $joinField);
        }

        return $result
            ->setDataQueryParam($this->getInheritableQueryParams())
            ->forForeignID($id);
    }

    /**
     * Find the foreign class of a relation on this DataObject, regardless of the relation type.
     *
     * @param string $relationName Relation name.
     * @return string Class name, or null if not found.
     */
    public function getRelationClass($relationName)
    {
        // Parse many_many
        $manyManyComponent = $this->getSchema()->manyManyComponent(static::class, $relationName);
        if ($manyManyComponent) {
            return $manyManyComponent['childClass'];
        }

        // Go through all relationship configuration fields.
        $config = $this->config();
        $candidates = array_merge(
            ($relations = $config->get('has_one')) ? $relations : array(),
            ($relations = $config->get('has_many')) ? $relations : array(),
            ($relations = $config->get('belongs_to')) ? $relations : array()
        );

        if (isset($candidates[$relationName])) {
            $remoteClass = $candidates[$relationName];

            // If dot notation is present, extract just the first part that contains the class.
            if (($fieldPos = strpos($remoteClass, '.'))!==false) {
                return substr($remoteClass, 0, $fieldPos);
            }

            // Otherwise just return the class
            return $remoteClass;
        }

        return null;
    }

    /**
     * Given a relation name, determine the relation type
     *
     * @param string $component Name of component
     * @return string has_one, has_many, many_many, belongs_many_many or belongs_to
     */
    public function getRelationType($component)
    {
        $types = array('has_one', 'has_many', 'many_many', 'belongs_many_many', 'belongs_to');
        $config = $this->config();
        foreach ($types as $type) {
            $relations = $config->get($type);
            if ($relations && isset($relations[$component])) {
                return $type;
            }
        }
        return null;
    }

    /**
     * Given a relation declared on a remote class, generate a substitute component for the opposite
     * side of the relation.
     *
     * Notes on behaviour:
     *  - This can still be used on components that are defined on both sides, but do not need to be.
     *  - All has_ones on remote class will be treated as local has_many, even if they are belongs_to
     *  - Cannot be used on polymorphic relationships
     *  - Cannot be used on unsaved objects.
     *
     * @param string $remoteClass
     * @param string $remoteRelation
     * @return DataList|DataObject The component, either as a list or single object
     * @throws BadMethodCallException
     * @throws InvalidArgumentException
     */
    public function inferReciprocalComponent($remoteClass, $remoteRelation)
    {
        $remote = DataObject::singleton($remoteClass);
        $class = $remote->getRelationClass($remoteRelation);
        $schema = static::getSchema();

        // Validate arguments
        if (!$this->isInDB()) {
            throw new BadMethodCallException(__METHOD__ . " cannot be called on unsaved objects");
        }
        if (empty($class)) {
            throw new InvalidArgumentException(sprintf(
                "%s invoked with invalid relation %s.%s",
                __METHOD__,
                $remoteClass,
                $remoteRelation
            ));
        }
        if ($class === self::class) {
            throw new InvalidArgumentException(sprintf(
                "%s cannot generate opposite component of relation %s.%s as it is polymorphic. " .
                "This method does not support polymorphic relationships",
                __METHOD__,
                $remoteClass,
                $remoteRelation
            ));
        }
        if (!is_a($this, $class, true)) {
            throw new InvalidArgumentException(sprintf(
                "Relation %s on %s does not refer to objects of type %s",
                $remoteRelation,
                $remoteClass,
                static::class
            ));
        }

        // Check the relation type to mock
        $relationType = $remote->getRelationType($remoteRelation);
        switch ($relationType) {
            case 'has_one': {
                // Mock has_many
                $joinField = "{$remoteRelation}ID";
                $componentClass = $schema->classForField($remoteClass, $joinField);
                $result = HasManyList::create($componentClass, $joinField);
                return $result
                    ->setDataQueryParam($this->getInheritableQueryParams())
                    ->forForeignID($this->ID);
            }
            case 'belongs_to':
            case 'has_many': {
                // These relations must have a has_one on the other end, so find it
                $joinField = $schema->getRemoteJoinField($remoteClass, $remoteRelation, $relationType, $polymorphic);
                if ($polymorphic) {
                    throw new InvalidArgumentException(sprintf(
                        "%s cannot generate opposite component of relation %s.%s, as the other end appears" .
                        "to be a has_one polymorphic. This method does not support polymorphic relationships",
                        __METHOD__,
                        $remoteClass,
                        $remoteRelation
                    ));
                }
                $joinID = $this->getField($joinField);
                if (empty($joinID)) {
                    return null;
                }
                // Get object by joined ID
                return DataObject::get($remoteClass)
                    ->filter('ID', $joinID)
                    ->setDataQueryParam($this->getInheritableQueryParams())
                    ->first();
            }
            case 'many_many':
            case 'belongs_many_many': {
                // Get components and extra fields from parent
                $manyMany = $remote->getSchema()->manyManyComponent($remoteClass, $remoteRelation);
                $extraFields = $schema->manyManyExtraFieldsForComponent($remoteClass, $remoteRelation) ?: array();

                // Reverse parent and component fields and create an inverse ManyManyList
                /** @var RelationList $result */
                $result = Injector::inst()->create(
                    $manyMany['relationClass'],
                    $manyMany['parentClass'], // Substitute parent class for dataClass
                    $manyMany['join'],
                    $manyMany['parentField'], // Reversed parent / child field
                    $manyMany['childField'], // Reversed parent / child field
                    $extraFields
                );
                $this->extend('updateManyManyComponents', $result);

                // If this is called on a singleton, then we return an 'orphaned relation' that can have the
                // foreignID set elsewhere.
                return $result
                    ->setDataQueryParam($this->getInheritableQueryParams())
                    ->forForeignID($this->ID);
            }
            default: {
                return null;
            }
        }
    }

    /**
     * Returns a many-to-many component, as a ManyManyList.
     * @param string $componentName Name of the many-many component
     * @param int|array $id Optional ID for parent of this relation, if not the current record
     * @return RelationList|UnsavedRelationList The set of components
     */
    public function getManyManyComponents($componentName, $id = null)
    {
        if (!isset($id)) {
            $id = $this->ID;
        }
        $schema = static::getSchema();
        $manyManyComponent = $schema->manyManyComponent(static::class, $componentName);
        if (!$manyManyComponent) {
            throw new InvalidArgumentException(sprintf(
                "DataObject::getComponents(): Unknown many-to-many component '%s' on class '%s'",
                $componentName,
                static::class
            ));
        }

        // If we haven't been written yet, we can't save these relations, so use a list that handles this case
        if (!$id) {
            if (!isset($this->unsavedRelations[$componentName])) {
                $this->unsavedRelations[$componentName] =
                    new UnsavedRelationList($manyManyComponent['parentClass'], $componentName, $manyManyComponent['childClass']);
            }
            return $this->unsavedRelations[$componentName];
        }

        $extraFields = $schema->manyManyExtraFieldsForComponent(static::class, $componentName) ?: array();
        /** @var RelationList $result */
        $result = Injector::inst()->create(
            $manyManyComponent['relationClass'],
            $manyManyComponent['childClass'],
            $manyManyComponent['join'],
            $manyManyComponent['childField'],
            $manyManyComponent['parentField'],
            $extraFields
        );


        // Store component data in query meta-data
        $result = $result->alterDataQuery(function ($query) use ($extraFields) {
            /** @var DataQuery $query */
            $query->setQueryParam('Component.ExtraFields', $extraFields);
        });

        $this->extend('updateManyManyComponents', $result);

        // If this is called on a singleton, then we return an 'orphaned relation' that can have the
        // foreignID set elsewhere.
        return $result
            ->setDataQueryParam($this->getInheritableQueryParams())
            ->forForeignID($id);
    }

    /**
     * Return the class of a one-to-one component.  If $component is null, return all of the one-to-one components and
     * their classes. If the selected has_one is a polymorphic field then 'DataObject' will be returned for the type.
     *
     * @return string|array The class of the one-to-one component, or an array of all one-to-one components and
     *                          their classes.
     */
    public function hasOne()
    {
        return (array)$this->config()->get('has_one');
    }

    /**
     * Returns the class of a remote belongs_to relationship. If no component is specified a map of all components and
     * their class name will be returned.
     *
     * @param bool $classOnly If this is TRUE, than any has_many relationships in the form "ClassName.Field" will have
     *        the field data stripped off. It defaults to TRUE.
     * @return string|array
     */
    public function belongsTo($classOnly = true)
    {
        $belongsTo = (array)$this->config()->get('belongs_to');
        if ($belongsTo && $classOnly) {
            return preg_replace('/(.+)?\..+/', '$1', $belongsTo);
        } else {
            return $belongsTo ? $belongsTo : array();
        }
    }

    /**
     * Gets the class of a one-to-many relationship. If no $component is specified then an array of all the one-to-many
     * relationships and their classes will be returned.
     *
     * @param bool $classOnly If this is TRUE, than any has_many relationships in the form "ClassName.Field" will have
     *        the field data stripped off. It defaults to TRUE.
     * @return string|array|false
     */
    public function hasMany($classOnly = true)
    {
        $hasMany = (array)$this->config()->get('has_many');
        if ($hasMany && $classOnly) {
            return preg_replace('/(.+)?\..+/', '$1', $hasMany);
        } else {
            return $hasMany ? $hasMany : array();
        }
    }

    /**
     * Return the many-to-many extra fields specification.
     *
     * If you don't specify a component name, it returns all
     * extra fields for all components available.
     *
     * @return array|null
     */
    public function manyManyExtraFields()
    {
        return $this->config()->get('many_many_extraFields');
    }

    /**
     * Return information about a many-to-many component.
     * The return value is an array of (parentclass, childclass).  If $component is null, then all many-many
     * components are returned.
     *
     * @see DataObjectSchema::manyManyComponent()
     * @return array|null An array of (parentclass, childclass), or an array of all many-many components
     */
    public function manyMany()
    {
        $config = $this->config();
        $manyManys = (array)$config->get('many_many');
        $belongsManyManys = (array)$config->get('belongs_many_many');
        $items = array_merge($manyManys, $belongsManyManys);
        return $items;
    }

    /**
     * This returns an array (if it exists) describing the database extensions that are required, or false if none
     *
     * This is experimental, and is currently only a Postgres-specific enhancement.
     *
     * @param string $class
     * @return array|false
     */
    public function database_extensions($class)
    {
        $extensions = Config::inst()->get($class, 'database_extensions', Config::UNINHERITED);
        if ($extensions) {
            return $extensions;
        } else {
            return false;
        }
    }

    /**
     * Generates a SearchContext to be used for building and processing
     * a generic search form for properties on this object.
     *
     * @return SearchContext
     */
    public function getDefaultSearchContext()
    {
        return new SearchContext(
            static::class,
            $this->scaffoldSearchFields(),
            $this->defaultSearchFilters()
        );
    }

    /**
     * Determine which properties on the DataObject are
     * searchable, and map them to their default {@link FormField}
     * representations. Used for scaffolding a searchform for {@link ModelAdmin}.
     *
     * Some additional logic is included for switching field labels, based on
     * how generic or specific the field type is.
     *
     * Used by {@link SearchContext}.
     *
     * @param array $_params
     *   'fieldClasses': Associative array of field names as keys and FormField classes as values
     *   'restrictFields': Numeric array of a field name whitelist
     * @return FieldList
     */
    public function scaffoldSearchFields($_params = null)
    {
        $params = array_merge(
            array(
                'fieldClasses' => false,
                'restrictFields' => false
            ),
            (array)$_params
        );
        $fields = new FieldList();
        foreach ($this->searchableFields() as $fieldName => $spec) {
            if ($params['restrictFields'] && !in_array($fieldName, $params['restrictFields'])) {
                continue;
            }

            // If a custom fieldclass is provided as a string, use it
            $field = null;
            if ($params['fieldClasses'] && isset($params['fieldClasses'][$fieldName])) {
                $fieldClass = $params['fieldClasses'][$fieldName];
                $field = new $fieldClass($fieldName);
            // If we explicitly set a field, then construct that
            } elseif (isset($spec['field'])) {
                // If it's a string, use it as a class name and construct
                if (is_string($spec['field'])) {
                    $fieldClass = $spec['field'];
                    $field = new $fieldClass($fieldName);

                // If it's a FormField object, then just use that object directly.
                } elseif ($spec['field'] instanceof FormField) {
                    $field = $spec['field'];

                // Otherwise we have a bug
                } else {
                    user_error("Bad value for searchable_fields, 'field' value: "
                        . var_export($spec['field'], true), E_USER_WARNING);
                }

            // Otherwise, use the database field's scaffolder
            } elseif ($object = $this->relObject($fieldName)) {
                $field = $object->scaffoldSearchField();
            }

            // Allow fields to opt out of search
            if (!$field) {
                continue;
            }

            if (strstr($fieldName, '.')) {
                $field->setName(str_replace('.', '__', $fieldName));
            }
            $field->setTitle($spec['title']);

            $fields->push($field);
        }
        return $fields;
    }

    /**
     * Scaffold a simple edit form for all properties on this dataobject,
     * based on default {@link FormField} mapping in {@link DBField::scaffoldFormField()}.
     * Field labels/titles will be auto generated from {@link DataObject::fieldLabels()}.
     *
     * @uses FormScaffolder
     *
     * @param array $_params Associative array passing through properties to {@link FormScaffolder}.
     * @return FieldList
     */
    public function scaffoldFormFields($_params = null)
    {
        $params = array_merge(
            array(
                'tabbed' => false,
                'includeRelations' => false,
                'restrictFields' => false,
                'fieldClasses' => false,
                'ajaxSafe' => false
            ),
            (array)$_params
        );

        $fs = FormScaffolder::create($this);
        $fs->tabbed = $params['tabbed'];
        $fs->includeRelations = $params['includeRelations'];
        $fs->restrictFields = $params['restrictFields'];
        $fs->fieldClasses = $params['fieldClasses'];
        $fs->ajaxSafe = $params['ajaxSafe'];

        return $fs->getFieldList();
    }

    /**
     * Allows user code to hook into DataObject::getCMSFields prior to updateCMSFields
     * being called on extensions
     *
     * @param callable $callback The callback to execute
     */
    protected function beforeUpdateCMSFields($callback)
    {
        $this->beforeExtending('updateCMSFields', $callback);
    }

    /**
     * Centerpiece of every data administration interface in Silverstripe,
     * which returns a {@link FieldList} suitable for a {@link Form} object.
     * If not overloaded, we're using {@link scaffoldFormFields()} to automatically
     * generate this set. To customize, overload this method in a subclass
     * or extended onto it by using {@link DataExtension->updateCMSFields()}.
     *
     * <code>
     * class MyCustomClass extends DataObject {
     *  static $db = array('CustomProperty'=>'Boolean');
     *
     *  function getCMSFields() {
     *    $fields = parent::getCMSFields();
     *    $fields->addFieldToTab('Root.Content',new CheckboxField('CustomProperty'));
     *    return $fields;
     *  }
     * }
     * </code>
     *
     * @see Good example of complex FormField building: SiteTree::getCMSFields()
     *
     * @return FieldList Returns a TabSet for usage within the CMS - don't use for frontend forms.
     */
    public function getCMSFields()
    {
        $tabbedFields = $this->scaffoldFormFields(array(
            // Don't allow has_many/many_many relationship editing before the record is first saved
            'includeRelations' => ($this->ID > 0),
            'tabbed' => true,
            'ajaxSafe' => true
        ));

        $this->extend('updateCMSFields', $tabbedFields);

        return $tabbedFields;
    }

    /**
     * need to be overload by solid dataobject, so that the customised actions of that dataobject,
     * including that dataobject's extensions customised actions could be added to the EditForm.
     *
     * @return FieldList an Empty FieldList(); need to be overload by solid subclass
     */
    public function getCMSActions()
    {
        $actions = new FieldList();
        $this->extend('updateCMSActions', $actions);
        return $actions;
    }


    /**
     * Used for simple frontend forms without relation editing
     * or {@link TabSet} behaviour. Uses {@link scaffoldFormFields()}
     * by default. To customize, either overload this method in your
     * subclass, or extend it by {@link DataExtension->updateFrontEndFields()}.
     *
     * @todo Decide on naming for "website|frontend|site|page" and stick with it in the API
     *
     * @param array $params See {@link scaffoldFormFields()}
     * @return FieldList Always returns a simple field collection without TabSet.
     */
    public function getFrontEndFields($params = null)
    {
        $untabbedFields = $this->scaffoldFormFields($params);
        $this->extend('updateFrontEndFields', $untabbedFields);

        return $untabbedFields;
    }

    public function getViewerTemplates($suffix = '')
    {
        return SSViewer::get_templates_by_class(static::class, $suffix, $this->baseClass());
    }

    /**
     * Gets the value of a field.
     * Called by {@link __get()} and any getFieldName() methods you might create.
     *
     * @param string $field The name of the field
     * @return mixed The field value
     */
    public function getField($field)
    {
        // If we already have an object in $this->record, then we should just return that
        if (isset($this->record[$field]) && is_object($this->record[$field])) {
            return $this->record[$field];
        }

        // Do we have a field that needs to be lazy loaded?
        if (isset($this->record[$field . '_Lazy'])) {
            $tableClass = $this->record[$field . '_Lazy'];
            $this->loadLazyFields($tableClass);
        }

        // In case of complex fields, return the DBField object
        if (static::getSchema()->compositeField(static::class, $field)) {
            $this->record[$field] = $this->dbObject($field);
        }

        return isset($this->record[$field]) ? $this->record[$field] : null;
    }

    /**
     * Loads all the stub fields that an initial lazy load didn't load fully.
     *
     * @param string $class Class to load the values from. Others are joined as required.
     * Not specifying a tableClass will load all lazy fields from all tables.
     * @return bool Flag if lazy loading succeeded
     */
    protected function loadLazyFields($class = null)
    {
        if (!$this->isInDB() || !is_numeric($this->ID)) {
            return false;
        }

        if (!$class) {
            $loaded = array();

            foreach ($this->record as $key => $value) {
                if (strlen($key) > 5 && substr($key, -5) == '_Lazy' && !array_key_exists($value, $loaded)) {
                    $this->loadLazyFields($value);
                    $loaded[$value] = $value;
                }
            }

            return false;
        }

        $dataQuery = new DataQuery($class);

        // Reset query parameter context to that of this DataObject
        if ($params = $this->getSourceQueryParams()) {
            foreach ($params as $key => $value) {
                $dataQuery->setQueryParam($key, $value);
            }
        }

        // Limit query to the current record, unless it has the Versioned extension,
        // in which case it requires special handling through augmentLoadLazyFields()
        $schema = static::getSchema();
        $baseIDColumn = $schema->sqlColumnForField($this, 'ID');
        $dataQuery->where([
            $baseIDColumn => $this->record['ID']
        ])->limit(1);

        $columns = array();

        // Add SQL for fields, both simple & multi-value
        // TODO: This is copy & pasted from buildSQL(), it could be moved into a method
        $databaseFields = $schema->databaseFields($class, false);
        foreach ($databaseFields as $k => $v) {
            if (!isset($this->record[$k]) || $this->record[$k] === null) {
                $columns[] = $k;
            }
        }

        if ($columns) {
            $query = $dataQuery->query();
            $this->extend('augmentLoadLazyFields', $query, $dataQuery, $this);
            $this->extend('augmentSQL', $query, $dataQuery);

            $dataQuery->setQueriedColumns($columns);
            $newData = $dataQuery->execute()->record();

            // Load the data into record
            if ($newData) {
                foreach ($newData as $k => $v) {
                    if (in_array($k, $columns)) {
                        $this->record[$k] = $v;
                        $this->original[$k] = $v;
                        unset($this->record[$k . '_Lazy']);
                    }
                }

            // No data means that the query returned nothing; assign 'null' to all the requested fields
            } else {
                foreach ($columns as $k) {
                    $this->record[$k] = null;
                    $this->original[$k] = null;
                    unset($this->record[$k . '_Lazy']);
                }
            }
        }
        return true;
    }

    /**
     * Return the fields that have changed.
     *
     * The change level affects what the functions defines as "changed":
     * - Level CHANGE_STRICT (integer 1) will return strict changes, even !== ones.
     * - Level CHANGE_VALUE (integer 2) is more lenient, it will only return real data changes,
     *   for example a change from 0 to null would not be included.
     *
     * Example return:
     * <code>
     * array(
     *   'Title' = array('before' => 'Home', 'after' => 'Home-Changed', 'level' => DataObject::CHANGE_VALUE)
     * )
     * </code>
     *
     * @param boolean|array $databaseFieldsOnly Filter to determine which fields to return. Set to true
     * to return all database fields, or an array for an explicit filter. false returns all fields.
     * @param int $changeLevel The strictness of what is defined as change. Defaults to strict
     * @return array
     */
    public function getChangedFields($databaseFieldsOnly = false, $changeLevel = self::CHANGE_STRICT)
    {
        $changedFields = array();

        // Update the changed array with references to changed obj-fields
        foreach ($this->record as $k => $v) {
            // Prevents DBComposite infinite looping on isChanged
            if (is_array($databaseFieldsOnly) && !in_array($k, $databaseFieldsOnly)) {
                continue;
            }
            if (is_object($v) && method_exists($v, 'isChanged') && $v->isChanged()) {
                $this->changed[$k] = self::CHANGE_VALUE;
            }
        }

        if (is_array($databaseFieldsOnly)) {
            $fields = array_intersect_key((array)$this->changed, array_flip($databaseFieldsOnly));
        } elseif ($databaseFieldsOnly) {
            $fieldsSpecs = static::getSchema()->fieldSpecs(static::class);
            $fields = array_intersect_key((array)$this->changed, $fieldsSpecs);
        } else {
            $fields = $this->changed;
        }

        // Filter the list to those of a certain change level
        if ($changeLevel > self::CHANGE_STRICT) {
            if ($fields) {
                foreach ($fields as $name => $level) {
                    if ($level < $changeLevel) {
                        unset($fields[$name]);
                    }
                }
            }
        }

        if ($fields) {
            foreach ($fields as $name => $level) {
                $changedFields[$name] = array(
                'before' => array_key_exists($name, $this->original) ? $this->original[$name] : null,
                'after' => array_key_exists($name, $this->record) ? $this->record[$name] : null,
                'level' => $level
                );
            }
        }

        return $changedFields;
    }

    /**
     * Uses {@link getChangedFields()} to determine if fields have been changed
     * since loading them from the database.
     *
     * @param string $fieldName Name of the database field to check, will check for any if not given
     * @param int $changeLevel See {@link getChangedFields()}
     * @return boolean
     */
    public function isChanged($fieldName = null, $changeLevel = self::CHANGE_STRICT)
    {
        $fields = $fieldName ? array($fieldName) : true;
        $changed = $this->getChangedFields($fields, $changeLevel);
        if (!isset($fieldName)) {
            return !empty($changed);
        } else {
            return array_key_exists($fieldName, $changed);
        }
    }

    /**
     * Set the value of the field
     * Called by {@link __set()} and any setFieldName() methods you might create.
     *
     * @param string $fieldName Name of the field
     * @param mixed $val New field value
     * @return $this
     */
    public function setField($fieldName, $val)
    {
        $this->objCacheClear();
        //if it's a has_one component, destroy the cache
        if (substr($fieldName, -2) == 'ID') {
            unset($this->components[substr($fieldName, 0, -2)]);
        }

        // If we've just lazy-loaded the column, then we need to populate the $original array
        if (isset($this->record[$fieldName . '_Lazy'])) {
            $tableClass = $this->record[$fieldName . '_Lazy'];
            $this->loadLazyFields($tableClass);
        }

        // Situation 1: Passing an DBField
        if ($val instanceof DBField) {
            $val->setName($fieldName);
            $val->saveInto($this);

            // Situation 1a: Composite fields should remain bound in case they are
            // later referenced to update the parent dataobject
            if ($val instanceof DBComposite) {
                $val->bindTo($this);
                $this->record[$fieldName] = $val;
            }
        // Situation 2: Passing a literal or non-DBField object
        } else {
            // If this is a proper database field, we shouldn't be getting non-DBField objects
            if (is_object($val) && static::getSchema()->fieldSpec(static::class, $fieldName)) {
                throw new InvalidArgumentException('DataObject::setField: passed an object that is not a DBField');
            }

            // if a field is not existing or has strictly changed
            if (!isset($this->record[$fieldName]) || $this->record[$fieldName] !== $val) {
                // TODO Add check for php-level defaults which are not set in the db
                // TODO Add check for hidden input-fields (readonly) which are not set in the db
                // At the very least, the type has changed
                $this->changed[$fieldName] = self::CHANGE_STRICT;

                if ((!isset($this->record[$fieldName]) && $val)
                    || (isset($this->record[$fieldName]) && $this->record[$fieldName] != $val)
                ) {
                    // Value has changed as well, not just the type
                    $this->changed[$fieldName] = self::CHANGE_VALUE;
                }

                // Value is always saved back when strict check succeeds.
                $this->record[$fieldName] = $val;
            }
        }
        return $this;
    }

    /**
     * Set the value of the field, using a casting object.
     * This is useful when you aren't sure that a date is in SQL format, for example.
     * setCastedField() can also be used, by forms, to set related data.  For example, uploaded images
     * can be saved into the Image table.
     *
     * @param string $fieldName Name of the field
     * @param mixed $value New field value
     * @return $this
     */
    public function setCastedField($fieldName, $value)
    {
        if (!$fieldName) {
            user_error("DataObject::setCastedField: Called without a fieldName", E_USER_ERROR);
        }
        $fieldObj = $this->dbObject($fieldName);
        if ($fieldObj) {
            $fieldObj->setValue($value);
            $fieldObj->saveInto($this);
        } else {
            $this->$fieldName = $value;
        }
        return $this;
    }

    /**
     * {@inheritdoc}
     */
    public function castingHelper($field)
    {
        $fieldSpec = static::getSchema()->fieldSpec(static::class, $field);
        if ($fieldSpec) {
            return $fieldSpec;
        }

        // many_many_extraFields aren't presented by db(), so we check if the source query params
        // provide us with meta-data for a many_many relation we can inspect for extra fields.
        $queryParams = $this->getSourceQueryParams();
        if (!empty($queryParams['Component.ExtraFields'])) {
            $extraFields = $queryParams['Component.ExtraFields'];

            if (isset($extraFields[$field])) {
                return $extraFields[$field];
            }
        }

        return parent::castingHelper($field);
    }

    /**
     * Returns true if the given field exists in a database column on any of
     * the objects tables and optionally look up a dynamic getter with
     * get<fieldName>().
     *
     * @param string $field Name of the field
     * @return boolean True if the given field exists
     */
    public function hasField($field)
    {
        $schema = static::getSchema();
        return (
            array_key_exists($field, $this->record)
            || $schema->fieldSpec(static::class, $field)
            || (substr($field, -2) == 'ID') && $schema->hasOneComponent(static::class, substr($field, 0, -2))
            || $this->hasMethod("get{$field}")
        );
    }

    /**
     * Returns true if the given field exists as a database column
     *
     * @param string $field Name of the field
     *
     * @return boolean
     */
    public function hasDatabaseField($field)
    {
        $spec = static::getSchema()->fieldSpec(static::class, $field, DataObjectSchema::DB_ONLY);
        return !empty($spec);
    }

    /**
     * Returns true if the member is allowed to do the given action.
     * See {@link extendedCan()} for a more versatile tri-state permission control.
     *
     * @param string $perm The permission to be checked, such as 'View'.
     * @param Member $member The member whose permissions need checking.  Defaults to the currently logged
     * in user.
     * @param array $context Additional $context to pass to extendedCan()
     *
     * @return boolean True if the the member is allowed to do the given action
     */
    public function can($perm, $member = null, $context = array())
    {
        if (!$member) {
            $member = Security::getCurrentUser();
        }

        if ($member && Permission::checkMember($member, "ADMIN")) {
            return true;
        }

        if (is_string($perm) && method_exists($this, 'can' . ucfirst($perm))) {
            $method = 'can' . ucfirst($perm);
            return $this->$method($member);
        }

        $results = $this->extendedCan('can', $member);
        if (isset($results)) {
            return $results;
        }

        return ($member && Permission::checkMember($member, $perm));
    }

    /**
     * Process tri-state responses from permission-alterting extensions.  The extensions are
     * expected to return one of three values:
     *
     *  - false: Disallow this permission, regardless of what other extensions say
     *  - true: Allow this permission, as long as no other extensions return false
     *  - NULL: Don't affect the outcome
     *
     * This method itself returns a tri-state value, and is designed to be used like this:
     *
     * <code>
     * $extended = $this->extendedCan('canDoSomething', $member);
     * if($extended !== null) return $extended;
     * else return $normalValue;
     * </code>
     *
     * @param string $methodName Method on the same object, e.g. {@link canEdit()}
     * @param Member|int $member
     * @param array $context Optional context
     * @return boolean|null
     */
    public function extendedCan($methodName, $member, $context = array())
    {
        $results = $this->extend($methodName, $member, $context);
        if ($results && is_array($results)) {
            // Remove NULLs
            $results = array_filter($results, function ($v) {
                return !is_null($v);
            });
            // If there are any non-NULL responses, then return the lowest one of them.
            // If any explicitly deny the permission, then we don't get access
            if ($results) {
                return min($results);
            }
        }
        return null;
    }

    /**
     * @param Member $member
     * @return boolean
     */
    public function canView($member = null)
    {
        $extended = $this->extendedCan(__FUNCTION__, $member);
        if ($extended !== null) {
            return $extended;
        }
        return Permission::check('ADMIN', 'any', $member);
    }

    /**
     * @param Member $member
     * @return boolean
     */
    public function canEdit($member = null)
    {
        $extended = $this->extendedCan(__FUNCTION__, $member);
        if ($extended !== null) {
            return $extended;
        }
        return Permission::check('ADMIN', 'any', $member);
    }

    /**
     * @param Member $member
     * @return boolean
     */
    public function canDelete($member = null)
    {
        $extended = $this->extendedCan(__FUNCTION__, $member);
        if ($extended !== null) {
            return $extended;
        }
        return Permission::check('ADMIN', 'any', $member);
    }

    /**
     * @param Member $member
     * @param array $context Additional context-specific data which might
     * affect whether (or where) this object could be created.
     * @return boolean
     */
    public function canCreate($member = null, $context = array())
    {
        $extended = $this->extendedCan(__FUNCTION__, $member, $context);
        if ($extended !== null) {
            return $extended;
        }
        return Permission::check('ADMIN', 'any', $member);
    }

    /**
     * Debugging used by Debug::show()
     *
     * @return string HTML data representing this object
     */
    public function debug()
    {
        $class = static::class;
        $val = "<h3>Database record: {$class}</h3>\n<ul>\n";
        if ($this->record) {
            foreach ($this->record as $fieldName => $fieldVal) {
                $val .= "\t<li>$fieldName: " . Debug::text($fieldVal) . "</li>\n";
            }
        }
        $val .= "</ul>\n";
        return $val;
    }

    /**
     * Return the DBField object that represents the given field.
     * This works similarly to obj() with 2 key differences:
     *   - it still returns an object even when the field has no value.
     *   - it only matches fields and not methods
     *   - it matches foreign keys generated by has_one relationships, eg, "ParentID"
     *
     * @param string $fieldName Name of the field
     * @return DBField The field as a DBField object
     */
    public function dbObject($fieldName)
    {
        // Check for field in DB
        $schema = static::getSchema();
        $helper = $schema->fieldSpec(static::class, $fieldName, DataObjectSchema::INCLUDE_CLASS);
        if (!$helper) {
            return null;
        }

        if (!isset($this->record[$fieldName]) && isset($this->record[$fieldName . '_Lazy'])) {
            $tableClass = $this->record[$fieldName . '_Lazy'];
            $this->loadLazyFields($tableClass);
        }

        $value = isset($this->record[$fieldName])
            ? $this->record[$fieldName]
            : null;

        // If we have a DBField object in $this->record, then return that
        if ($value instanceof DBField) {
            return $value;
        }

        list($class, $spec) = explode('.', $helper);
        /** @var DBField $obj */
        $table = $schema->tableName($class);
        $obj = Injector::inst()->create($spec, $fieldName);
        $obj->setTable($table);
        $obj->setValue($value, $this, false);
        return $obj;
    }

    /**
     * Traverses to a DBField referenced by relationships between data objects.
     *
     * The path to the related field is specified with dot separated syntax
     * (eg: Parent.Child.Child.FieldName).
     *
     * If a relation is blank, this will return null instead.
     * If a relation name is invalid (e.g. non-relation on a parent) this
     * can throw a LogicException.
     *
     * @param string $fieldPath List of paths on this object. All items in this path
     * must be ViewableData implementors
     *
     * @return mixed DBField of the field on the object or a DataList instance.
     * @throws LogicException If accessing invalid relations
     */
    public function relObject($fieldPath)
    {
        $object = null;
        $component = $this;

        // Parse all relations
        foreach (explode('.', $fieldPath) as $relation) {
            if (!$component) {
                return null;
            }

            // Inspect relation type
            if (ClassInfo::hasMethod($component, $relation)) {
                $component = $component->$relation();
            } elseif ($component instanceof Relation || $component instanceof DataList) {
                // $relation could either be a field (aggregate), or another relation
                $singleton = DataObject::singleton($component->dataClass());
                $component = $singleton->dbObject($relation) ?: $component->relation($relation);
            } elseif ($component instanceof DataObject && ($dbObject = $component->dbObject($relation))) {
                $component = $dbObject;
            } elseif ($component instanceof ViewableData && $component->hasField($relation)) {
                $component = $component->obj($relation);
            } else {
                throw new LogicException(
                    "$relation is not a relation/field on ".get_class($component)
                );
            }
        }
        return $component;
    }

    /**
     * Traverses to a field referenced by relationships between data objects, returning the value
     * The path to the related field is specified with dot separated syntax (eg: Parent.Child.Child.FieldName)
     *
     * @param string $fieldName string
     * @return mixed Will return null on a missing value
     */
    public function relField($fieldName)
    {
        // Navigate to relative parent using relObject() if needed
        $component = $this;
<<<<<<< HEAD
        if (($pos = strrpos($fieldName, '.')) !== false) {
            $relation = substr($fieldName, 0, $pos);
            $fieldName = substr($fieldName, $pos + 1);
            $component = $this->relObject($relation);
=======

        // We're dealing with relations here so we traverse the dot syntax
        if (strpos($fieldName, '.') !== false) {
            $relations = explode('.', $fieldName);
            $fieldName = array_pop($relations);
            foreach ($relations as $relation) {
                // Inspect $component for element $relation
                if ($component->hasMethod($relation)) {
                    // Check nested method
                    $component = $component->$relation();
                } elseif ($component instanceof SS_List) {
                    // Select adjacent relation from DataList
                    /** @var DataList $component */
                    $component = $component->relation($relation);
                } elseif ($component instanceof DataObject
                    && ($dbObject = $component->dbObject($relation))
                ) {
                    // Select db object
                    $component = $dbObject;
                } else {
                    user_error("$relation is not a relation/field on " . get_class($component), E_USER_ERROR);
                }
            }
>>>>>>> 4a8f9a8d
        }

        // Bail if the component is null
        if (!$component) {
            return null;
        }
        if (ClassInfo::hasMethod($component, $fieldName)) {
            return $component->$fieldName();
        }
        return $component->$fieldName;
    }

    /**
     * Temporary hack to return an association name, based on class, to get around the mangle
     * of having to deal with reverse lookup of relationships to determine autogenerated foreign keys.
     *
     * @param string $className
     * @return string
     */
    public function getReverseAssociation($className)
    {
        if (is_array($this->manyMany())) {
            $many_many = array_flip($this->manyMany());
            if (array_key_exists($className, $many_many)) {
                return $many_many[$className];
            }
        }
        if (is_array($this->hasMany())) {
            $has_many = array_flip($this->hasMany());
            if (array_key_exists($className, $has_many)) {
                return $has_many[$className];
            }
        }
        if (is_array($this->hasOne())) {
            $has_one = array_flip($this->hasOne());
            if (array_key_exists($className, $has_one)) {
                return $has_one[$className];
            }
        }

        return false;
    }

    /**
     * Return all objects matching the filter
     * sub-classes are automatically selected and included
     *
     * @param string $callerClass The class of objects to be returned
     * @param string|array $filter A filter to be inserted into the WHERE clause.
     * Supports parameterised queries. See SQLSelect::addWhere() for syntax examples.
     * @param string|array $sort A sort expression to be inserted into the ORDER
     * BY clause.  If omitted, self::$default_sort will be used.
     * @param string $join Deprecated 3.0 Join clause. Use leftJoin($table, $joinClause) instead.
     * @param string|array $limit A limit expression to be inserted into the LIMIT clause.
     * @param string $containerClass The container class to return the results in.
     *
     * @todo $containerClass is Ignored, why?
     *
     * @return DataList The objects matching the filter, in the class specified by $containerClass
     */
    public static function get(
        $callerClass = null,
        $filter = "",
        $sort = "",
        $join = "",
        $limit = null,
        $containerClass = DataList::class
    ) {

        if ($callerClass == null) {
            $callerClass = get_called_class();
            if ($callerClass == self::class) {
                throw new \InvalidArgumentException('Call <classname>::get() instead of DataObject::get()');
            }

            if ($filter || $sort || $join || $limit || ($containerClass != DataList::class)) {
                throw new \InvalidArgumentException('If calling <classname>::get() then you shouldn\'t pass any other'
                    . ' arguments');
            }

            return DataList::create(get_called_class());
        }

        if ($join) {
            throw new \InvalidArgumentException(
                'The $join argument has been removed. Use leftJoin($table, $joinClause) instead.'
            );
        }

        $result = DataList::create($callerClass)->where($filter)->sort($sort);

        if ($limit && strpos($limit, ',') !== false) {
            $limitArguments = explode(',', $limit);
            $result = $result->limit($limitArguments[1], $limitArguments[0]);
        } elseif ($limit) {
            $result = $result->limit($limit);
        }

        return $result;
    }


    /**
     * Return the first item matching the given query.
     * All calls to get_one() are cached.
     *
     * @param string $callerClass The class of objects to be returned
     * @param string|array $filter A filter to be inserted into the WHERE clause.
     * Supports parameterised queries. See SQLSelect::addWhere() for syntax examples.
     * @param boolean $cache Use caching
     * @param string $orderby A sort expression to be inserted into the ORDER BY clause.
     *
     * @return DataObject|null The first item matching the query
     */
    public static function get_one($callerClass, $filter = "", $cache = true, $orderby = "")
    {
        $SNG = singleton($callerClass);

        $cacheComponents = array($filter, $orderby, $SNG->extend('cacheKeyComponent'));
        $cacheKey = md5(serialize($cacheComponents));

        $item = null;
        if (!$cache || !isset(self::$_cache_get_one[$callerClass][$cacheKey])) {
            $dl = DataObject::get($callerClass)->where($filter)->sort($orderby);
            $item = $dl->first();

            if ($cache) {
                self::$_cache_get_one[$callerClass][$cacheKey] = $item;
                if (!self::$_cache_get_one[$callerClass][$cacheKey]) {
                    self::$_cache_get_one[$callerClass][$cacheKey] = false;
                }
            }
        }

        if ($cache) {
            return self::$_cache_get_one[$callerClass][$cacheKey] ?: null;
        } else {
            return $item;
        }
    }

    /**
     * Flush the cached results for all relations (has_one, has_many, many_many)
     * Also clears any cached aggregate data.
     *
     * @param boolean $persistent When true will also clear persistent data stored in the Cache system.
     *                            When false will just clear session-local cached data
     * @return DataObject $this
     */
    public function flushCache($persistent = true)
    {
        if (static::class == self::class) {
            self::$_cache_get_one = array();
            return $this;
        }

        $classes = ClassInfo::ancestry(static::class);
        foreach ($classes as $class) {
            if (isset(self::$_cache_get_one[$class])) {
                unset(self::$_cache_get_one[$class]);
            }
        }

        $this->extend('flushCache');

        $this->components = array();
        return $this;
    }

    /**
     * Flush the get_one global cache and destroy associated objects.
     */
    public static function flush_and_destroy_cache()
    {
        if (self::$_cache_get_one) {
            foreach (self::$_cache_get_one as $class => $items) {
                if (is_array($items)) {
                    foreach ($items as $item) {
                        if ($item) {
                            $item->destroy();
                        }
                    }
                }
            }
        }
        self::$_cache_get_one = array();
    }

    /**
     * Reset all global caches associated with DataObject.
     */
    public static function reset()
    {
        // @todo Decouple these
        DBClassName::clear_classname_cache();
        ClassInfo::reset_db_cache();
        static::getSchema()->reset();
        self::$_cache_get_one = array();
        self::$_cache_field_labels = array();
    }

    /**
     * Return the given element, searching by ID
     *
     * @param string $callerClass The class of the object to be returned
     * @param int $id The id of the element
     * @param boolean $cache See {@link get_one()}
     *
     * @return DataObject The element
     */
    public static function get_by_id($callerClass, $id, $cache = true)
    {
        if (!is_numeric($id)) {
            user_error("DataObject::get_by_id passed a non-numeric ID #$id", E_USER_WARNING);
        }

        // Pass to get_one
        $column = static::getSchema()->sqlColumnForField($callerClass, 'ID');
        return DataObject::get_one($callerClass, array($column => $id), $cache);
    }

    /**
     * Get the name of the base table for this object
     *
     * @return string
     */
    public function baseTable()
    {
        return static::getSchema()->baseDataTable($this);
    }

    /**
     * Get the base class for this object
     *
     * @return string
     */
    public function baseClass()
    {
        return static::getSchema()->baseDataClass($this);
    }

    /**
     * @var array Parameters used in the query that built this object.
     * This can be used by decorators (e.g. lazy loading) to
     * run additional queries using the same context.
     */
    protected $sourceQueryParams;

    /**
     * @see $sourceQueryParams
     * @return array
     */
    public function getSourceQueryParams()
    {
        return $this->sourceQueryParams;
    }

    /**
     * Get list of parameters that should be inherited to relations on this object
     *
     * @return array
     */
    public function getInheritableQueryParams()
    {
        $params = $this->getSourceQueryParams();
        $this->extend('updateInheritableQueryParams', $params);
        return $params;
    }

    /**
     * @see $sourceQueryParams
     * @param array
     */
    public function setSourceQueryParams($array)
    {
        $this->sourceQueryParams = $array;
    }

    /**
     * @see $sourceQueryParams
     * @param string $key
     * @param string $value
     */
    public function setSourceQueryParam($key, $value)
    {
        $this->sourceQueryParams[$key] = $value;
    }

    /**
     * @see $sourceQueryParams
     * @param string $key
     * @return string
     */
    public function getSourceQueryParam($key)
    {
        if (isset($this->sourceQueryParams[$key])) {
            return $this->sourceQueryParams[$key];
        }
        return null;
    }

    //-------------------------------------------------------------------------------------------//

    /**
     * Check the database schema and update it as necessary.
     *
     * @uses DataExtension->augmentDatabase()
     */
    public function requireTable()
    {
        // Only build the table if we've actually got fields
        $schema = static::getSchema();
        $table = $schema->tableName(static::class);
        $fields = $schema->databaseFields(static::class, false);
        $indexes = $schema->databaseIndexes(static::class, false);
        $extensions = self::database_extensions(static::class);

        if (empty($table)) {
            throw new LogicException(
                "Class " . static::class . " not loaded by manifest, or no database table configured"
            );
        }

        if ($fields) {
            $hasAutoIncPK = get_parent_class($this) === self::class;
            DB::require_table(
                $table,
                $fields,
                $indexes,
                $hasAutoIncPK,
                $this->config()->get('create_table_options'),
                $extensions
            );
        } else {
            DB::dont_require_table($table);
        }

        // Build any child tables for many_many items
        if ($manyMany = $this->uninherited('many_many')) {
            $extras = $this->uninherited('many_many_extraFields');
            foreach ($manyMany as $component => $spec) {
                // Get many_many spec
                $manyManyComponent = $schema->manyManyComponent(static::class, $component);
                $parentField = $manyManyComponent['parentField'];
                $childField = $manyManyComponent['childField'];
                $tableOrClass = $manyManyComponent['join'];

                // Skip if backed by actual class
                if (class_exists($tableOrClass)) {
                    continue;
                }

                // Build fields
                $manymanyFields = array(
                    $parentField => "Int",
                    $childField => "Int",
                );
                if (isset($extras[$component])) {
                    $manymanyFields = array_merge($manymanyFields, $extras[$component]);
                }

                // Build index list
                $manymanyIndexes = [
                    $parentField => [
                        'type' => 'index',
                        'name' => $parentField,
                        'columns' => [$parentField],
                    ],
                    $childField => [
                        'type' => 'index',
                        'name' =>$childField,
                        'columns' => [$childField],
                    ],
                ];
                DB::require_table($tableOrClass, $manymanyFields, $manymanyIndexes, true, null, $extensions);
            }
        }

        // Let any extentions make their own database fields
        $this->extend('augmentDatabase', $dummy);
    }

    /**
     * Add default records to database. This function is called whenever the
     * database is built, after the database tables have all been created. Overload
     * this to add default records when the database is built, but make sure you
     * call parent::requireDefaultRecords().
     *
     * @uses DataExtension->requireDefaultRecords()
     */
    public function requireDefaultRecords()
    {
        $defaultRecords = $this->config()->uninherited('default_records');

        if (!empty($defaultRecords)) {
            $hasData = DataObject::get_one(static::class);
            if (!$hasData) {
                $className = static::class;
                foreach ($defaultRecords as $record) {
                    $obj = Injector::inst()->create($className, $record);
                    $obj->write();
                }
                DB::alteration_message("Added default records to $className table", "created");
            }
        }

        // Let any extentions make their own database default data
        $this->extend('requireDefaultRecords', $dummy);
    }

    /**
     * Get the default searchable fields for this object, as defined in the
     * $searchable_fields list. If searchable fields are not defined on the
     * data object, uses a default selection of summary fields.
     *
     * @return array
     */
    public function searchableFields()
    {
        // can have mixed format, need to make consistent in most verbose form
        $fields = $this->config()->get('searchable_fields');
        $labels = $this->fieldLabels();

        // fallback to summary fields (unless empty array is explicitly specified)
        if (! $fields && ! is_array($fields)) {
            $summaryFields = array_keys($this->summaryFields());
            $fields = array();

            // remove the custom getters as the search should not include them
            $schema = static::getSchema();
            if ($summaryFields) {
                foreach ($summaryFields as $key => $name) {
                    $spec = $name;

                    // Extract field name in case this is a method called on a field (e.g. "Date.Nice")
                    if (($fieldPos = strpos($name, '.')) !== false) {
                        $name = substr($name, 0, $fieldPos);
                    }

                    if ($schema->fieldSpec($this, $name)) {
                        $fields[] = $name;
                    } elseif ($this->relObject($spec)) {
                        $fields[] = $spec;
                    }
                }
            }
        }

        // we need to make sure the format is unified before
        // augmenting fields, so extensions can apply consistent checks
        // but also after augmenting fields, because the extension
        // might use the shorthand notation as well

        // rewrite array, if it is using shorthand syntax
        $rewrite = array();
        foreach ($fields as $name => $specOrName) {
            $identifer = (is_int($name)) ? $specOrName : $name;

            if (is_int($name)) {
                // Format: array('MyFieldName')
                $rewrite[$identifer] = array();
            } elseif (is_array($specOrName) && ($relObject = $this->relObject($identifer))) {
                // Format: array('MyFieldName' => array(
                //   'filter => 'ExactMatchFilter',
                //   'field' => 'NumericField', // optional
                //   'title' => 'My Title', // optional
                // ))
                $rewrite[$identifer] = array_merge(
                    array('filter' => $relObject->config()->get('default_search_filter_class')),
                    (array)$specOrName
                );
            } else {
                // Format: array('MyFieldName' => 'ExactMatchFilter')
                $rewrite[$identifer] = array(
                    'filter' => $specOrName,
                );
            }
            if (!isset($rewrite[$identifer]['title'])) {
                $rewrite[$identifer]['title'] = (isset($labels[$identifer]))
                    ? $labels[$identifer] : FormField::name_to_label($identifer);
            }
            if (!isset($rewrite[$identifer]['filter'])) {
                /** @skipUpgrade */
                $rewrite[$identifer]['filter'] = 'PartialMatchFilter';
            }
        }

        $fields = $rewrite;

        // apply DataExtensions if present
        $this->extend('updateSearchableFields', $fields);

        return $fields;
    }

    /**
     * Get any user defined searchable fields labels that
     * exist. Allows overriding of default field names in the form
     * interface actually presented to the user.
     *
     * The reason for keeping this separate from searchable_fields,
     * which would be a logical place for this functionality, is to
     * avoid bloating and complicating the configuration array. Currently
     * much of this system is based on sensible defaults, and this property
     * would generally only be set in the case of more complex relationships
     * between data object being required in the search interface.
     *
     * Generates labels based on name of the field itself, if no static property
     * {@link self::field_labels} exists.
     *
     * @uses $field_labels
     * @uses FormField::name_to_label()
     *
     * @param boolean $includerelations a boolean value to indicate if the labels returned include relation fields
     *
     * @return array|string Array of all element labels if no argument given, otherwise the label of the field
     */
    public function fieldLabels($includerelations = true)
    {
        $cacheKey = static::class . '_' . $includerelations;

        if (!isset(self::$_cache_field_labels[$cacheKey])) {
            $customLabels = $this->config()->get('field_labels');
            $autoLabels = array();

            // get all translated static properties as defined in i18nCollectStatics()
            $ancestry = ClassInfo::ancestry(static::class);
            $ancestry = array_reverse($ancestry);
            if ($ancestry) {
                foreach ($ancestry as $ancestorClass) {
                    if ($ancestorClass === ViewableData::class) {
                        break;
                    }
                    $types = [
                        'db' => (array)Config::inst()->get($ancestorClass, 'db', Config::UNINHERITED)
                    ];
                    if ($includerelations) {
                        $types['has_one'] = (array)Config::inst()->get($ancestorClass, 'has_one', Config::UNINHERITED);
                        $types['has_many'] = (array)Config::inst()->get($ancestorClass, 'has_many', Config::UNINHERITED);
                        $types['many_many'] = (array)Config::inst()->get($ancestorClass, 'many_many', Config::UNINHERITED);
                        $types['belongs_many_many'] = (array)Config::inst()->get($ancestorClass, 'belongs_many_many', Config::UNINHERITED);
                    }
                    foreach ($types as $type => $attrs) {
                        foreach ($attrs as $name => $spec) {
                            $autoLabels[$name] = _t("{$ancestorClass}.{$type}_{$name}", FormField::name_to_label($name));
                        }
                    }
                }
            }

            $labels = array_merge((array)$autoLabels, (array)$customLabels);
            $this->extend('updateFieldLabels', $labels);
            self::$_cache_field_labels[$cacheKey] = $labels;
        }

        return self::$_cache_field_labels[$cacheKey];
    }

    /**
     * Get a human-readable label for a single field,
     * see {@link fieldLabels()} for more details.
     *
     * @uses fieldLabels()
     * @uses FormField::name_to_label()
     *
     * @param string $name Name of the field
     * @return string Label of the field
     */
    public function fieldLabel($name)
    {
        $labels = $this->fieldLabels();
        return (isset($labels[$name])) ? $labels[$name] : FormField::name_to_label($name);
    }

    /**
     * Get the default summary fields for this object.
     *
     * @todo use the translation apparatus to return a default field selection for the language
     *
     * @return array
     */
    public function summaryFields()
    {
        $rawFields = $this->config()->get('summary_fields');

        // Merge associative / numeric keys
        $fields = [];
        foreach ($rawFields as $key => $value) {
            if (is_int($key)) {
                $key = $value;
            }
            $fields[$key] = $value;
        }

        if (!$fields) {
            $fields = array();
            // try to scaffold a couple of usual suspects
            if ($this->hasField('Name')) {
                $fields['Name'] = 'Name';
            }
            if (static::getSchema()->fieldSpec($this, 'Title')) {
                $fields['Title'] = 'Title';
            }
            if ($this->hasField('Description')) {
                $fields['Description'] = 'Description';
            }
            if ($this->hasField('FirstName')) {
                $fields['FirstName'] = 'First Name';
            }
        }
        $this->extend("updateSummaryFields", $fields);

        // Final fail-over, just list ID field
        if (!$fields) {
            $fields['ID'] = 'ID';
        }

        // Localize fields (if possible)
        foreach ($this->fieldLabels(false) as $name => $label) {
            // only attempt to localize if the label definition is the same as the field name.
            // this will preserve any custom labels set in the summary_fields configuration
            if (isset($fields[$name]) && $name === $fields[$name]) {
                $fields[$name] = $label;
            }
        }

        return $fields;
    }

    /**
     * Defines a default list of filters for the search context.
     *
     * If a filter class mapping is defined on the data object,
     * it is constructed here. Otherwise, the default filter specified in
     * {@link DBField} is used.
     *
     * @todo error handling/type checking for valid FormField and SearchFilter subclasses?
     *
     * @return array
     */
    public function defaultSearchFilters()
    {
        $filters = array();

        foreach ($this->searchableFields() as $name => $spec) {
            if (empty($spec['filter'])) {
                /** @skipUpgrade */
                $filters[$name] = 'PartialMatchFilter';
            } elseif ($spec['filter'] instanceof SearchFilter) {
                $filters[$name] = $spec['filter'];
            } else {
                $filters[$name] = Injector::inst()->create($spec['filter'], $name);
            }
        }

        return $filters;
    }

    /**
     * @return boolean True if the object is in the database
     */
    public function isInDB()
    {
        return is_numeric($this->ID) && $this->ID > 0;
    }

    /*
     * @ignore
     */
    private static $subclass_access = true;

    /**
     * Temporarily disable subclass access in data object qeur
     */
    public static function disable_subclass_access()
    {
        self::$subclass_access = false;
    }
    public static function enable_subclass_access()
    {
        self::$subclass_access = true;
    }

    //-------------------------------------------------------------------------------------------//

    /**
     * Database field definitions.
     * This is a map from field names to field type. The field
     * type should be a class that extends .
     * @var array
     * @config
     */
    private static $db = [];

    /**
     * Use a casting object for a field. This is a map from
     * field name to class name of the casting object.
     *
     * @var array
     */
    private static $casting = array(
        "Title" => 'Text',
    );

    /**
     * Specify custom options for a CREATE TABLE call.
     * Can be used to specify a custom storage engine for specific database table.
     * All options have to be keyed for a specific database implementation,
     * identified by their class name (extending from {@link SS_Database}).
     *
     * <code>
     * array(
     *  'MySQLDatabase' => 'ENGINE=MyISAM'
     * )
     * </code>
     *
     * Caution: This API is experimental, and might not be
     * included in the next major release. Please use with care.
     *
     * @var array
     * @config
     */
    private static $create_table_options = array(
        MySQLSchemaManager::ID => 'ENGINE=InnoDB'
    );

    /**
     * If a field is in this array, then create a database index
     * on that field. This is a map from fieldname to index type.
     * See {@link SS_Database->requireIndex()} and custom subclasses for details on the array notation.
     *
     * @var array
     * @config
     */
    private static $indexes = null;

    /**
     * Inserts standard column-values when a DataObject
     * is instanciated. Does not insert default records {@see $default_records}.
     * This is a map from fieldname to default value.
     *
     *  - If you would like to change a default value in a sub-class, just specify it.
     *  - If you would like to disable the default value given by a parent class, set the default value to 0,'',
     *    or false in your subclass.  Setting it to null won't work.
     *
     * @var array
     * @config
     */
    private static $defaults = [];

    /**
     * Multidimensional array which inserts default data into the database
     * on a db/build-call as long as the database-table is empty. Please use this only
     * for simple constructs, not for SiteTree-Objects etc. which need special
     * behaviour such as publishing and ParentNodes.
     *
     * Example:
     * array(
     *  array('Title' => "DefaultPage1", 'PageTitle' => 'page1'),
     *  array('Title' => "DefaultPage2")
     * ).
     *
     * @var array
     * @config
     */
    private static $default_records = null;

    /**
     * One-to-zero relationship defintion. This is a map of component name to data type. In order to turn this into a
     * true one-to-one relationship you can add a {@link DataObject::$belongs_to} relationship on the child class.
     *
     * Note that you cannot have a has_one and belongs_to relationship with the same name.
     *
     *  @var array
     * @config
     */
    private static $has_one = [];

    /**
     * A meta-relationship that allows you to define the reverse side of a {@link DataObject::$has_one}.
     *
     * This does not actually create any data structures, but allows you to query the other object in a one-to-one
     * relationship from the child object. If you have multiple belongs_to links to another object you can use the
     * syntax "ClassName.HasOneName" to specify which foreign has_one key on the other object to use.
     *
     * Note that you cannot have a has_one and belongs_to relationship with the same name.
     *
     * @var array
     * @config
     */
    private static $belongs_to = [];

    /**
     * This defines a one-to-many relationship. It is a map of component name to the remote data class.
     *
     * This relationship type does not actually create a data structure itself - you need to define a matching $has_one
     * relationship on the child class. Also, if the $has_one relationship on the child class has multiple links to this
     * class you can use the syntax "ClassName.HasOneRelationshipName" in the remote data class definition to show
     * which foreign key to use.
     *
     * @var array
     * @config
     */
    private static $has_many = [];

    /**
     * many-many relationship definitions.
     * This is a map from component name to data type.
     * @var array
     * @config
     */
    private static $many_many = [];

    /**
     * Extra fields to include on the connecting many-many table.
     * This is a map from field name to field type.
     *
     * Example code:
     * <code>
     * public static $many_many_extraFields = array(
     *  'Members' => array(
     *          'Role' => 'Varchar(100)'
     *      )
     * );
     * </code>
     *
     * @var array
     * @config
     */
    private static $many_many_extraFields = [];

    /**
     * The inverse side of a many-many relationship.
     * This is a map from component name to data type.
     * @var array
     * @config
     */
    private static $belongs_many_many = [];

    /**
     * The default sort expression. This will be inserted in the ORDER BY
     * clause of a SQL query if no other sort expression is provided.
     * @var string
     * @config
     */
    private static $default_sort = null;

    /**
     * Default list of fields that can be scaffolded by the ModelAdmin
     * search interface.
     *
     * Overriding the default filter, with a custom defined filter:
     * <code>
     *  static $searchable_fields = array(
     *     "Name" => "PartialMatchFilter"
     *  );
     * </code>
     *
     * Overriding the default form fields, with a custom defined field.
     * The 'filter' parameter will be generated from {@link DBField::$default_search_filter_class}.
     * The 'title' parameter will be generated from {@link DataObject->fieldLabels()}.
     * <code>
     *  static $searchable_fields = array(
     *    "Name" => array(
     *      "field" => "TextField"
     *    )
     *  );
     * </code>
     *
     * Overriding the default form field, filter and title:
     * <code>
     *  static $searchable_fields = array(
     *    "Organisation.ZipCode" => array(
     *      "field" => "TextField",
     *      "filter" => "PartialMatchFilter",
     *      "title" => 'Organisation ZIP'
     *    )
     *  );
     * </code>
     * @config
     */
    private static $searchable_fields = null;

    /**
     * User defined labels for searchable_fields, used to override
     * default display in the search form.
     * @config
     */
    private static $field_labels = [];

    /**
     * Provides a default list of fields to be used by a 'summary'
     * view of this object.
     * @config
     */
    private static $summary_fields = [];

    public function provideI18nEntities()
    {
        // Note: see http://guides.rubyonrails.org/i18n.html#pluralization for rules
        // Best guess for a/an rule. Better guesses require overriding in subclasses
        $pluralName = $this->plural_name();
        $singularName = $this->singular_name();
        $conjunction = preg_match('/^[aeiou]/i', $singularName) ? 'An ' : 'A ';
        return [
            static::class . '.SINGULARNAME' => $this->singular_name(),
            static::class . '.PLURALNAME' => $pluralName,
            static::class . '.PLURALS' => [
                'one' => $conjunction . $singularName,
                'other' => '{count} ' . $pluralName
            ]
        ];
    }

    /**
     * Returns true if the given method/parameter has a value
     * (Uses the DBField::hasValue if the parameter is a database field)
     *
     * @param string $field The field name
     * @param array $arguments
     * @param bool $cache
     * @return boolean
     */
    public function hasValue($field, $arguments = null, $cache = true)
    {
        // has_one fields should not use dbObject to check if a value is given
        $hasOne = static::getSchema()->hasOneComponent(static::class, $field);
        if (!$hasOne && ($obj = $this->dbObject($field))) {
            return $obj->exists();
        } else {
            return parent::hasValue($field, $arguments, $cache);
        }
    }

    /**
     * If selected through a many_many through relation, this is the instance of the joined record
     *
     * @return DataObject
     */
    public function getJoin()
    {
        return $this->joinRecord;
    }

    /**
     * Set joining object
     *
     * @param DataObject $object
     * @param string $alias Alias
     * @return $this
     */
    public function setJoin(DataObject $object, $alias = null)
    {
        $this->joinRecord = $object;
        if ($alias) {
            if (static::getSchema()->fieldSpec(static::class, $alias)) {
                throw new InvalidArgumentException(
                    "Joined record $alias cannot also be a db field"
                );
            }
            $this->record[$alias] = $object;
        }
        return $this;
    }

    /**
     * Find objects in the given relationships, merging them into the given list
     *
     * @param string $source Config property to extract relationships from
     * @param bool $recursive True if recursive
     * @param ArrayList $list If specified, items will be added to this list. If not, a new
     * instance of ArrayList will be constructed and returned
     * @return ArrayList The list of related objects
     */
    public function findRelatedObjects($source, $recursive = true, $list = null)
    {
        if (!$list) {
            $list = new ArrayList();
        }

        // Skip search for unsaved records
        if (!$this->isInDB()) {
            return $list;
        }

        $relationships = $this->config()->get($source) ?: [];
        foreach ($relationships as $relationship) {
            // Warn if invalid config
            if (!$this->hasMethod($relationship)) {
                trigger_error(sprintf(
                    "Invalid %s config value \"%s\" on object on class \"%s\"",
                    $source,
                    $relationship,
                    get_class($this)
                ), E_USER_WARNING);
                continue;
            }

            // Inspect value of this relationship
            $items = $this->{$relationship}();

            // Merge any new item
            $newItems = $this->mergeRelatedObjects($list, $items);

            // Recurse if necessary
            if ($recursive) {
                foreach ($newItems as $item) {
                    /** @var DataObject $item */
                    $item->findRelatedObjects($source, true, $list);
                }
            }
        }
        return $list;
    }

    /**
     * Helper method to merge owned/owning items into a list.
     * Items already present in the list will be skipped.
     *
     * @param ArrayList $list Items to merge into
     * @param mixed $items List of new items to merge
     * @return ArrayList List of all newly added items that did not already exist in $list
     */
    public function mergeRelatedObjects($list, $items)
    {
        $added = new ArrayList();
        if (!$items) {
            return $added;
        }
        if ($items instanceof DataObject) {
            $items = [$items];
        }

        /** @var DataObject $item */
        foreach ($items as $item) {
            $this->mergeRelatedObject($list, $added, $item);
        }
        return $added;
    }

    /**
     * Merge single object into a list, but ensures that existing objects are not
     * re-added.
     *
     * @param ArrayList $list Global list
     * @param ArrayList $added Additional list to insert into
     * @param DataObject $item Item to add
     */
    protected function mergeRelatedObject($list, $added, $item)
    {
        // Identify item
        $itemKey = get_class($item) . '/' . $item->ID;

        // Write if saved, versioned, and not already added
        if ($item->isInDB() && !isset($list[$itemKey])) {
            $list[$itemKey] = $item;
            $added[$itemKey] = $item;
        }

        // Add joined record (from many_many through) automatically
        $joined = $item->getJoin();
        if ($joined) {
            $this->mergeRelatedObject($list, $added, $joined);
        }
    }
}<|MERGE_RESOLUTION|>--- conflicted
+++ resolved
@@ -2717,7 +2717,7 @@
 
             // Inspect relation type
             if (ClassInfo::hasMethod($component, $relation)) {
-                $component = $component->$relation();
+                        $component = $component->$relation();
             } elseif ($component instanceof Relation || $component instanceof DataList) {
                 // $relation could either be a field (aggregate), or another relation
                 $singleton = DataObject::singleton($component->dataClass());
@@ -2728,7 +2728,7 @@
                 $component = $component->obj($relation);
             } else {
                 throw new LogicException(
-                    "$relation is not a relation/field on ".get_class($component)
+                    "$relation is not a relation/field on " . get_class($component)
                 );
             }
         }
@@ -2746,36 +2746,10 @@
     {
         // Navigate to relative parent using relObject() if needed
         $component = $this;
-<<<<<<< HEAD
         if (($pos = strrpos($fieldName, '.')) !== false) {
             $relation = substr($fieldName, 0, $pos);
             $fieldName = substr($fieldName, $pos + 1);
             $component = $this->relObject($relation);
-=======
-
-        // We're dealing with relations here so we traverse the dot syntax
-        if (strpos($fieldName, '.') !== false) {
-            $relations = explode('.', $fieldName);
-            $fieldName = array_pop($relations);
-            foreach ($relations as $relation) {
-                // Inspect $component for element $relation
-                if ($component->hasMethod($relation)) {
-                    // Check nested method
-                    $component = $component->$relation();
-                } elseif ($component instanceof SS_List) {
-                    // Select adjacent relation from DataList
-                    /** @var DataList $component */
-                    $component = $component->relation($relation);
-                } elseif ($component instanceof DataObject
-                    && ($dbObject = $component->dbObject($relation))
-                ) {
-                    // Select db object
-                    $component = $dbObject;
-                } else {
-                    user_error("$relation is not a relation/field on " . get_class($component), E_USER_ERROR);
-                }
-            }
->>>>>>> 4a8f9a8d
         }
 
         // Bail if the component is null
