--- conflicted
+++ resolved
@@ -103,11 +103,7 @@
      * @config
      * @var string
      */
-<<<<<<< HEAD
-    protected static $defaultState = self::STATE_DEFAULT;
-=======
     private static $defaultState = self::STATE_DEFAULT;
->>>>>>> bd2abc7a
 
     /**
      * Current state
