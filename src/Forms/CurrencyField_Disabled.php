--- conflicted
+++ resolved
@@ -23,13 +23,8 @@
     {
         if ($this->value) {
             $val = Convert::raw2xml($this->value);
-<<<<<<< HEAD
-            $val = _t('SilverStripe\\Forms\\CurrencyField.CURRENCYSYMBOL', '$')
-                . number_format(preg_replace('/[^0-9.-]/', "", $val), 2);
-=======
             $val = DBCurrency::config()->get('currency_symbol')
                 . number_format(preg_replace('/[^0-9.-]/', '', $val), 2);
->>>>>>> 1f1c3442
             $valforInput = Convert::raw2att($val);
         } else {
             $valforInput = '';
