<?php

namespace SilverStripe\Forms\GridField;

use SilverStripe\Admin\LeftAndMain;
use SilverStripe\Control\Controller;
use SilverStripe\Control\HTTPRequest;
use SilverStripe\Control\HTTPResponse;
use SilverStripe\Control\RequestHandler;
use SilverStripe\Forms\FieldList;
use SilverStripe\Forms\Form;
use SilverStripe\Forms\FormAction;
use SilverStripe\Forms\LiteralField;
use SilverStripe\ORM\ArrayList;
use SilverStripe\ORM\DataObject;
use SilverStripe\ORM\FieldType\DBHTMLText;
use SilverStripe\ORM\HasManyList;
use SilverStripe\ORM\ManyManyList;
use SilverStripe\ORM\SS_List;
use SilverStripe\ORM\ValidationException;
use SilverStripe\ORM\ValidationResult;
use SilverStripe\View\ArrayData;
use SilverStripe\View\SSViewer;

class GridFieldDetailForm_ItemRequest extends RequestHandler
{

    private static $allowed_actions = array(
        'edit',
        'view',
        'ItemEditForm'
    );

    /**
     *
     * @var GridField
     */
    protected $gridField;

    /**
     *
     * @var GridFieldDetailForm
     */
    protected $component;

    /**
     * @var DataObject
     */
    protected $record;

    /**
     * This represents the current parent RequestHandler (which does not necessarily need to be a Controller).
     * It allows us to traverse the RequestHandler chain upwards to reach the Controller stack.
     *
     * @var RequestHandler
     */
    protected $popupController;

    /**
     *
     * @var string
     */
    protected $popupFormName;

    /**
     * @var String
     */
    protected $template = null;

    private static $url_handlers = array(
        '$Action!' => '$Action',
        '' => 'edit',
    );

    /**
     *
     * @param GridField $gridField
     * @param GridFieldDetailForm $component
     * @param DataObject $record
     * @param RequestHandler $requestHandler
     * @param string $popupFormName
     */
    public function __construct($gridField, $component, $record, $requestHandler, $popupFormName)
    {
        $this->gridField = $gridField;
        $this->component = $component;
        $this->record = $record;
        $this->popupController = $requestHandler;
        $this->popupFormName = $popupFormName;
        parent::__construct();
    }

    public function Link($action = null)
    {
        return Controller::join_links(
            $this->gridField->Link('item'),
            $this->record->ID ? $this->record->ID : 'new',
            $action
        );
    }

    /**
     * @param HTTPRequest $request
     * @return mixed
     */
    public function view($request)
    {
        if (!$this->record->canView()) {
            $this->httpError(403);
        }

        $controller = $this->getToplevelController();

        $form = $this->ItemEditForm();
        $form->makeReadonly();

        $data = new ArrayData(array(
            'Backlink'     => $controller->Link(),
            'ItemEditForm' => $form
        ));
        $return = $data->renderWith($this->getTemplates());

        if ($request->isAjax()) {
            return $return;
        } else {
            return $controller->customise(array('Content' => $return));
        }
    }

    /**
     * @param HTTPRequest $request
     * @return mixed
     */
    public function edit($request)
    {
        $controller = $this->getToplevelController();
        $form = $this->ItemEditForm();

        $return = $this->customise(array(
            'Backlink' => $controller->hasMethod('Backlink') ? $controller->Backlink() : $controller->Link(),
            'ItemEditForm' => $form,
        ))->renderWith($this->getTemplates());

        if ($request->isAjax()) {
            return $return;
        } else {
            // If not requested by ajax, we need to render it within the controller context+template
            return $controller->customise(array(
                // TODO CMS coupling
                'Content' => $return,
            ));
        }
    }

    /**
     * Builds an item edit form.  The arguments to getCMSFields() are the popupController and
     * popupFormName, however this is an experimental API and may change.
     *
     * @todo In the future, we will probably need to come up with a tigher object representing a partially
     * complete controller with gaps for extra functionality.  This, for example, would be a better way
     * of letting Security/login put its log-in form inside a UI specified elsewhere.
     *
     * @return Form|HTTPResponse
     */
    public function ItemEditForm()
    {
        $list = $this->gridField->getList();

        if (empty($this->record)) {
            $controller = $this->getToplevelController();
            $url = $controller->getRequest()->getURL();
            $noActionURL = $controller->removeAction($url);
            $controller->getResponse()->removeHeader('Location');   //clear the existing redirect
            return $controller->redirect($noActionURL, 302);
        }

        $canView = $this->record->canView();
        $canEdit = $this->record->canEdit();
        $canDelete = $this->record->canDelete();
        $canCreate = $this->record->canCreate();

        if (!$canView) {
            $controller = $this->getToplevelController();
            // TODO More friendly error
            return $controller->httpError(403);
        }

        // Build actions
        $actions = $this->getFormActions();

        // If we are creating a new record in a has-many list, then
        // pre-populate the record's foreign key.
        if ($list instanceof HasManyList && !$this->record->isInDB()) {
            $key = $list->getForeignKey();
            $id = $list->getForeignID();
            $this->record->$key = $id;
        }

        $fields = $this->component->getFields();
        if (!$fields) {
            $fields = $this->record->getCMSFields();
        }

        // If we are creating a new record in a has-many list, then
        // Disable the form field as it has no effect.
        if ($list instanceof HasManyList) {
            $key = $list->getForeignKey();

            if ($field = $fields->dataFieldByName($key)) {
                $fields->makeFieldReadonly($field);
            }
        }

        $form = new Form(
            $this,
            'ItemEditForm',
            $fields,
            $actions,
            $this->component->getValidator()
        );

        $form->loadDataFrom($this->record, $this->record->ID == 0 ? Form::MERGE_IGNORE_FALSEISH : Form::MERGE_DEFAULT);

        if ($this->record->ID && !$canEdit) {
            // Restrict editing of existing records
            $form->makeReadonly();
            // Hack to re-enable delete button if user can delete
            if ($canDelete) {
                $form->Actions()->fieldByName('action_doDelete')->setReadonly(false);
            }
        } elseif (!$this->record->ID && !$canCreate) {
            // Restrict creation of new records
            $form->makeReadonly();
        }

        // Load many_many extraData for record.
        // Fields with the correct 'ManyMany' namespace need to be added manually through getCMSFields().
        if ($list instanceof ManyManyList) {
            $extraData = $list->getExtraData('', $this->record->ID);
            $form->loadDataFrom(array('ManyMany' => $extraData));
        }

        // TODO Coupling with CMS
        $toplevelController = $this->getToplevelController();
        if ($toplevelController && $toplevelController instanceof LeftAndMain) {
            // Always show with base template (full width, no other panels),
            // regardless of overloaded CMS controller templates.
            // TODO Allow customization, e.g. to display an edit form alongside a search form from the CMS controller
            $form->setTemplate([
                'type' => 'Includes',
                'SilverStripe\\Admin\\LeftAndMain_EditForm',
            ]);
            $form->addExtraClass('cms-content cms-edit-form center fill-height flexbox-area-grow');
            $form->setAttribute('data-pjax-fragment', 'CurrentForm Content');
            if ($form->Fields()->hasTabSet()) {
                $form->Fields()->findOrMakeTab('Root')->setTemplate('SilverStripe\\Forms\\CMSTabSet');
                $form->addExtraClass('cms-tabset');
            }

            $form->Backlink = $this->getBackLink();
        }

        $cb = $this->component->getItemEditFormCallback();
        if ($cb) {
            $cb($form, $this);
        }
        $this->extend("updateItemEditForm", $form);
        return $form;
    }

    /**
     * Build the set of form field actions for this DataObject
     *
     * @return FieldList
     */
    protected function getFormActions()
    {
        $canEdit = $this->record->canEdit();
        $canDelete = $this->record->canDelete();
        $actions = new FieldList();
        if ($this->record->ID !== 0) {
            if ($canEdit) {
                $actions->push(
                    FormAction::create(
                        'doSave',
                        _t('SilverStripe\\Forms\\GridField\\GridFieldDetailForm.Save', 'Save')
                    )
                        ->setUseButtonTag(true)
                        ->addExtraClass('btn-primary font-icon-save')
                );
            }

            if ($canDelete) {
<<<<<<< HEAD
                $actions->push(
                    FormAction::create(
                        'doDelete',
                        _t('SilverStripe\\Forms\\GridField\\GridFieldDetailForm.Delete', 'Delete')
                    )
                        ->setUseButtonTag(true)
                        ->addExtraClass('btn-outline-danger btn-hide-outline font-icon-trash-bin action-delete')
                );
=======
                $actions->push(FormAction::create('doDelete', _t('SilverStripe\\Forms\\GridField\\GridFieldDetailForm.Delete', 'Delete'))
                    ->setUseButtonTag(true)
                    ->addExtraClass('btn-outline-danger btn-hide-outline font-icon-trash-bin action--delete'));
>>>>>>> 83e461ab
            }
        } else { // adding new record
            //Change the Save label to 'Create'
            $actions->push(
                FormAction::create(
                    'doSave',
                    _t('SilverStripe\\Forms\\GridField\\GridFieldDetailForm.Create', 'Create')
                )
                    ->setUseButtonTag(true)
                    ->addExtraClass('btn-primary font-icon-plus')
            );

            // Add a Cancel link which is a button-like link and link back to one level up.
            $crumbs = $this->Breadcrumbs();
            if ($crumbs && $crumbs->count() >= 2) {
                $oneLevelUp = $crumbs->offsetGet($crumbs->count() - 2);
                $text = sprintf(
                    "<a class=\"%s\" href=\"%s\">%s</a>",
                    "crumb btn btn-secondary cms-panel-link", // CSS classes
                    $oneLevelUp->Link, // url
                    _t('SilverStripe\\Forms\\GridField\\GridFieldDetailForm.CancelBtn', 'Cancel') // label
                );
                $actions->push(new LiteralField('cancelbutton', $text));
            }
        }
        $this->extend('updateFormActions', $actions);
        return $actions;
    }

    /**
     * Traverse the nested RequestHandlers until we reach something that's not GridFieldDetailForm_ItemRequest.
     * This allows us to access the Controller responsible for invoking the top-level GridField.
     * This should be equivalent to getting the controller off the top of the controller stack via Controller::curr(),
     * but allows us to avoid accessing the global state.
     *
     * GridFieldDetailForm_ItemRequests are RequestHandlers, and as such they are not part of the controller stack.
     *
     * @return Controller
     */
    protected function getToplevelController()
    {
        $c = $this->popupController;
        while ($c && $c instanceof GridFieldDetailForm_ItemRequest) {
            $c = $c->getController();
        }
        return $c;
    }

    protected function getBackLink()
    {
        // TODO Coupling with CMS
        $backlink = '';
        $toplevelController = $this->getToplevelController();
        if ($toplevelController && $toplevelController instanceof LeftAndMain) {
            if ($toplevelController->hasMethod('Backlink')) {
                $backlink = $toplevelController->Backlink();
            } elseif ($this->popupController->hasMethod('Breadcrumbs')) {
                $parents = $this->popupController->Breadcrumbs(false)->items;
                $backlink = array_pop($parents)->Link;
            }
        }
        if (!$backlink) {
            $backlink = $toplevelController->Link();
        }

        return $backlink;
    }

    /**
     * Get the list of extra data from the $record as saved into it by
     * {@see Form::saveInto()}
     *
     * Handles detection of falsey values explicitly saved into the
     * DataObject by formfields
     *
     * @param DataObject $record
     * @param SS_List $list
     * @return array List of data to write to the relation
     */
    protected function getExtraSavedData($record, $list)
    {
        // Skip extra data if not ManyManyList
        if (!($list instanceof ManyManyList)) {
            return null;
        }

        $data = array();
        foreach ($list->getExtraFields() as $field => $dbSpec) {
            $savedField = "ManyMany[{$field}]";
            if ($record->hasField($savedField)) {
                $data[$field] = $record->getField($savedField);
            }
        }
        return $data;
    }

    public function doSave($data, $form)
    {
        $isNewRecord = $this->record->ID == 0;

        // Check permission
        if (!$this->record->canEdit()) {
            return $this->httpError(403);
        }

        // Save from form data
        $this->saveFormIntoRecord($data, $form);

        $link = '<a href="' . $this->Link('edit') . '">"'
            . htmlspecialchars($this->record->Title, ENT_QUOTES)
            . '"</a>';
        $message = _t(
            'SilverStripe\\Forms\\GridField\\GridFieldDetailForm.Saved',
            'Saved {name} {link}',
            array(
                'name' => $this->record->i18n_singular_name(),
                'link' => $link
            )
        );

        $form->sessionMessage($message, 'good', ValidationResult::CAST_HTML);

        // Redirect after save
        return $this->redirectAfterSave($isNewRecord);
    }

    /**
     * Response object for this request after a successful save
     *
     * @param bool $isNewRecord True if this record was just created
     * @return HTTPResponse|DBHTMLText
     */
    protected function redirectAfterSave($isNewRecord)
    {
        $controller = $this->getToplevelController();
        if ($isNewRecord) {
            return $controller->redirect($this->Link());
        } elseif ($this->gridField->getList()->byID($this->record->ID)) {
            // Return new view, as we can't do a "virtual redirect" via the CMS Ajax
            // to the same URL (it assumes that its content is already current, and doesn't reload)
            return $this->edit($controller->getRequest());
        } else {
            // Changes to the record properties might've excluded the record from
            // a filtered list, so return back to the main view if it can't be found
            $url = $controller->getRequest()->getURL();
            $noActionURL = $controller->removeAction($url);
            $controller->getRequest()->addHeader('X-Pjax', 'Content');
            return $controller->redirect($noActionURL, 302);
        }
    }

    public function httpError($errorCode, $errorMessage = null)
    {
        $controller = $this->getToplevelController();
        return $controller->httpError($errorCode, $errorMessage);
    }

    /**
     * Loads the given form data into the underlying dataobject and relation
     *
     * @param array $data
     * @param Form $form
     * @throws ValidationException On error
     * @return DataObject Saved record
     */
    protected function saveFormIntoRecord($data, $form)
    {
        $list = $this->gridField->getList();

        // Check object matches the correct classname
        if (isset($data['ClassName']) && $data['ClassName'] != $this->record->ClassName) {
            $newClassName = $data['ClassName'];
            // The records originally saved attribute was overwritten by $form->saveInto($record) before.
            // This is necessary for newClassInstance() to work as expected, and trigger change detection
            // on the ClassName attribute
            $this->record->setClassName($this->record->ClassName);
            // Replace $record with a new instance
            $this->record = $this->record->newClassInstance($newClassName);
        }

        // Save form and any extra saved data into this dataobject
        $form->saveInto($this->record);
        $this->record->write();
        $this->extend('onAfterSave', $this->record);

        $extraData = $this->getExtraSavedData($this->record, $list);
        $list->add($this->record, $extraData);

        return $this->record;
    }

    /**
     * @param array $data
     * @param Form $form
     * @return HTTPResponse
     * @throws ValidationException
     */
    public function doDelete($data, $form)
    {
        $title = $this->record->Title;
        if (!$this->record->canDelete()) {
            throw new ValidationException(
                _t(
                    'SilverStripe\\Forms\\GridField\\GridFieldDetailForm.DeletePermissionsFailure',
                    "No delete permissions"
                )
            );
        }
        $this->record->delete();

        $message = _t(
            'SilverStripe\\Forms\\GridField\\GridFieldDetailForm.Deleted',
            'Deleted {type} {name}',
            [
                'type' => $this->record->i18n_singular_name(),
                'name' => htmlspecialchars($title, ENT_QUOTES)
            ]
        );

        $toplevelController = $this->getToplevelController();
        if ($toplevelController && $toplevelController instanceof LeftAndMain) {
            $backForm = $toplevelController->getEditForm();
            $backForm->sessionMessage($message, 'good', ValidationResult::CAST_HTML);
        } else {
            $form->sessionMessage($message, 'good', ValidationResult::CAST_HTML);
        }

        //when an item is deleted, redirect to the parent controller
        $controller = $this->getToplevelController();
        $controller->getRequest()->addHeader('X-Pjax', 'Content'); // Force a content refresh

        return $controller->redirect($this->getBackLink(), 302); //redirect back to admin section
    }

    /**
     * @param string $template
     * @return $this
     */
    public function setTemplate($template)
    {
        $this->template = $template;
        return $this;
    }

    /**
     * @return string
     */
    public function getTemplate()
    {
        return $this->template;
    }

    /**
     * Get list of templates to use
     *
     * @return array
     */
    public function getTemplates()
    {
        $templates = SSViewer::get_templates_by_class($this, '', __CLASS__);
        // Prefer any custom template
        if ($this->getTemplate()) {
            array_unshift($templates, $this->getTemplate());
        }
        return $templates;
    }

    /**
     * @return Controller
     */
    public function getController()
    {
        return $this->popupController;
    }

    /**
     * @return GridField
     */
    public function getGridField()
    {
        return $this->gridField;
    }

    /**
     * @return DataObject
     */
    public function getRecord()
    {
        return $this->record;
    }

    /**
     * CMS-specific functionality: Passes through navigation breadcrumbs
     * to the template, and includes the currently edited record (if any).
     * see {@link LeftAndMain->Breadcrumbs()} for details.
     *
     * @param boolean $unlinked
     * @return ArrayList
     */
    public function Breadcrumbs($unlinked = false)
    {
        if (!$this->popupController->hasMethod('Breadcrumbs')) {
            return null;
        }

        /** @var ArrayList $items */
        $items = $this->popupController->Breadcrumbs($unlinked);

        if ($this->record && $this->record->ID) {
            $title = ($this->record->Title) ? $this->record->Title : "#{$this->record->ID}";
            $items->push(new ArrayData(array(
                'Title' => $title,
                'Link' => $this->Link()
            )));
        } else {
            $items->push(new ArrayData(array(
                'Title' => _t(
                    'SilverStripe\\Forms\\GridField\\GridField.NewRecord',
                    'New {type}',
                    ['type' => $this->record->i18n_singular_name()]
                ),
                'Link' => false
            )));
        }

        $this->extend('updateBreadcrumbs', $items);
        return $items;
    }
}<|MERGE_RESOLUTION|>--- conflicted
+++ resolved
@@ -291,20 +291,14 @@
             }
 
             if ($canDelete) {
-<<<<<<< HEAD
                 $actions->push(
                     FormAction::create(
                         'doDelete',
                         _t('SilverStripe\\Forms\\GridField\\GridFieldDetailForm.Delete', 'Delete')
                     )
                         ->setUseButtonTag(true)
-                        ->addExtraClass('btn-outline-danger btn-hide-outline font-icon-trash-bin action-delete')
+                        ->addExtraClass('btn-outline-danger btn-hide-outline font-icon-trash-bin action--delete')
                 );
-=======
-                $actions->push(FormAction::create('doDelete', _t('SilverStripe\\Forms\\GridField\\GridFieldDetailForm.Delete', 'Delete'))
-                    ->setUseButtonTag(true)
-                    ->addExtraClass('btn-outline-danger btn-hide-outline font-icon-trash-bin action--delete'));
->>>>>>> 83e461ab
             }
         } else { // adding new record
             //Change the Save label to 'Create'
