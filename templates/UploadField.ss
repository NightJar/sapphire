<ul class="ss-uploadfield-files files">
	<% if $Items %>
		<% loop $Items %>
			<li class="ss-uploadfield-item template-download" data-fileid="$ID">
				<div class="ss-uploadfield-item-preview preview"><span>
					<img alt="$hasRelation" src="$UploadFieldThumbnailURL" />
				</span></div>
				<div class="ss-uploadfield-item-info">
					<label class="ss-uploadfield-item-name">
						<b>{$Title}.{$Extension}</b>
						<span>$Size</span>
						<div class="clear"><!-- --></div>
					</label>
					<div class="ss-uploadfield-item-actions">
						<% if Top.isDisabled || Top.isReadonly %>
						<% else %>
							$UploadFieldFileButtons
						<% end_if %>
					</div>
				</div>
				<div class="ss-uploadfield-item-editform loading includeParent">
					<iframe frameborder="0" src="$UploadFieldEditLink"></iframe>
				</div>
			</li>
		<% end_loop %>
	<% end_if %>
</ul>
<% if isDisabled || isReadonly %>
	<% if isSaveable %>
	<% else %>
		<div class="ss-uploadfield-item">
			<em><% _t('FileIFrameField.ATTACHONCESAVED2', 'Files can be attached once you have saved the record for the first time.') %></em>
		</div>
	<% end_if %>
<% else %>
	<div class="ss-uploadfield-item ss-uploadfield-addfile<% if $Items && $displayInput %> borderTop<% end_if %>" <% if not $displayInput %>style="display: none;"<% end_if %>>
		<% if canUpload %>
		<div class="ss-uploadfield-item-preview ss-uploadfield-dropzone ui-corner-all">
				<% if $multiple %>
					<% _t('UploadField.DROPFILES', 'drop files') %>
				<% else %>
					<% _t('UploadField.DROPFILE', 'drop a file') %>
				<% end_if %>
		</div>
		<% end_if %>
		<div class="ss-uploadfield-item-info">
			<label class="ss-uploadfield-item-name"><b>
				<% if $multiple %>
					<% _t('UploadField.ATTACHFILES', 'Attach files') %>
				<% else %>
					<% _t('UploadField.ATTACHFILE', 'Attach a file') %>
				<% end_if %>
			</b></label>
			<% if canUpload %>
<<<<<<< HEAD
				<label class="ss-uploadfield-fromcomputer ss-ui-button ui-corner-all" data-icon="drive-upload">
					<% _t('UploadField.FROMCOMPUTER', 'From your computer') %>
					<input id="$id" name="$getName" class="$extraClass ss-uploadfield-fromcomputer-fileinput" data-config="$configString" type="file"<% if $multiple %> multiple="multiple"<% end_if %> />
				</label>		
			<% else %>	
				<input style="display: none" id="$id" name="$getName" class="$extraClass ss-uploadfield-fromcomputer-fileinput" data-config="$configString" type="file"<% if $multiple %> multiple="multiple"<% end_if %> />
			<% end_if %>
			<button class="ss-uploadfield-fromfiles ss-ui-button ui-corner-all" data-icon="network-cloud"><% _t('UploadField.FROMFILES', 'From files') %></button>
=======
			<label class="ss-uploadfield-fromcomputer ss-ui-button ui-corner-all" title="<% _t('UploadField.FROMCOMPUTERINFO', 'Upload from your computer') %>" data-icon="drive-upload">
				<% _t('UploadField.FROMCOMPUTER', 'From your computer') %>
				<input id="$id" name="$getName" class="$extraClass ss-uploadfield-fromcomputer-fileinput" data-config="$configString" type="file"<% if $multiple %> multiple="multiple"<% end_if %> />
			</label>
			<% else %>	
				<input style="display: none" id="$id" name="$getName" class="$extraClass ss-uploadfield-fromcomputer-fileinput" data-config="$configString" type="file"<% if $multiple %> multiple="multiple"<% end_if %> />
			<% end_if %>

			<% if canAttachExisting %>
			<button class="ss-uploadfield-fromfiles ss-ui-button ui-corner-all" title="<% _t('UploadField.FROMCOMPUTERINFO', 'Select from files') %>" data-icon="network-cloud"><% _t('UploadField.FROMFILES', 'From files') %></button>
			<% end_if %>
>>>>>>> 212c4f1e
			<% if not $autoUpload %>
				<button class="ss-uploadfield-startall ss-ui-button ui-corner-all" data-icon="navigation"><% _t('UploadField.STARTALL', 'Start all') %></button>
			<% end_if %>
			<div class="clear"><!-- --></div>
		</div>
		<div class="clear"><!-- --></div>
	</div>
<% end_if %>
<% if Description %><span class="description">$Description</span><% end_if %><|MERGE_RESOLUTION|>--- conflicted
+++ resolved
@@ -52,16 +52,6 @@
 				<% end_if %>
 			</b></label>
 			<% if canUpload %>
-<<<<<<< HEAD
-				<label class="ss-uploadfield-fromcomputer ss-ui-button ui-corner-all" data-icon="drive-upload">
-					<% _t('UploadField.FROMCOMPUTER', 'From your computer') %>
-					<input id="$id" name="$getName" class="$extraClass ss-uploadfield-fromcomputer-fileinput" data-config="$configString" type="file"<% if $multiple %> multiple="multiple"<% end_if %> />
-				</label>		
-			<% else %>	
-				<input style="display: none" id="$id" name="$getName" class="$extraClass ss-uploadfield-fromcomputer-fileinput" data-config="$configString" type="file"<% if $multiple %> multiple="multiple"<% end_if %> />
-			<% end_if %>
-			<button class="ss-uploadfield-fromfiles ss-ui-button ui-corner-all" data-icon="network-cloud"><% _t('UploadField.FROMFILES', 'From files') %></button>
-=======
 			<label class="ss-uploadfield-fromcomputer ss-ui-button ui-corner-all" title="<% _t('UploadField.FROMCOMPUTERINFO', 'Upload from your computer') %>" data-icon="drive-upload">
 				<% _t('UploadField.FROMCOMPUTER', 'From your computer') %>
 				<input id="$id" name="$getName" class="$extraClass ss-uploadfield-fromcomputer-fileinput" data-config="$configString" type="file"<% if $multiple %> multiple="multiple"<% end_if %> />
@@ -73,7 +63,6 @@
 			<% if canAttachExisting %>
 			<button class="ss-uploadfield-fromfiles ss-ui-button ui-corner-all" title="<% _t('UploadField.FROMCOMPUTERINFO', 'Select from files') %>" data-icon="network-cloud"><% _t('UploadField.FROMFILES', 'From files') %></button>
 			<% end_if %>
->>>>>>> 212c4f1e
 			<% if not $autoUpload %>
 				<button class="ss-uploadfield-startall ss-ui-button ui-corner-all" data-icon="navigation"><% _t('UploadField.STARTALL', 'Start all') %></button>
 			<% end_if %>
