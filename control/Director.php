--- conflicted
+++ resolved
@@ -224,7 +224,6 @@
 		if($headers) foreach($headers as $k => $v) $request->addHeader($k, $v);
 		// TODO: Pass in the DataModel
 		$result = Director::handleRequest($request, $session, DataModel::inst());
-<<<<<<< HEAD
 
 		// Ensure that the result is an SS_HTTPResponse object
 		if(is_string($result)) {
@@ -236,8 +235,6 @@
 				$result = new SS_HTTPResponse($result);
 			}
 		}
-=======
->>>>>>> d888ea5e
 		
 		// Restore the superglobals
 		$_REQUEST = $existingRequestVars; 
@@ -313,29 +310,6 @@
 	}
 	
 	/**
-<<<<<<< HEAD
-=======
-	 * Returns the urlParam with the given name
-	 * 
-	 * @deprecated 3.0 Use SS_HTTPRequest->param()
-	 */
-	public static function urlParam($name) {
-		Deprecation::notice('3.0', 'Use SS_HTTPRequest->param() instead.');
-		if(isset(Director::$urlParams[$name])) return Director::$urlParams[$name];
-	}
-	
-	/**
-	 * Returns an array of urlParams.
-	 * 
-	 * @deprecated 3.0 Use SS_HTTPRequest->params()
-	 */
-	public static function urlParams() {
-		Deprecation::notice('3.0', 'Use SS_HTTPRequest->params() instead.');
-		return Director::$urlParams;
-	}
-
-	/**
->>>>>>> d888ea5e
 	 * Set url parameters (should only be called internally by RequestHandler->handleRequest()).
 	 * 
 	 * @param $params array
@@ -424,58 +398,6 @@
 		}
 		return (isset($_SERVER['SSL']) || (!empty($_SERVER['HTTPS']) && $_SERVER['HTTPS'] != 'off')) 
 			? 'https://' : 'http://';
-<<<<<<< HEAD
-=======
-	}
-
-	/**
-	 * Redirect to another page.
-	 * @deprecated 2.5 Use Controller->redirect()
-	 *  - $url can be an absolute URL
-	 *  - or it can be a URL relative to the "site base"
-	 *  - if it is just a word without an slashes, then it redirects to another action on the current controller.
-	 */
-	public static function redirect($url, $code=302) {
-		Deprecation::notice('2.5', 'Use Controller->redirect() instead.');
-		Controller::curr()->redirect($url, $code);
-	}
-
-	/**
-	 * Tests whether a redirection has been requested.
-	 * @deprecated 2.5 Use Controller->redirectedTo() instead
-	 * @return string If redirect() has been called, it will return the URL redirected to.  Otherwise, it will
-	 *                return null;
-	 */
-	public static function redirected_to() {
-		Deprecation::notice('2.5', 'Use Controller->redirectedTo() instead.');
-		return Controller::curr()->redirectedTo();
-	}
-	
-	/**
-	 * Sets the HTTP status code
-	 * @deprecated 2.5 Use Controller->getResponse()->setStatusCode() instead
-	 */
-	public static function set_status_code($code) {
-		Deprecation::notice('2.5', 'Use Controller->getResponse()->setStatusCode() instead');
-		return Controller::curr()->getResponse()->setStatusCode($code);
-	}
-	
-	/**
-	 * Returns the current HTTP status code
-	 * @deprecated 2.5 Use Controller->getResponse()->getStatusCode() instead
-	 */
-	public static function get_status_code() {
-		Deprecation::notice('2.5', 'Use Controller->getResponse()->getStatusCode() instead');
-		return Controller::curr()->getResponse()->getStatusCode();
-	}
-
-	/**
-	 * @deprecated 2.5 Use Controller->redirectBack()
-	 */
-	public static function redirectBack() {
-		Deprecation::notice('2.5', 'Use Controller->redirectBack() instead.');
-		Controller::curr()->redirectBack();
->>>>>>> d888ea5e
 	}
 
 	/**
@@ -529,14 +451,8 @@
 	 * original (possibly absolute) URL.
 	 */
 	public static function makeRelative($url) {
-<<<<<<< HEAD
 		// Allow for the accidental inclusion whitespace and // in the URL
 		$url = trim(preg_replace('#([^:])//#', '\\1/', $url));
-=======
-		// Allow for the accidental inclusion of a // in the URL
-		$url = preg_replace('#([^:])//#', '\\1/', $url);
-		$url = trim($url);
->>>>>>> d888ea5e
 
 			$base1 = self::absoluteBaseURL();
 		$baseDomain = substr($base1, strlen(self::protocol()));
@@ -618,10 +534,7 @@
 			$url = substr($url, 0, $hashPosition-1);
 		}
 		$colonPosition = strpos($url, ':');
-<<<<<<< HEAD
 		$slashPosition = strpos($url, '/');
-=======
->>>>>>> d888ea5e
 		return (
 			// Base check for existence of a host on a compliant URL
 			parse_url($url, PHP_URL_HOST)
@@ -631,20 +544,10 @@
 			|| preg_match('/\s*[\/]{2,}/', $url)
 			|| (
 				// If a colon is found, check if it's part of a valid scheme definition
-<<<<<<< HEAD
 				// (meaning its not preceded by a slash).
 				$colonPosition !== FALSE 
 				&& ($slashPosition === FALSE || $colonPosition < $slashPosition)
 			)
-=======
-				// (meaning its not preceded by a slash, hash or questionmark).
-				// URLs in query parameters are assumed to be correctly urlencoded based on RFC3986,
-				// in which case no colon should be present in the parameters.
-				$colonPosition !== FALSE 
-				&& !preg_match('![/?#]!', substr($url, 0, $colonPosition))
-			)
-		
->>>>>>> d888ea5e
 		);
 	}
 	
@@ -771,13 +674,8 @@
 		$matched = false;
 
 		if($patterns) {
-<<<<<<< HEAD
-		    // Calling from the command-line?
-	        if(!isset($_SERVER['REQUEST_URI'])) return;
-=======
 			// Calling from the command-line?
 			if(!isset($_SERVER['REQUEST_URI'])) return;
->>>>>>> d888ea5e
 
 			// protect portions of the site based on the pattern
 			$relativeURL = self::makeRelative(Director::absoluteURL($_SERVER['REQUEST_URI']));
@@ -914,41 +812,6 @@
 		}
 	}
 
-<<<<<<< HEAD
-=======
-	/**
-	 * Specify HTTP_HOST values that are development environments.
-	 * For information about environment types, see {@link Director::set_environment_type()}.
-	 * 
-	 * CAUTION: Domain information can easily be spoofed in HTTP requests,
-	 * we recommend to set this mode via {@link Director::set_environment_type()}
-	 * or an _ss_environment.php instead.
-	 * 
-	 * @deprecated 3.0 Use Director::set_environment_type() or an _ss_environment.php instead.
-	 * @param $servers array An array of HTTP_HOST values that should be treated as development environments.
-	 */
-	public static function set_dev_servers($servers) {
-		Deprecation::notice('3.0', 'Use Director::set_environment_type() or an _ss_environment.php instead.');
-		Director::$dev_servers = $servers;
-	}
-	
-	/**
-	 * Specify HTTP_HOST values that are test environments.
-	 * For information about environment types, see {@link Director::set_environment_type()}.
-	 * 
-	 * CAUTION: Domain information can easily be spoofed in HTTP requests,
-	 * we recommend to set this mode via {@link Director::set_environment_type()}
-	 * or an _ss_environment.php instead.
-	 * 
-	 * @deprecated 3.0 Use Director::set_environment_type() or an _ss_environment.php instead.
-	 * @param $servers array An array of HTTP_HOST values that should be treated as test environments.
-	 */
-	public static function set_test_servers($servers) {
-		Deprecation::notice('3.0', 'Use Director::set_environment_type() or an _ss_environment.php instead.');
-		Director::$test_servers = $servers;
-	}
-
->>>>>>> d888ea5e
 	/*
 	 * This function will return true if the site is in a live environment.
 	 * For information about environment types, see {@link Director::set_environment_type()}.
