<?php
/**
 * Represents a response returned by a controller.
 *
 * @package framework
 * @subpackage control
 */
class SS_HTTPResponse {
	
	/**
	 * @var array
	 */
	protected static $status_codes = array(
		100 => 'Continue',
		101 => 'Switching Protocols',
		200 => 'OK',
		201 => 'Created',
		202 => 'Accepted',
		203 => 'Non-Authoritative Information',
		204 => 'No Content',
		205 => 'Reset Content',
		206 => 'Partial Content',
		301 => 'Moved Permanently',
		302 => 'Found',
		303 => 'See Other',
		304 => 'Not Modified',
		305 => 'Use Proxy',
		307 => 'Temporary Redirect',
		400 => 'Bad Request',
		401 => 'Unauthorized',
		403 => 'Forbidden',
		404 => 'Not Found',
		405 => 'Method Not Allowed',
		406 => 'Not Acceptable',
		407 => 'Proxy Authentication Required',
		408 => 'Request Timeout',
		409 => 'Conflict',
		410 => 'Gone',
		411 => 'Length Required',
		412 => 'Precondition Failed',
		413 => 'Request Entity Too Large',
		414 => 'Request-URI Too Long',
		415 => 'Unsupported Media Type',
		416 => 'Request Range Not Satisfiable',
		417 => 'Expectation Failed',
		422 => 'Unprocessable Entity',
		500 => 'Internal Server Error',
		501 => 'Not Implemented',
		502 => 'Bad Gateway',
		503 => 'Service Unavailable',
		504 => 'Gateway Timeout',
		505 => 'HTTP Version Not Supported',
	);
	
	/**
	 * @var array
	 */
	protected static $redirect_codes = array(
		301,
		302,
		303,
		304,
		305,
		307
	);
	
	/**
	 * @var Int
	 */
	protected $statusCode = 200;
	
	/**
	 * @var String
	 */
	protected $statusDescription = "OK";
	
	/**
	 * HTTP Headers like "Content-Type: text/xml"
	 *
	 * @see http://en.wikipedia.org/wiki/List_of_HTTP_headers
	 * @var array
	 */
	protected $headers = array(
		"Content-Type" => "text/html; charset=utf-8",
	);
	
	/**
	 * @var string
	 */
	protected $body = null;
	
	/**
	 * Create a new HTTP response
	 * 
	 * @param $body The body of the response
	 * @param $statusCode The numeric status code - 200, 404, etc
	 * @param $statusDescription The text to be given alongside the status code. 
	 *  See {@link setStatusCode()} for more information.
	 */
	public function __construct($body = null, $statusCode = null, $statusDescription = null) {
		$this->setBody($body);
		if($statusCode) $this->setStatusCode($statusCode, $statusDescription);
	}
	
	/**
	 * @param String $code
	 * @param String $description Optional. See {@link setStatusDescription()}.
	 *  No newlines are allowed in the description.
	 *  If omitted, will default to the standard HTTP description
	 *  for the given $code value (see {@link $status_codes}).
	 * @return SS_HTTPRequest $this
	 */
	public function setStatusCode($code, $description = null) {
		if(isset(self::$status_codes[$code])) $this->statusCode = $code;
		else user_error("Unrecognised HTTP status code '$code'", E_USER_WARNING);
		
		if($description) $this->statusDescription = $description;
		else $this->statusDescription = self::$status_codes[$code];
		return $this;
	}
	
	/**
	 * The text to be given alongside the status code ("reason phrase").
	 * Caution: Will be overwritten by {@link setStatusCode()}.
	 * 
	 * @param String $description
	 * @return SS_HTTPRequest $this
	 */
	public function setStatusDescription($description) {
		$this->statusDescription = $description;
		return $this;
	}
	
	/**
	 * @return Int
	 */
	public function getStatusCode() {
		return $this->statusCode;
	}

	/**
	 * @return string Description for a HTTP status code
	 */
	public function getStatusDescription() {
		return str_replace(array("\r","\n"), '', $this->statusDescription);
	}
	
	/**
	 * Returns true if this HTTP response is in error
	 *
	 * @return bool
	 */
	public function isError() {
		return $this->statusCode && ($this->statusCode < 200 || $this->statusCode > 399);
	}

	/**
	 * @param string $body
	 * @return SS_HTTPRequest $this
	 */
	public function setBody($body) {
		$this->body = $body;
<<<<<<< HEAD
		
		// Set content-length in bytes. Use mbstring to avoid problems with mb_internal_encoding() and mbstring.func_overload
		$this->headers['Content-Length'] = mb_strlen($this->body,'8bit');
		return $this;
=======
>>>>>>> 323fd4aa
	}

	/**
	 * @return null|string
	 */
	public function getBody() {
		return $this->body;
	}
	
	/**
	 * Add a HTTP header to the response, replacing any header of the same name.
	 * 
	 * @param string $header Example: "Content-Type"
	 * @param string $value Example: "text/xml"
	 * @return SS_HTTPRequest $this
	 */
	public function addHeader($header, $value) {
		$this->headers[$header] = $value;
		return $this;
	}
	
	/**
	 * Return the HTTP header of the given name.
	 * 
	 * @param string $header
	 * @returns null|string
	 */
	public function getHeader($header) {
		if(isset($this->headers[$header]))
			return $this->headers[$header];
		return null;
	}
	
	/**
	 * @return array
	 */
	public function getHeaders() {
		return $this->headers;
	}
	
	/**
	 * Remove an existing HTTP header by its name,
	 * e.g. "Content-Type".
	 *
	 * @param string $header
	 * @return SS_HTTPRequest $this
	 */
	public function removeHeader($header) {
		if(isset($this->headers[$header])) unset($this->headers[$header]);
		return $this;
	}

	/**
	 * @param string $dest
	 * @param int $code
	 * @return SS_HTTPRequest $this
	 */
	public function redirect($dest, $code=302) {
		if(!in_array($code, self::$redirect_codes)) $code = 302;
		$this->setStatusCode($code);
		$this->headers['Location'] = $dest;
		return $this;
	}

	/**
	 * Send this HTTPReponse to the browser
	 */
	public function output() {
		// Attach appropriate X-Include-JavaScript and X-Include-CSS headers
		if(Director::is_ajax()) {
			Requirements::include_in_response($this);
		}

		if(in_array($this->statusCode, self::$redirect_codes) && headers_sent($file, $line)) {
			$url = $this->headers['Location'];
			echo
			"<p>Redirecting to <a href=\"$url\" title=\"Click this link if your browser does not redirect you\">"
				. "$url... (output started on $file, line $line)</a></p>
			<meta http-equiv=\"refresh\" content=\"1; url=$url\" />
			<script type=\"text/javascript\">setTimeout('window.location.href = \"$url\"', 50);</script>";
		} else {
			if(!headers_sent()) {
				header($_SERVER['SERVER_PROTOCOL'] . " $this->statusCode " . $this->getStatusDescription());
				foreach($this->headers as $header => $value) {
					header("$header: $value", true, $this->statusCode);
				}
			}
			
			// Only show error pages or generic "friendly" errors if the status code signifies
			// an error, and the response doesn't have any body yet that might contain
			// a more specific error description.
			if(Director::isLive() && $this->isError() && !$this->body) {
				Debug::friendlyError($this->statusCode, $this->getStatusDescription());
			} else {
				echo $this->body;
			}
			
		}
	}
	
	/**
	 * Returns true if this response is "finished", that is, no more script execution should be done.
	 * Specifically, returns true if a redirect has already been requested
	 *
	 * @return bool
	 */
	public function isFinished() {
		return in_array($this->statusCode, array(301, 302, 401, 403));
	}

	/**
	 * Set content-length in bytes. Should be called right before {@link output()}.
	 */
	public function fixContentLength() {
		// Use mbstring to avoid problems with mb_internal_encoding() and mbstring.func_overload
		$this->headers['Content-Length'] = mb_strlen($this->body,'8bit');	
	}
	
}

/**
 * A {@link SS_HTTPResponse} encapsulated in an exception, which can interrupt the processing flow and be caught by the
 * {@link RequestHandler} and returned to the user.
 *
 * Example Usage:
 * <code>
 * throw new SS_HTTPResponse_Exception('This request was invalid.', 400);
 * throw new SS_HTTPResponse_Exception(new SS_HTTPResponse('There was an internal server error.', 500));
 * </code>
 *
 * @package framework
 * @subpackage control
 */
class SS_HTTPResponse_Exception extends Exception {
	
	protected $response;
	
	/**
	 * @param  string|SS_HTTPResponse body Either the plaintext content of the error message, or an SS_HTTPResponse
	 *                                     object representing it.  In either case, the $statusCode and
	 *                                     $statusDescription will be the HTTP status of the resulting response.
	 * @see SS_HTTPResponse::__construct();
	 */
	 public function __construct($body = null, $statusCode = null, $statusDescription = null) {
	 	if($body instanceof SS_HTTPResponse) {
	 		// statusCode and statusDescription should override whatever is passed in the body
	 		if($statusCode) $body->setStatusCode($statusCode);
			if($statusDescription) $body->setStatusDescription($statusDescription);

			$this->setResponse($body);
	 	} else {
			$response = new SS_HTTPResponse($body, $statusCode, $statusDescription);

			// Error responses should always be considered plaintext, for security reasons
			$response->addHeader('Content-Type', 'text/plain');

	 		$this->setResponse($response);
	 	}
	 	
	 	parent::__construct($this->getResponse()->getBody(), $this->getResponse()->getStatusCode());
	 }
	 
	 /**
	  * @return SS_HTTPResponse
	  */
	 public function getResponse() {
	 	return $this->response;
	 }
	 
	 /**
	  * @param SS_HTTPResponse $response
	  */
	 public function setResponse(SS_HTTPResponse $response) {
	 	$this->response = $response;
	 }
	
}<|MERGE_RESOLUTION|>--- conflicted
+++ resolved
@@ -160,13 +160,6 @@
 	 */
 	public function setBody($body) {
 		$this->body = $body;
-<<<<<<< HEAD
-		
-		// Set content-length in bytes. Use mbstring to avoid problems with mb_internal_encoding() and mbstring.func_overload
-		$this->headers['Content-Length'] = mb_strlen($this->body,'8bit');
-		return $this;
-=======
->>>>>>> 323fd4aa
 	}
 
 	/**
