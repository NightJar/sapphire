--- conflicted
+++ resolved
@@ -191,12 +191,7 @@
 	 */
 	public function getHeader($header) {
 		if(isset($this->headers[$header]))
-<<<<<<< HEAD
 			return $this->headers[$header];
-			return null;
-=======
-			return $this->headers[$header];			
->>>>>>> 2336ea8f
 		}
 
 	/**
