--- conflicted
+++ resolved
@@ -41,14 +41,9 @@
 	 */
 	public static function absoluteURLs($html) {
 		$html = str_replace('$CurrentPageURL', $_SERVER['REQUEST_URI'], $html);
-<<<<<<< HEAD
 		return HTTP::urlRewriter($html, function($url) {
 			return Director::absoluteURL($url, true);
 		});
-=======
-		return HTTP::urlRewriter($html, '(substr($URL,0,1) == "/") ? ( Director::protocolAndHost() . $URL ) :'
-			. ' ( (preg_match("/^[A-Za-z]+:/", $URL)) ? $URL : Director::absoluteBaseURL() . $URL )' );
->>>>>>> d888ea5e
 	}
 
 	/**
@@ -78,14 +73,11 @@
 	 * @return The content with all links rewritten as per the logic specified in $code
 	 */
 	public static function urlRewriter($content, $code) {
-<<<<<<< HEAD
 		if(!is_callable($code)) {
 			Deprecation::notice(3.1, 'HTTP::urlRewriter expects a callable as the second parameter');
 		}
 		
 		// Replace attributes
-=======
->>>>>>> d888ea5e
 		$attribs = array("src","background","a" => "href","link" => "href", "base" => "href");
 		foreach($attribs as $tag => $attrib) {
 			if(!is_numeric($tag)) $tagPrefix = "$tag ";
@@ -115,7 +107,7 @@
 			}
 			return $matches[1] . $rewritten . $matches[3];
 		};
-		
+
 		// Execute each expression
 		foreach($regExps as $regExp) {
 			$content = preg_replace_callback($regExp, $callback, $content);
@@ -322,12 +314,8 @@
 			$responseHeaders["Cache-Control"] = "max-age=" . self::$cache_age . ", must-revalidate, no-transform";
 			$responseHeaders["Pragma"] = "";
 
-<<<<<<< HEAD
-			// To do: User-Agent should only be added in situations where you *are* actually varying according to it.
-=======
 			// To do: User-Agent should only be added in situations where you *are* actually 
 			// varying according to user-agent.
->>>>>>> d888ea5e
 			$responseHeaders['Vary'] = 'Cookie, X-Forwarded-Protocol, User-Agent, Accept';
 
 		} else {
@@ -337,23 +325,12 @@
 		if(self::$modification_date && self::$cache_age > 0) {
 			$responseHeaders["Last-Modified"] = self::gmt_date(self::$modification_date);
 
-<<<<<<< HEAD
-			/* Chrome ignores Varies when redirecting back (http://code.google.com/p/chromium/issues/detail?id=79758)
-			which means that if you log out, you get redirected back to a page which Chrome then checks against
-			last-modified (which passes, getting a 304) when it shouldn't be trying to use that page at all because
-			it's the "logged in" version.
-
-			By also using and etag that includes both the modification date and all the varies values which we also
-			check against we can catch this and not return a 304
-			*/
-=======
 			// Chrome ignores Varies when redirecting back (http://code.google.com/p/chromium/issues/detail?id=79758)
 			// which means that if you log out, you get redirected back to a page which Chrome then checks against 
 			// last-modified (which passes, getting a 304)
 			// when it shouldn't be trying to use that page at all because it's the "logged in" version.
 			// By also using and etag that includes both the modification date and all the varies 
 			// values which we also check against we can catch this and not return a 304
->>>>>>> d888ea5e
 			$etagParts = array(self::$modification_date, serialize($_COOKIE));
 			if (isset($_SERVER['HTTP_X_FORWARDED_PROTOCOL'])) $etagParts[] = $_SERVER['HTTP_X_FORWARDED_PROTOCOL'];
 			if (isset($_SERVER['HTTP_USER_AGENT'])) $etagParts[] = $_SERVER['HTTP_USER_AGENT'];
