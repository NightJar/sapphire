<?php

/**
 * A class with HTTP-related helpers.
 * Like Debug, this is more a bundle of methods than a class ;-)
 *
 * @package framework
 * @subpackage misc
 */
class HTTP {

	/**
	 * @var int $cache_age
	 */
	protected static $cache_age = 0;

	/**
	 * @var timestamp $modification_date
	 */
	protected static $modification_date = null;

	/**
	 * @var string $etag
	 */
	protected static $etag = null;

	/**
	 * @config
	 */
	private static $cache_ajax_requests = true;

	/**
	 * Turns a local system filename into a URL by comparing it to the script
	 * filename.
	 *
	 * @param string
	 */
	public static function filename2url($filename) {
		$slashPos = -1;

		while(($slashPos = strpos($filename, "/", $slashPos+1)) !== false) {
			if(substr($filename, 0, $slashPos) == substr($_SERVER['SCRIPT_FILENAME'],0,$slashPos)) {
				$commonLength = $slashPos;
			} else {
				break;
			}
		}

		$urlBase = substr(
			$_SERVER['PHP_SELF'],
			0,
			-(strlen($_SERVER['SCRIPT_FILENAME']) - $commonLength)
		);

		$url = $urlBase . substr($filename, $commonLength);
		$protocol = (isset($_SERVER['HTTPS']) && $_SERVER['HTTPS'] != 'off') ? "https" : "http";

		// Count the number of extra folders the script is in.
		// $prefix = str_repeat("../", substr_count(substr($_SERVER[SCRIPT_FILENAME],$commonBaseLength)));

		return "$protocol://". $_SERVER['HTTP_HOST'] . $url;
	}

	/**
	 * Turn all relative URLs in the content to absolute URLs
	 */
	public static function absoluteURLs($html) {
		$html = str_replace('$CurrentPageURL', $_SERVER['REQUEST_URI'], $html);
		return HTTP::urlRewriter($html, function($url) {
			//no need to rewrite, if uri has a protocol (determined here by existence of reserved URI character ":")
			if(preg_match('/^\w+:/', $url)){
				return $url;
			}
			return Director::absoluteURL($url, true);
		});
	}

	/**
	 * Rewrite all the URLs in the given content, evaluating the given string as PHP code.
	 *
	 * Put $URL where you want the URL to appear, however, you can't embed $URL in strings
	 * Some example code:
	 * <ul>
	 * <li><code>'"../../" . $URL'</code></li>
	 * <li><code>'myRewriter($URL)'</code></li>
	 * <li><code>'(substr($URL,0,1)=="/") ? "../" . substr($URL,1) : $URL'</code></li>
	 * </ul>
	 *
	 * As of 3.2 $code should be a callable which takes a single parameter and returns
	 * the rewritten URL. e.g.
	 *
	 * <code>
	 * function($url) {
	 *		return Director::absoluteURL($url, true);
	 * }
	 * </code>
	 *
	 * @param string $content The HTML to search for links to rewrite
	 * @param string|callable $code Either a string that can evaluate to an expression
	 * to rewrite links (depreciated), or a callable that takes a single
	 * parameter and returns the rewritten URL
	 * @return The content with all links rewritten as per the logic specified in $code
	 */
	public static function urlRewriter($content, $code) {
		if(!is_callable($code)) {
			Deprecation::notice('4.0', 'HTTP::urlRewriter expects a callable as the second parameter');
		}

		// Replace attributes
		$attribs = array("src","background","a" => "href","link" => "href", "base" => "href");
		foreach($attribs as $tag => $attrib) {
			if(!is_numeric($tag)) $tagPrefix = "$tag ";
			else $tagPrefix = "";

			$regExps[] = "/(<{$tagPrefix}[^>]*$attrib *= *\")([^\"]*)(\")/i";
			$regExps[] = "/(<{$tagPrefix}[^>]*$attrib *= *')([^']*)(')/i";
			$regExps[] = "/(<{$tagPrefix}[^>]*$attrib *= *)([^\"' ]*)( )/i";
		}
		// Replace css styles
		// @todo - http://www.css3.info/preview/multiple-backgrounds/
		$styles = array('background-image', 'background', 'list-style-image', 'list-style', 'content');
		foreach($styles as $style) {
			$regExps[] = "/($style:[^;]*url *\(\")([^\"]+)(\"\))/i";
			$regExps[] = "/($style:[^;]*url *\(')([^']+)('\))/i";
			$regExps[] = "/($style:[^;]*url *\()([^\"\)')]+)(\))/i";
		}

		// Callback for regexp replacement
		$callback = function($matches) use($code) {
			if(is_callable($code)) {
				$rewritten = $code($matches[2]);
			} else {
				// Expose the $URL variable to be used by the $code expression
				$URL = $matches[2];
				$rewritten = eval("return ($code);");
			}
			return $matches[1] . $rewritten . $matches[3];
		};

		// Execute each expression
		foreach($regExps as $regExp) {
			$content = preg_replace_callback($regExp, $callback, $content);
		}

		return $content;
	}

	/**
	 * Will try to include a GET parameter for an existing URL,
	 * preserving existing parameters and fragments.
	 * If no URL is given, falls back to $_SERVER['REQUEST_URI'].
	 * Uses parse_url() to dissect the URL, and http_build_query() to reconstruct it
	 * with the additional parameter. Converts any '&' (ampersand)
	 * URL parameter separators to the more XHTML compliant '&amp;'.
	 *
	 * CAUTION: If the URL is determined to be relative,
	 * it is prepended with Director::absoluteBaseURL().
	 * This method will always return an absolute URL because
	 * Director::makeRelative() can lead to inconsistent results.
	 *
	 * @param String $varname
	 * @param String $varvalue
	 * @param String $currentURL Relative or absolute URL (Optional).
	 * @param String $separator Separator for http_build_query(). (Optional).
	 * @return String Absolute URL
	 */
	public static function setGetVar($varname, $varvalue, $currentURL = null, $separator = '&amp;') {
		$uri = $currentURL ? $currentURL : Director::makeRelative($_SERVER['REQUEST_URI']);

		$isRelative = false;
		// We need absolute URLs for parse_url()
		if(Director::is_relative_url($uri)) {
			$uri = Director::absoluteBaseURL() . $uri;
			$isRelative = true;
		}

		// try to parse uri
		$parts = parse_url($uri);
		if(!$parts) {
			throw new InvalidArgumentException("Can't parse URL: " . $uri);
		}

		// Parse params and add new variable
		$params = array();
		if(isset($parts['query'])) parse_str($parts['query'], $params);
		$params[$varname] = $varvalue;

		// Generate URI segments and formatting
		$scheme = (isset($parts['scheme'])) ? $parts['scheme'] : 'http';
		$user = (isset($parts['user']) && $parts['user'] != '')  ? $parts['user'] : '';

		if($user != '') {
			// format in either user:pass@host.com or user@host.com
			$user .= (isset($parts['pass']) && $parts['pass'] != '') ? ':' . $parts['pass'] . '@' : '@';
		}

		$host = (isset($parts['host'])) ? $parts['host'] : '';
		$port = (isset($parts['port']) && $parts['port'] != '') ? ':'.$parts['port'] : '';
		$path = (isset($parts['path']) && $parts['path'] != '') ? $parts['path'] : '';

		// handle URL params which are existing / new
		$params = ($params) ?  '?' . http_build_query($params, null, $separator) : '';

		// keep fragments (anchors) intact.
		$fragment = (isset($parts['fragment']) && $parts['fragment'] != '') ?  '#'.$parts['fragment'] : '';

		// Recompile URI segments
		$newUri =  $scheme . '://' . $user . $host . $port . $path . $params . $fragment;

		if($isRelative) return Director::makeRelative($newUri);

		return $newUri;
	}

	public static function RAW_setGetVar($varname, $varvalue, $currentURL = null) {
		$url = self::setGetVar($varname, $varvalue, $currentURL);
		return Convert::xml2raw($url);
	}

	/**
	 * Search for all tags with a specific attribute, then return the value of that attribute in a flat array.
	 *
	 * @param string $content
	 * @param array $attributes an array of tags to attributes, for example "[a] => 'href', [div] => 'id'"
	 * @return array
	 */
	public static function findByTagAndAttribute($content, $attributes) {
		$regexes = array();

		foreach($attributes as $tag => $attribute) {
			$regexes[] = "/<{$tag} [^>]*$attribute *= *([\"'])(.*?)\\1[^>]*>/i";
			$regexes[] = "/<{$tag} [^>]*$attribute *= *([^ \"'>]+)/i";
		}

		$result = array();

		if($regexes) foreach($regexes as $regex) {
			if(preg_match_all($regex, $content, $matches)) {
				$result = array_merge_recursive($result, (isset($matches[2]) ? $matches[2] : $matches[1]));
			}
		}

		return count($result) ? $result : null;
	}

	public static function getLinksIn($content) {
		return self::findByTagAndAttribute($content, array("a" => "href"));
	}

	public static function getImagesIn($content) {
		return self::findByTagAndAttribute($content, array("img" => "src"));
	}

	/**
	 * Get the MIME type based on a file's extension.
	 *
	 * If the finfo class exists in PHP, and the file actually exists, then use that
	 * extension, otherwise fallback to a list of commonly known MIME types.
	 *
	 * @uses finfo
	 * @param string $filename Relative path to filename from project root, e.g. "mysite/tests/file.csv"
	 * @return string MIME type
	 */
	public static function get_mime_type($filename) {
		// If the finfo module is compiled into PHP, use it.
		$path = BASE_PATH . DIRECTORY_SEPARATOR . $filename;
		if(class_exists('finfo') && file_exists($path)) {
			$finfo = new finfo(FILEINFO_MIME_TYPE);
			return $finfo->file($path);
		}

		// Fallback to use the list from the HTTP.yml configuration and rely on the file extension
		// to get the file mime-type
		$ext = File::get_file_extension($filename);
		// Get the mime-types
		$mimeTypes = Config::inst()->get('HTTP', 'MimeTypes');

		// The mime type doesn't exist
		if(!isset($mimeTypes[$ext])) {
			return 'application/unknown';
		}

		return $mimeTypes[$ext];
	}

	/**
	 * Set the maximum age of this page in web caches, in seconds
	 */
	public static function set_cache_age($age) {
		self::$cache_age = $age;
	}

	public static function register_modification_date($dateString) {
		$timestamp = strtotime($dateString);
		if($timestamp > self::$modification_date)
			self::$modification_date = $timestamp;
	}

	public static function register_modification_timestamp($timestamp) {
		if($timestamp > self::$modification_date)
			self::$modification_date = $timestamp;
	}

	public static function register_etag($etag) {
		self::$etag = $etag;
	}

	/**
	 * Add the appropriate caching headers to the response, including If-Modified-Since / 304 handling.
	 * Note that setting HTTP::$cache_age will overrule any cache headers set by PHP's
	 * session_cache_limiter functionality. It is your responsibility to ensure only cacheable data
	 * is in fact cached, and HTTP::$cache_age isn't set when the HTTP body contains session-specific content.
	 *
	 * @param SS_HTTPResponse $body The SS_HTTPResponse object to augment.  Omitted the argument or passing a string is
	 *                            deprecated; in these cases, the headers are output directly.
	 */
	public static function add_cache_headers($body = null) {
		$cacheAge = self::$cache_age;

		// Validate argument
		if($body && !($body instanceof SS_HTTPResponse)) {
			user_error("HTTP::add_cache_headers() must be passed an SS_HTTPResponse object", E_USER_WARNING);
			$body = null;
		}

		// Development sites have frequently changing templates; this can get stuffed up by the code
		// below.
		if(Director::isDev()) $cacheAge = 0;

		// The headers have been sent and we don't have an SS_HTTPResponse object to attach things to; no point in
		// us trying.
		if(headers_sent() && !$body) return;

		// Populate $responseHeaders with all the headers that we want to build
		$responseHeaders = array();

		$config = Config::inst();
		$cacheControlHeaders = Config::inst()->get('HTTP', 'cache_control');


		// currently using a config setting to cancel this, seems to be so that the CMS caches ajax requests
		if(function_exists('apache_request_headers') && $config->get(get_called_class(), 'cache_ajax_requests')) {
			$requestHeaders = array_change_key_case(apache_request_headers(), CASE_LOWER);

			if(isset($requestHeaders['x-requested-with']) && $requestHeaders['x-requested-with']=='XMLHttpRequest') {
				$cacheAge = 0;
			}
		}

		if($cacheAge > 0) {
			$cacheControlHeaders['max-age'] = self::$cache_age;

			// Set empty pragma to avoid PHP's session_cache_limiter adding conflicting caching information,
			// defaulting to "nocache" on most PHP configurations (see http://php.net/session_cache_limiter).
			// Since it's a deprecated HTTP 1.0 option, all modern HTTP clients and proxies should
			// prefer the caching information indicated through the "Cache-Control" header.
			$responseHeaders["Pragma"] = "";

			// To do: User-Agent should only be added in situations where you *are* actually
			// varying according to user-agent.
			$responseHeaders['Vary'] = 'Cookie, X-Forwarded-Protocol, User-Agent, Accept';
		}
		else {
			if($body) {
				// Grab header for checking. Unfortunately HTTPRequest uses a mistyped variant.
				$contentDisposition = $body->getHeader('Content-disposition');
				if (!$contentDisposition) $contentDisposition = $body->getHeader('Content-Disposition');
			}

			if(
				$body &&
				Director::is_https() &&
				isset($_SERVER['HTTP_USER_AGENT']) &&
				strstr($_SERVER['HTTP_USER_AGENT'], 'MSIE')==true &&
				strstr($contentDisposition, 'attachment;')==true
			) {
				// IE6-IE8 have problems saving files when https and no-cache are used
				// (http://support.microsoft.com/kb/323308)
				// Note: this is also fixable by ticking "Do not save encrypted pages to disk" in advanced options.
				$cacheControlHeaders['max-age'] = 3;

				// Set empty pragma to avoid PHP's session_cache_limiter adding conflicting caching information,
				// defaulting to "nocache" on most PHP configurations (see http://php.net/session_cache_limiter).
				// Since it's a deprecated HTTP 1.0 option, all modern HTTP clients and proxies should
				// prefer the caching information indicated through the "Cache-Control" header.
				$responseHeaders["Pragma"] = "";
			} else {
<<<<<<< HEAD
				$cacheControlHeaders['no-cache'] = "true";
=======
				$responseHeaders["Cache-Control"] = "no-cache, no-store, max-age=0, must-revalidate, no-transform";
>>>>>>> b943a0c6
			}
		}

		foreach($cacheControlHeaders as $header => $value) {
			if(is_null($value)) {
				unset($cacheControlHeaders[$header]);
			} elseif((is_bool($value) && $value) || $value === "true") {
				$cacheControlHeaders[$header] = $header;
			} else {
				$cacheControlHeaders[$header] = $header."=".$value;
			}
		}

		$responseHeaders['Cache-Control'] = implode(', ', $cacheControlHeaders);
		unset($cacheControlHeaders, $header, $value);

		if(self::$modification_date && $cacheAge > 0) {
			$responseHeaders["Last-Modified"] = self::gmt_date(self::$modification_date);

			// Chrome ignores Varies when redirecting back (http://code.google.com/p/chromium/issues/detail?id=79758)
			// which means that if you log out, you get redirected back to a page which Chrome then checks against
			// last-modified (which passes, getting a 304)
			// when it shouldn't be trying to use that page at all because it's the "logged in" version.
			// By also using and etag that includes both the modification date and all the varies
			// values which we also check against we can catch this and not return a 304
			$etagParts = array(self::$modification_date, serialize($_COOKIE));
			$etagParts[] = Director::is_https() ? 'https' : 'http';
			if (isset($_SERVER['HTTP_USER_AGENT'])) $etagParts[] = $_SERVER['HTTP_USER_AGENT'];
			if (isset($_SERVER['HTTP_ACCEPT'])) $etagParts[] = $_SERVER['HTTP_ACCEPT'];

			$etag = sha1(implode(':', $etagParts));
			$responseHeaders["ETag"] = $etag;

			// 304 response detection
			if(isset($_SERVER['HTTP_IF_MODIFIED_SINCE'])) {
				$ifModifiedSince = strtotime(stripslashes($_SERVER['HTTP_IF_MODIFIED_SINCE']));

				// As above, only 304 if the last request had all the same varies values
				// (or the etag isn't passed as part of the request - but with chrome it always is)
				$matchesEtag = !isset($_SERVER['HTTP_IF_NONE_MATCH']) || $_SERVER['HTTP_IF_NONE_MATCH'] == $etag;

				if($ifModifiedSince >= self::$modification_date && $matchesEtag) {
					if($body) {
						$body->setStatusCode(304);
						$body->setBody('');
					} else {
						header('HTTP/1.0 304 Not Modified');
						die();
					}
				}
			}

			$expires = time() + $cacheAge;
			$responseHeaders["Expires"] = self::gmt_date($expires);
		}

		if(self::$etag) {
			$responseHeaders['ETag'] = self::$etag;
		}

		// Now that we've generated them, either output them or attach them to the SS_HTTPResponse as appropriate
		foreach($responseHeaders as $k => $v) {
			if($body) {
				// Set the header now if it's not already set.
				if ($body->getHeader($k) === null) {
					$body->addHeader($k, $v);
				}
			} elseif(!headers_sent()) {
				header("$k: $v");
			}
		}
	}


	/**
	 * Return an {@link http://www.faqs.org/rfcs/rfc2822 RFC 2822} date in the
	 * GMT timezone (a timestamp is always in GMT: the number of seconds
	 * since January 1 1970 00:00:00 GMT)
	 */
	public static function gmt_date($timestamp) {
		return gmdate('D, d M Y H:i:s', $timestamp) . ' GMT';
	}

	/*
	 * Return static variable cache_age in second
	 */
	public static function get_cache_age() {
		return self::$cache_age;
	}

}

<|MERGE_RESOLUTION|>--- conflicted
+++ resolved
@@ -385,11 +385,8 @@
 				// prefer the caching information indicated through the "Cache-Control" header.
 				$responseHeaders["Pragma"] = "";
 			} else {
-<<<<<<< HEAD
 				$cacheControlHeaders['no-cache'] = "true";
-=======
-				$responseHeaders["Cache-Control"] = "no-cache, no-store, max-age=0, must-revalidate, no-transform";
->>>>>>> b943a0c6
+				$cacheControlHeaders['no-store'] = "true";
 			}
 		}
 
