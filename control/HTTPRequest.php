<?php

/**
 * Represents a HTTP-request, including a URL that is tokenised for parsing, and a request method
 * (GET/POST/PUT/DELETE). This is used by {@link RequestHandler} objects to decide what to do.
 *
 * Caution: objects of this class are immutable, e.g. echo $request['a']; works as expected,
 * but $request['a'] = '1'; has no effect.
 *
 * The intention is that a single SS_HTTPRequest object can be passed from one object to another, each object calling
 * match() to get the information that they need out of the URL.  This is generally handled by
 * {@link RequestHandler::handleRequest()}.
 *
 * @todo Accept X_HTTP_METHOD_OVERRIDE http header and $_REQUEST['_method'] to override request types (useful for
 *       webclients not supporting PUT and DELETE)
 *
 * @package framework
 * @subpackage control
 */
class SS_HTTPRequest implements ArrayAccess {

	/**
	 * @var string $url
	 */
	protected $url;

	/**
	 * The non-extension parts of the passed URL as an array, originally exploded by the "/" separator.
	 * All elements of the URL are loaded in here,
	 * and subsequently popped out of the array by {@link shift()}.
	 * Only use this structure for internal request handling purposes.
	 */
	protected $dirParts;

	/**
	 * @var string $extension The URL extension (if present)
	 */
	protected $extension;

	/**
	 * @var string $httpMethod The HTTP method in all uppercase: GET/PUT/POST/DELETE/HEAD
	 */
	protected $httpMethod;

	/**
	 * @var array $getVars Contains alls HTTP GET parameters passed into this request.
	 */
	protected $getVars = array();

	/**
	 * @var array $postVars Contains alls HTTP POST parameters passed into this request.
	 */
	protected $postVars = array();

	/**
	 * HTTP Headers like "Content-Type: text/xml"
	 *
	 * @see http://en.wikipedia.org/wiki/List_of_HTTP_headers
	 * @var array
	 */
	protected $headers = array();

	/**
	 * Raw HTTP body, used by PUT and POST requests.
	 *
	 * @var string
	 */
	protected $body;

	/**
	 * @var array $allParams Contains an associative array of all
	 * arguments matched in all calls to {@link RequestHandler->handleRequest()}.
	 * It's a "historical record" that's specific to the current call of
	 * {@link handleRequest()}, and is only complete once the "last call" to that method is made.
	 */
	protected $allParams = array();

	/**
	 * @var array $latestParams Contains an associative array of all
	 * arguments matched in the current call from {@link RequestHandler->handleRequest()},
	 * as denoted with a "$"-prefix in the $url_handlers definitions.
	 * Contains different states throughout its lifespan, so just useful
	 * while processed in {@link RequestHandler} and to get the last
	 * processes arguments.
	 */
	protected $latestParams = array();

	/**
	 * @var array $routeParams Contains an associative array of all arguments
	 * explicitly set in the route table for the current request.
	 * Useful for passing generic arguments via custom routes.
	 *
	 * E.g. The "Locale" parameter would be assigned "en_NZ" below
	 *
	 * Director:
	 *   rules:
	 *     'en_NZ/$URLSegment!//$Action/$ID/$OtherID':
	 *       Controller: 'ModelAsController'
	 *       Locale: 'en_NZ'
	 */
	protected $routeParams = array();

	protected $unshiftedButParsedParts = 0;

	/**
	 * Construct a SS_HTTPRequest from a URL relative to the site root.
	 */
	public function __construct($httpMethod, $url, $getVars = array(), $postVars = array(), $body = null) {
		$this->httpMethod = strtoupper(self::detect_method($httpMethod, $postVars));
		$this->setUrl($url);

		$this->getVars = (array) $getVars;
		$this->postVars = (array) $postVars;
		$this->body = $body;
	}

	/**
	 * Allow the setting of a URL
	 *
	 * This is here so that RootURLController can change the URL of the request
	 * without us loosing all the other info attached (like headers)
	 *
	 * @param string The new URL
	 *
	 * @return SS_HTTPRequest The updated request
	 */
	public function setUrl($url) {
		$this->url = $url;

		// Normalize URL if its relative (strictly speaking), or has leading slashes
		if(Director::is_relative_url($url) || preg_match('/^\//', $url)) {
			$this->url = preg_replace(array('/\/+/', '/^\//', '/\/$/'),array('/', '', ''), $this->url);
		}
		if(preg_match('/^(.*)\.([A-Za-z][A-Za-z0-9]*)$/', $this->url, $matches)) {
			$this->url = $matches[1];
			$this->extension = $matches[2];
		}
		if($this->url) $this->dirParts = preg_split('|/+|', $this->url);
		else $this->dirParts = array();

		return $this;
	}

	/**
	 * @return bool
	 */
	public function isGET() {
		return $this->httpMethod == 'GET';
	}

	/**
	 * @return bool
	 */
	public function isPOST() {
		return $this->httpMethod == 'POST';
	}

	/**
	 * @return bool
	 */
	public function isPUT() {
		return $this->httpMethod == 'PUT';
	}

	/**
	 * @return bool
	 */
	public function isDELETE() {
		return $this->httpMethod == 'DELETE';
	}

	/**
	 * @return bool
	 */
	public function isHEAD() {
		return $this->httpMethod == 'HEAD';
	}

	/**
	 * @param string $body
	 * @return SS_HTTPRequest $this
	 */
	public function setBody($body) {
		$this->body = $body;
		return $this;
	}

	/**
	 * @return null|string
	 */
	public function getBody() {
		return $this->body;
	}

	/**
	 * @return array
	 */
	public function getVars() {
		return $this->getVars;
	}

	/**
	 * @return array
	 */
	public function postVars() {
		return $this->postVars;
	}

	/**
	 * Returns all combined HTTP GET and POST parameters
	 * passed into this request. If a parameter with the same
	 * name exists in both arrays, the POST value is returned.
	 *
	 * @return array
	 */
	public function requestVars() {
		return ArrayLib::array_merge_recursive($this->getVars, $this->postVars);
	}

	/**
	 * @param string $name
	 * @return mixed
	 */
	public function getVar($name) {
		if(isset($this->getVars[$name])) return $this->getVars[$name];
	}

	/**
	 * @param string $name
	 * @return mixed
	 */
	public function postVar($name) {
		if(isset($this->postVars[$name])) return $this->postVars[$name];
	}

	/**
	 * @param string $name
	 * @return mixed
	 */
	public function requestVar($name) {
		if(isset($this->postVars[$name])) return $this->postVars[$name];
		if(isset($this->getVars[$name])) return $this->getVars[$name];
	}

	/**
	 * Returns a possible file extension found in parsing the URL
	 * as denoted by a "."-character near the end of the URL.
	 * Doesn't necessarily have to belong to an existing file,
	 * as extensions can be also used for content-type-switching.
	 *
	 * @return string
	 */
	public function getExtension() {
		return $this->extension;
	}

	/**
	 * Checks if the {@link SS_HTTPRequest->getExtension()} on this request matches one of the more common media types
	 * embedded into a webpage - e.g. css, png.
	 *
	 * This is useful for things like determining wether to display a fully rendered error page or not. Note that the
	 * media file types is not at all comprehensive.
	 *
	 * @return bool
	 */
	public function isMedia() {
		return in_array($this->getExtension(), array('css', 'js', 'jpg', 'jpeg', 'gif', 'png', 'bmp', 'ico'));
	}

	/**
	 * Add a HTTP header to the response, replacing any header of the same name.
	 *
	 * @param string $header Example: "Content-Type"
	 * @param string $value Example: "text/xml"
	 */
	public function addHeader($header, $value) {
		$this->headers[$header] = $value;
	}

	/**
	 * @return array
	 */
	public function getHeaders() {
		return $this->headers;
	}

	/**
	 * Remove an existing HTTP header
	 *
	 * @param string $header
	 * @return mixed
	 */
	public function getHeader($header) {
		return (isset($this->headers[$header])) ? $this->headers[$header] : null;
	}

	/**
	 * Remove an existing HTTP header by its name,
	 * e.g. "Content-Type".
	 *
	 * @param string $header
	 * @return SS_HTTPRequest $this
	 */
	public function removeHeader($header) {
		if(isset($this->headers[$header])) unset($this->headers[$header]);
		return $this;
	}

	/**
	 * Returns the URL used to generate the page
	 *
	 * @param bool $includeGetVars whether or not to include the get parameters\
	 * @return string
	 */
	public function getURL($includeGetVars = false) {
		$url = ($this->getExtension()) ? $this->url . '.' . $this->getExtension() : $this->url;

		if ($includeGetVars) {
			// if we don't unset $vars['url'] we end up with /my/url?url=my/url&foo=bar etc

			$vars = $this->getVars();
			unset($vars['url']);

			if (count($vars)) {
				$url .= '?' . http_build_query($vars);
			}
		}
		else if(strpos($url, "?") !== false) {
			$url = substr($url, 0, strpos($url, "?"));
		}

		return $url;
	}

	/**
	 * Returns true if this request an ajax request,
	 * based on custom HTTP ajax added by common JavaScript libraries,
	 * or based on an explicit "ajax" request parameter.
	 *
	 * @return boolean
	 */
	public function isAjax() {
		return (
			$this->requestVar('ajax') ||
			$this->getHeader('X-Requested-With') && $this->getHeader('X-Requested-With') == "XMLHttpRequest"
		);
	}

	/**
	 * Enables the existence of a key-value pair in the request to be checked using
	 * array syntax, so isset($request['title']) will check for $_POST['title'] and $_GET['title']
	 *
	 * @param unknown_type $offset
	 * @return boolean
	 */
	public function offsetExists($offset) {
		if(isset($this->postVars[$offset])) return true;
		if(isset($this->getVars[$offset])) return true;
		return false;
	}

	/**
	 * Access a request variable using array syntax. eg: $request['title'] instead of $request->postVar('title')
	 *
	 * @param unknown_type $offset
	 * @return unknown
	 */
	public function offsetGet($offset) {
		return $this->requestVar($offset);
	}

	/**
	 * @ignore
	 */
	public function offsetSet($offset, $value) {}

	/**
	 * @ignore
	 */
	public function offsetUnset($offset) {}

	/**
	 * Construct an SS_HTTPResponse that will deliver a file to the client.
	 * Caution: Since it requires $fileData to be passed as binary data (no stream support),
	 * it's only advisable to send small files through this method.
	 *
	 * @static
	 * @param $fileData
	 * @param $fileName
	 * @param null $mimeType
	 * @return SS_HTTPResponse
	 */
	public static function send_file($fileData, $fileName, $mimeType = null) {
		if(!$mimeType) {
			$mimeType = HTTP::get_mime_type($fileName);
		}
		$response = new SS_HTTPResponse($fileData);
		$response->addHeader("Content-Type", "$mimeType; name=\"" . addslashes($fileName) . "\"");
		// Note a IE-only fix that inspects this header in HTTP::add_cache_headers().
		$response->addHeader("Content-Disposition", "attachment; filename=" . addslashes($fileName));
		$response->addHeader("Content-Length", strlen($fileData));

		return $response;
	}

	/**
	 * Matches a URL pattern
	 * The pattern can contain a number of segments, separated by / (and an extension indicated by a .)
	 *
	 * The parts can be either literals, or, if they start with a $ they are interpreted as variables.
	 *  - Literals must be provided in order to match
	 *  - $Variables are optional
	 *  - However, if you put ! at the end of a variable, then it becomes mandatory.
	 *
	 * For example:
	 *  - admin/crm/list will match admin/crm/$Action/$ID/$OtherID, but it won't match admin/crm/$Action!/$ClassName!
	 *
	 * The pattern can optionally start with an HTTP method and a space.  For example, "POST $Controller/$Action".
	 * This is used to define a rule that only matches on a specific HTTP method.
	 *
	 * @param $pattern
	 * @param bool $shiftOnSuccess
	 * @return array|bool
	 */
	public function match($pattern, $shiftOnSuccess = false) {
		// Check if a specific method is required
		if(preg_match('/^([A-Za-z]+) +(.*)$/', $pattern, $matches)) {
			$requiredMethod = $matches[1];
			if($requiredMethod != $this->httpMethod) return false;

			// If we get this far, we can match the URL pattern as usual.
			$pattern = $matches[2];
		}

		// Special case for the root URL controller
		if(!$pattern) {
			return ($this->dirParts == array()) ? array('Matched' => true) : false;
		}

		// Check for the '//' marker that represents the "shifting point"
		$doubleSlashPoint = strpos($pattern, '//');
		if($doubleSlashPoint !== false) {
			$shiftCount = substr_count(substr($pattern, 0, $doubleSlashPoint), '/') + 1;
			$pattern = str_replace('//', '/', $pattern);
			$patternParts = explode('/', $pattern);


		} else {
			$patternParts = explode('/', $pattern);
			$shiftCount = sizeof($patternParts);
		}

		// Filter out any "empty" matching parts - either from an initial / or a trailing /
		$patternParts = array_values(array_filter($patternParts));

		$arguments = array();
		foreach($patternParts as $i => $part) {
			$part = trim($part);

			// Match a variable
			if(isset($part[0]) && $part[0] == '$') {
				// A variable ending in ! is required
				if(substr($part,-1) == '!') {
					$varRequired = true;
					$varName = substr($part, 1, -1);
				} else {
					$varRequired = false;
					$varName = substr($part, 1);
				}

				// Fail if a required variable isn't populated
				if($varRequired && !isset($this->dirParts[$i])) return false;

				$arguments[$varName] = isset($this->dirParts[$i]) ? $this->dirParts[$i] : null;
				if($part == '$Controller' && (!ClassInfo::exists($arguments['Controller'])
						|| !is_subclass_of($arguments['Controller'], 'Controller'))) {

					return false;
				}

			// Literal parts with extension
			} else if(isset($this->dirParts[$i]) && $this->dirParts[$i] . '.' . $this->extension == $part) {
				continue;

			// Literal parts must always be there
			} else if(!isset($this->dirParts[$i]) || $this->dirParts[$i] != $part) {
				return false;
			}

		}

		if($shiftOnSuccess) {
			$this->shift($shiftCount);
			// We keep track of pattern parts that we looked at but didn't shift off.
			// This lets us say that we have *parsed* the whole URL even when we haven't *shifted* it all
			$this->unshiftedButParsedParts = sizeof($patternParts) - $shiftCount;
		}

		$this->latestParams = $arguments;

		// Load the arguments that actually have a value into $this->allParams
		// This ensures that previous values aren't overridden with blanks
		foreach($arguments as $k => $v) {
			if($v || !isset($this->allParams[$k])) $this->allParams[$k] = $v;
		}

		if($arguments === array()) $arguments['_matched'] = true;
		return $arguments;
	}

	/**
	 * @return array
	 */
	public function allParams() {
		return $this->allParams;
	}

	/**
	 * Shift all the parameter values down a key space, and return the shifted value.
	 *
	 * @return string
	 */
	public function shiftAllParams() {
		$keys    = array_keys($this->allParams);
		$values  = array_values($this->allParams);
		$value   = array_shift($values);

		// push additional unparsed URL parts onto the parameter stack
		if(array_key_exists($this->unshiftedButParsedParts, $this->dirParts)) {
			$values[] = $this->dirParts[$this->unshiftedButParsedParts];
		}

		foreach($keys as $position => $key) {
			$this->allParams[$key] = isset($values[$position]) ? $values[$position] : null;
		}

		return $value;
	}

	/**
	 * @return array
	 */
	public function latestParams() {
		return $this->latestParams;
	}

	/**
	 * @param string $name
	 * @return string|null
	 */
	public function latestParam($name) {
		if(isset($this->latestParams[$name])) return $this->latestParams[$name];
		else return null;
	}

	/**
	 * @return array
	 */
	public function routeParams() {
		return $this->routeParams;
	}

	/**
	 * @param $params
	 * @return SS_HTTPRequest $this
	 */
	public function setRouteParams($params) {
		$this->routeParams = $params;
		return $this;
	}

	/**
	 * @return array
	 */
	public function params() {
		return array_merge($this->allParams, $this->routeParams);
	}

	/**
	 * Finds a named URL parameter (denoted by "$"-prefix in $url_handlers)
	 * from the full URL, or a parameter specified in the route table
	 *
	 * @param string $name
	 * @return string Value of the URL parameter (if found)
	 */
	public function param($name) {
		$params = $this->params();
		if(isset($params[$name])) return $params[$name];
		else return null;
	}

	/**
	 * Returns the unparsed part of the original URL
	 * separated by commas. This is used by {@link RequestHandler->handleRequest()}
	 * to determine if further URL processing is necessary.
	 *
	 * @return string Partial URL
	 */
	public function remaining() {
		return implode("/", $this->dirParts);
	}

	/**
	 * Returns true if this is a URL that will match without shifting off any of the URL.
	 * This is used by the request handler to prevent infinite parsing loops.
	 *
	 * @param $pattern
	 * @return bool
	 */
	public function isEmptyPattern($pattern) {
		if(preg_match('/^([A-Za-z]+) +(.*)$/', $pattern, $matches)) {
			$pattern = $matches[2];
		}

		if(trim($pattern) == "") return true;
	}

	/**
	 * Shift one or more parts off the beginning of the URL.
	 * If you specify shifting more than 1 item off, then the items will be returned as an array
	 *
	 * @param int $count Shift Count
	 * @return string|Array
	 */
	public function shift($count = 1) {
		$return = array();

		if($count == 1) return array_shift($this->dirParts);

		for($i=0;$i<$count;$i++) {
			$value = array_shift($this->dirParts);

			if($value === null) break;

			$return[] = $value;
		}

		return $return;
	}

	/**
	 * Returns true if the URL has been completely parsed.
	 * This will respect parsed but unshifted directory parts.
	 *
	 * @return bool
	 */
	public function allParsed() {
		return sizeof($this->dirParts) <= $this->unshiftedButParsedParts;
	}

	/**
	 * Returns the client IP address which
	 * originated this request.
	 *
	 * @return string
	 */
	public function getIP() {
<<<<<<< HEAD
		$ip = false;
		if (TRUSTED_PROXY && !empty($_SERVER['HTTP_CLIENT_IP'])) {
			//check ip from share internet
			$ip = $_SERVER['HTTP_CLIENT_IP'];
		} elseif (TRUSTED_PROXY && !empty($_SERVER['HTTP_X_FORWARDED_FOR'])) {
			//to check ip is pass from proxy
			$ip = $_SERVER['HTTP_X_FORWARDED_FOR'];
=======
		$headerOverrideIP = null;
		if(TRUSTED_PROXY) {
			$headers = (defined('SS_TRUSTED_PROXY_IP_HEADER')) ? array(SS_TRUSTED_PROXY_IP_HEADER) : null;
			if(!$headers) {
				// Backwards compatible defaults
				$headers = array('HTTP_CLIENT_IP', 'HTTP_X_FORWARDED_FOR');
			}
			foreach($headers as $header) {
				if(!empty($_SERVER[$header])) {
					$headerOverrideIP = $_SERVER[$header];
					break;
				}
			}
		}

		if ($headerOverrideIP) {
			return $headerOverrideIP;
		} elseif(isset($_SERVER['REMOTE_ADDR'])) {
			return $_SERVER['REMOTE_ADDR'];
		} else {
			return null;
>>>>>>> 9fed5561
		}
		if ((!$ip || !filter_var($ip, FILTER_VALIDATE_IP, FILTER_FLAG_NO_PRIV_RANGE | FILTER_FLAG_NO_RES_RANGE))
			&& !empty($_SERVER['REMOTE_ADDR'])) {
			//if no other forwarding ip is found, invalid, or internal ip address
			$ip = $_SERVER['REMOTE_ADDR'];
		}
		return $ip;
	}

	/**
	 * Returns all mimetypes from the HTTP "Accept" header
	 * as an array.
	 *
	 * @param boolean $includeQuality Don't strip away optional "quality indicators", e.g. "application/xml;q=0.9"
	 *                                (Default: false)
	 * @return array
	 */
	public function getAcceptMimetypes($includeQuality = false) {
		$mimetypes = array();
		$mimetypesWithQuality = explode(', ', $this->getHeader('Accept'));
		foreach($mimetypesWithQuality as $mimetypeWithQuality) {
			$mimetypes[] = ($includeQuality) ? $mimetypeWithQuality : preg_replace('/;.*/', '', $mimetypeWithQuality);
		}
		return $mimetypes;
	}

	/**
	 * @return string HTTP method (all uppercase)
	 */
	public function httpMethod() {
		return $this->httpMethod;
	}

	/**
	 * Gets the "real" HTTP method for a request.
	 *
	 * Used to work around browser limitations of form
	 * submissions to GET and POST, by overriding the HTTP method
	 * with a POST parameter called "_method" for PUT, DELETE, HEAD.
	 * Using GET for the "_method" override is not supported,
	 * as GET should never carry out state changes.
	 * Alternatively you can use a custom HTTP header 'X-HTTP-Method-Override'
	 * to override the original method in {@link Director::direct()}.
	 * The '_method' POST parameter overrules the custom HTTP header.
	 *
	 * @param string $origMethod Original HTTP method from the browser request
	 * @param array $postVars
	 * @return string HTTP method (all uppercase)
	 */
	public static function detect_method($origMethod, $postVars) {
		if(isset($postVars['_method'])) {
			if(!in_array(strtoupper($postVars['_method']), array('GET', 'POST', 'PUT', 'DELETE', 'HEAD'))) {
				user_error('Director::direct(): Invalid "_method" parameter', E_USER_ERROR);
			}
			return strtoupper($postVars['_method']);
		} else {
			return $origMethod;
		}
	}
}<|MERGE_RESOLUTION|>--- conflicted
+++ resolved
@@ -129,7 +129,7 @@
 
 		// Normalize URL if its relative (strictly speaking), or has leading slashes
 		if(Director::is_relative_url($url) || preg_match('/^\//', $url)) {
-			$this->url = preg_replace(array('/\/+/', '/^\//', '/\/$/'),array('/', '', ''), $this->url);
+			$this->url = preg_replace(array('/\/+/','/^\//', '/\/$/'),array('/','',''), $this->url);
 		}
 		if(preg_match('/^(.*)\.([A-Za-z][A-Za-z0-9]*)$/', $this->url, $matches)) {
 			$this->url = $matches[1];
@@ -440,7 +440,7 @@
 		// Check for the '//' marker that represents the "shifting point"
 		$doubleSlashPoint = strpos($pattern, '//');
 		if($doubleSlashPoint !== false) {
-			$shiftCount = substr_count(substr($pattern, 0, $doubleSlashPoint), '/') + 1;
+			$shiftCount = substr_count(substr($pattern,0,$doubleSlashPoint), '/') + 1;
 			$pattern = str_replace('//', '/', $pattern);
 			$patternParts = explode('/', $pattern);
 
@@ -462,10 +462,10 @@
 				// A variable ending in ! is required
 				if(substr($part,-1) == '!') {
 					$varRequired = true;
-					$varName = substr($part, 1, -1);
+					$varName = substr($part,1,-1);
 				} else {
 					$varRequired = false;
-					$varName = substr($part, 1);
+					$varName = substr($part,1);
 				}
 
 				// Fail if a required variable isn't populated
@@ -655,15 +655,6 @@
 	 * @return string
 	 */
 	public function getIP() {
-<<<<<<< HEAD
-		$ip = false;
-		if (TRUSTED_PROXY && !empty($_SERVER['HTTP_CLIENT_IP'])) {
-			//check ip from share internet
-			$ip = $_SERVER['HTTP_CLIENT_IP'];
-		} elseif (TRUSTED_PROXY && !empty($_SERVER['HTTP_X_FORWARDED_FOR'])) {
-			//to check ip is pass from proxy
-			$ip = $_SERVER['HTTP_X_FORWARDED_FOR'];
-=======
 		$headerOverrideIP = null;
 		if(TRUSTED_PROXY) {
 			$headers = (defined('SS_TRUSTED_PROXY_IP_HEADER')) ? array(SS_TRUSTED_PROXY_IP_HEADER) : null;
@@ -679,20 +670,13 @@
 			}
 		}
 
-		if ($headerOverrideIP) {
+		if ($headerOverrideIP && filter_var($headerOverrideIP, FILTER_VALIDATE_IP, FILTER_FLAG_NO_PRIV_RANGE | FILTER_FLAG_NO_RES_RANGE)) {
 			return $headerOverrideIP;
 		} elseif(isset($_SERVER['REMOTE_ADDR'])) {
 			return $_SERVER['REMOTE_ADDR'];
 		} else {
 			return null;
->>>>>>> 9fed5561
-		}
-		if ((!$ip || !filter_var($ip, FILTER_VALIDATE_IP, FILTER_FLAG_NO_PRIV_RANGE | FILTER_FLAG_NO_RES_RANGE))
-			&& !empty($_SERVER['REMOTE_ADDR'])) {
-			//if no other forwarding ip is found, invalid, or internal ip address
-			$ip = $_SERVER['REMOTE_ADDR'];
-		}
-		return $ip;
+		}
 	}
 
 	/**
@@ -705,7 +689,7 @@
 	 */
 	public function getAcceptMimetypes($includeQuality = false) {
 		$mimetypes = array();
-		$mimetypesWithQuality = explode(', ', $this->getHeader('Accept'));
+		$mimetypesWithQuality = explode(',',$this->getHeader('Accept'));
 		foreach($mimetypesWithQuality as $mimetypeWithQuality) {
 			$mimetypes[] = ($includeQuality) ? $mimetypeWithQuality : preg_replace('/;.*/', '', $mimetypeWithQuality);
 		}
@@ -737,7 +721,7 @@
 	 */
 	public static function detect_method($origMethod, $postVars) {
 		if(isset($postVars['_method'])) {
-			if(!in_array(strtoupper($postVars['_method']), array('GET', 'POST', 'PUT', 'DELETE', 'HEAD'))) {
+			if(!in_array(strtoupper($postVars['_method']), array('GET','POST','PUT','DELETE','HEAD'))) {
 				user_error('Director::direct(): Invalid "_method" parameter', E_USER_ERROR);
 			}
 			return strtoupper($postVars['_method']);
