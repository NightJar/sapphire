--- conflicted
+++ resolved
@@ -7,26 +7,8 @@
  * @package framework
  * @subpackage injector
  */
-<<<<<<< HEAD
-class SilverStripeServiceConfigurationLocator {
+class SilverStripeServiceConfigurationLocator extends ServiceConfigurationLocator {
 
-	private $configs = array();
-
-	public function locateConfigFor($name) {
-
-		if (isset($this->configs[$name])) {
-			return $this->configs[$name];
-		}
-
-		$config = Config::inst()->get('Injector', $name);
-		if ($config) {
-			$this->configs[$name] = $config;
-			return $config;
-		}
-
-=======
-class SilverStripeServiceConfigurationLocator extends ServiceConfigurationLocator {
-	
 	/**
 	 * List of Injector configurations cached from Config in class => config format.
 	 * If any config is false, this denotes that this class and all its parents 
@@ -35,43 +17,26 @@
 	 * @var array
 	 */
 	protected $configs = array();
-	
+
 	public function locateConfigFor($name) {
-		
 		// Check direct or cached result
 		$config = $this->configFor($name);
 		if($config !== null) return $config;
 		
->>>>>>> 7b89c173
 		// do parent lookup if it's a class
 		if (class_exists($name)) {
 			$parents = array_reverse(array_keys(ClassInfo::ancestry($name)));
 			array_shift($parents);
 
 			foreach ($parents as $parent) {
-<<<<<<< HEAD
 				// have we already got for this?
-				if (isset($this->configs[$parent])) {
-					return $this->configs[$parent];
-				}
-				$config = Config::inst()->get('Injector', $parent);
-				if ($config) {
-=======
-				// have we already got for this? 
 				$config = $this->configFor($parent);
 				if($config !== null) {
 					// Cache this result
->>>>>>> 7b89c173
 					$this->configs[$name] = $config;
 					return $config;
 				}
 			}
-<<<<<<< HEAD
-
-			// there is no parent config, so we'll record that as false so we don't do the expensive
-			// lookup through parents again
-			$this->configs[$name] = false;
-=======
 		}
 		
 		// there is no parent config, so we'll record that as false so we don't do the expensive
@@ -100,7 +65,6 @@
 			return $config;
 		} else {
 			return null;
->>>>>>> 7b89c173
 		}
 	}
 }