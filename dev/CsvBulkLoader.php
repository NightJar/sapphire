--- conflicted
+++ resolved
@@ -94,22 +94,22 @@
 				$obj->{"{$relationName}ID"} = $relationObj->ID;
 				//write if we are not previewing
 				if (!$preview) {
-					$obj->write();
-					$obj->flushCache(); // avoid relation caching confusion
+				$obj->write();
+				$obj->flushCache(); // avoid relation caching confusion
 				}
 				
 			} elseif(strpos($fieldName, '.') !== false) {
 				// we have a relation column with dot notation
-				list($relationName, $columnName) = explode('.', $fieldName);
+				list($relationName,$columnName) = explode('.', $fieldName);
 				// always gives us an component (either empty or existing)
 				$relationObj = $obj->getComponent($relationName);
 				if (!$preview) $relationObj->write();
 				$obj->{"{$relationName}ID"} = $relationObj->ID;
 				//write if we are not previewing
 				if (!$preview) {
-					$obj->write();
-					$obj->flushCache(); // avoid relation caching confusion
-				}
+				$obj->write();
+				$obj->flushCache(); // avoid relation caching confusion
+			}
 			}
 			
 		}
@@ -166,15 +166,10 @@
 		foreach($this->duplicateChecks as $fieldName => $duplicateCheck) {
 			if(is_string($duplicateCheck)) {
 				$SQL_fieldName = Convert::raw2sql($duplicateCheck); 
-<<<<<<< HEAD
-				if(!isset($record[$SQL_fieldName]) || empty($record[$SQL_fieldName])) { //skip current duplicate check if field value is empty
-					continue;
-=======
 				if(!isset($record[$SQL_fieldName])) {
 					return false;
 					//user_error("CsvBulkLoader:processRecord: Couldn't find duplicate identifier '{$fieldName}'
 					//in columns", E_USER_ERROR);
->>>>>>> ced199b8
 				}
 				$SQL_fieldValue = Convert::raw2sql($record[$SQL_fieldName]);
 				$existingRecord = DataObject::get_one($this->objectClass, "\"$SQL_fieldName\" = '{$SQL_fieldValue}'");
