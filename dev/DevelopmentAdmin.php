<?php

/**
 * Base class for development tools.
 * 
 * Configured in framework/_config/dev.yml, with the config key registeredControllers being
 * used to generate the list of links for /dev.
 *
 * @todo documentation for how to add new unit tests and tasks
 * @todo do we need buildDefaults and generatesecuretoken? if so, register in the list
 * @todo cleanup errors() it's not even an allowed action, so can go
 * @todo cleanup index() html building
 * @package framework
 * @subpackage dev
 */
class DevelopmentAdmin extends Controller {

	private static $url_handlers = array(
		'' => 'index',
		'build/defaults' => 'buildDefaults',
		'generatesecuretoken' => 'generatesecuretoken',
		'$Action' => 'runRegisteredController',
	);
<<<<<<< HEAD

	private static $allowed_actions = array(
		'index',
		'tests',
		'jstests',
		'tasks',
		'viewmodel',
		'build',
		'reset',
		'viewcode',
		'generatesecuretoken',
=======
	
	private static $allowed_actions = array( 
		'index', 
>>>>>>> 7b89c173
		'buildDefaults',
		'runRegisteredController',
		'generatesecuretoken',
	);
<<<<<<< HEAD
=======
	
>>>>>>> 7b89c173

	public function init() {
		parent::init();

		// Special case for dev/build: Defer permission checks to DatabaseAdmin->init() (see #4957)
		$requestedDevBuild = (stripos($this->request->getURL(), 'dev/build') === 0);

		// We allow access to this controller regardless of live-status or ADMIN permission only
		// if on CLI.  Access to this controller is always allowed in "dev-mode", or of the user is ADMIN.
		$canAccess = (
			$requestedDevBuild
			|| Director::isDev()
			|| Director::is_cli()
			// Its important that we don't run this check if dev/build was requested
			|| Permission::check("ADMIN")
		);
		if(!$canAccess) return Security::permissionFailure($this);

		// check for valid url mapping
		// lacking this information can cause really nasty bugs,
		// e.g. when running Director::test() from a FunctionalTest instance
		global $_FILE_TO_URL_MAPPING;
		if(Director::is_cli()) {
			if(isset($_FILE_TO_URL_MAPPING)) {
				$fullPath = $testPath = BASE_PATH;
				while($testPath && $testPath != "/" && !preg_match('/^[A-Z]:\\\\$/', $testPath)) {
					$matched = false;
					if(isset($_FILE_TO_URL_MAPPING[$testPath])) {
						$matched = true;
						break;
					}
					$testPath = dirname($testPath);
				}
				if(!$matched) {
					echo 'Warning: You probably want to define '.
						'an entry in $_FILE_TO_URL_MAPPING that covers "' . Director::baseFolder() . '"' . "\n";
				}
			}
			else {
				echo 'Warning: You probably want to define $_FILE_TO_URL_MAPPING in '.
					'your _ss_environment.php as instructed on the "sake" page of the doc.silverstripe.org wiki'."\n";
			}
		}

		// Backwards compat: Default to "draft" stage, which is important
		// for tasks like dev/build which call DataObject->requireDefaultRecords(),
		// but also for other administrative tasks which have assumptions about the default stage.
		Versioned::reading_stage('Stage');
	}

	public function index() {
<<<<<<< HEAD
		$actions = array(
			"build" => "Build/rebuild this environment.  Call this whenever you have updated your project sources",
			"tests" => "See a list of unit tests to run",
			"tests/all" => "Run all tests",
			"jstests" => "See a list of JavaScript tests to run",
			"jstests/all" => "Run all JavaScript tests",
			"tasks" => "See a list of build tasks to run"
		);

		// Web mode
		if(!Director::is_cli()) {
			// This action is sake-only right now.
			unset($actions["modules/add"]);

=======
		// Web mode
		if(!Director::is_cli()) {
>>>>>>> 7b89c173
			$renderer = DebugView::create();
			$renderer->writeHeader();
			$renderer->writeInfo("SilverStripe Development Tools", Director::absoluteBaseURL());
			$base = Director::baseURL();

			echo '<div class="options"><ul>';
			$evenOdd = "odd";
			foreach(self::get_links() as $action => $description) {
				echo "<li class=\"$evenOdd\"><a href=\"{$base}dev/$action\"><b>/dev/$action:</b>"
					. " $description</a></li>\n";
				$evenOdd = ($evenOdd == "odd") ? "even" : "odd";
			}

			$renderer->writeFooter();

		// CLI mode
		} else {
			echo "SILVERSTRIPE DEVELOPMENT TOOLS\n--------------------------\n\n";
			echo "You can execute any of the following commands:\n\n";
			foreach(self::get_links() as $action => $description) {
				echo "  sake dev/$action: $description\n";
			}
			echo "\n\n";
		}
	}
<<<<<<< HEAD

	public function tests($request) {
		return TestRunner::create();
	}

	public function jstests($request) {
		return JSTestRunner::create();
	}

	public function tasks() {
		return TaskRunner::create();
	}

	public function build($request) {
		if(Director::is_cli()) {
			$da = DatabaseAdmin::create();
			return $da->handleRequest($request, $this->model);
		} else {
			$renderer = DebugView::create();
			$renderer->writeHeader();
			$renderer->writeInfo("Environment Builder", Director::absoluteBaseURL());
			echo "<div class=\"build\">";

			$da = DatabaseAdmin::create();
			return $da->handleRequest($request, $this->model);

			echo "</div>";
			$renderer->writeFooter();
=======
	
	public function runRegisteredController(SS_HTTPRequest $request){
		$controllerClass = null;
		
		$baseUrlPart = $request->param('Action');
		$reg = Config::inst()->get(__CLASS__, 'registered_controllers');
		if(isset($reg[$baseUrlPart])){
			$controllerClass = $reg[$baseUrlPart]['controller'];
		}
		
		if($controllerClass && class_exists($controllerClass)){
			return $controllerClass::create();
		}
		
		$msg = 'Error: no controller registered in '.__CLASS__.' for: '.$request->param('Action');
		if(Director::is_cli()){
			// in CLI we cant use httpError because of a bug with stuff being in the output already, see DevAdminControllerTest
			throw new Exception($msg);
		}else{
			$this->httpError(500, $msg);
		}
	}
	
	
	
	
	/*
	 * Internal methods
	 */
	
	/**
	 * @return array of url => description
	 */
	protected static function get_links(){
		$links = array();
		
		$reg = Config::inst()->get(__CLASS__, 'registered_controllers');
		foreach($reg as $registeredController){
			foreach($registeredController['links'] as $url => $desc){
				$links[$url] = $desc;
			}
		}
		return $links;
	}
	
	protected function getRegisteredController($baseUrlPart){
		$reg = Config::inst()->get(__CLASS__, 'registered_controllers');
		
		if(isset($reg[$baseUrlPart])){
			$controllerClass = $reg[$baseUrlPart]['controller'];
			return $controllerClass;
>>>>>>> 7b89c173
		}
		
		return null;
	}
	
	
	
	
	/*
	 * Unregistered (hidden) actions
	 */

	/**
	 * Build the default data, calling requireDefaultRecords on all
	 * DataObject classes
	 * Should match the $url_handlers rule:
	 *		'build/defaults' => 'buildDefaults',
	 */
	public function buildDefaults() {
		$da = DatabaseAdmin::create();

		if (!Director::is_cli()) {
			$renderer = DebugView::create();
			$renderer->writeHeader();
			$renderer->writeInfo("Defaults Builder", Director::absoluteBaseURL());
			echo "<div style=\"margin: 0 2em\">";
		}

		$da->buildDefaults();

		if (!Director::is_cli()) {
			echo "</div>";
			$renderer->writeFooter();
		}
	}

	/**
	 * Generate a secure token which can be used as a crypto key.
	 * Returns the token and suggests PHP configuration to set it.
	 */
	public function generatesecuretoken() {
		$generator = Injector::inst()->create('RandomGenerator');
		$token = $generator->randomToken('sha1');
		$body = <<<TXT
Generated new token. Please add the following code to your YAML configuration:

Security:
  token: $token

TXT;
		$response = new SS_HTTPResponse($body);
		return $response->addHeader('Content-Type', 'text/plain');
	}

	public function errors() {
		$this->redirect("Debug_");
	}
}<|MERGE_RESOLUTION|>--- conflicted
+++ resolved
@@ -21,31 +21,13 @@
 		'generatesecuretoken' => 'generatesecuretoken',
 		'$Action' => 'runRegisteredController',
 	);
-<<<<<<< HEAD
-
-	private static $allowed_actions = array(
-		'index',
-		'tests',
-		'jstests',
-		'tasks',
-		'viewmodel',
-		'build',
-		'reset',
-		'viewcode',
-		'generatesecuretoken',
-=======
 	
 	private static $allowed_actions = array( 
 		'index', 
->>>>>>> 7b89c173
 		'buildDefaults',
 		'runRegisteredController',
 		'generatesecuretoken',
 	);
-<<<<<<< HEAD
-=======
-	
->>>>>>> 7b89c173
 
 	public function init() {
 		parent::init();
@@ -97,25 +79,8 @@
 	}
 
 	public function index() {
-<<<<<<< HEAD
-		$actions = array(
-			"build" => "Build/rebuild this environment.  Call this whenever you have updated your project sources",
-			"tests" => "See a list of unit tests to run",
-			"tests/all" => "Run all tests",
-			"jstests" => "See a list of JavaScript tests to run",
-			"jstests/all" => "Run all JavaScript tests",
-			"tasks" => "See a list of build tasks to run"
-		);
-
 		// Web mode
 		if(!Director::is_cli()) {
-			// This action is sake-only right now.
-			unset($actions["modules/add"]);
-
-=======
-		// Web mode
-		if(!Director::is_cli()) {
->>>>>>> 7b89c173
 			$renderer = DebugView::create();
 			$renderer->writeHeader();
 			$renderer->writeInfo("SilverStripe Development Tools", Director::absoluteBaseURL());
@@ -141,37 +106,7 @@
 			echo "\n\n";
 		}
 	}
-<<<<<<< HEAD
-
-	public function tests($request) {
-		return TestRunner::create();
-	}
-
-	public function jstests($request) {
-		return JSTestRunner::create();
-	}
-
-	public function tasks() {
-		return TaskRunner::create();
-	}
-
-	public function build($request) {
-		if(Director::is_cli()) {
-			$da = DatabaseAdmin::create();
-			return $da->handleRequest($request, $this->model);
-		} else {
-			$renderer = DebugView::create();
-			$renderer->writeHeader();
-			$renderer->writeInfo("Environment Builder", Director::absoluteBaseURL());
-			echo "<div class=\"build\">";
-
-			$da = DatabaseAdmin::create();
-			return $da->handleRequest($request, $this->model);
-
-			echo "</div>";
-			$renderer->writeFooter();
-=======
-	
+
 	public function runRegisteredController(SS_HTTPRequest $request){
 		$controllerClass = null;
 		
@@ -193,14 +128,14 @@
 			$this->httpError(500, $msg);
 		}
 	}
-	
+
 	
 	
 	
 	/*
 	 * Internal methods
 	 */
-	
+
 	/**
 	 * @return array of url => description
 	 */
@@ -215,14 +150,13 @@
 		}
 		return $links;
 	}
-	
+
 	protected function getRegisteredController($baseUrlPart){
 		$reg = Config::inst()->get(__CLASS__, 'registered_controllers');
 		
 		if(isset($reg[$baseUrlPart])){
 			$controllerClass = $reg[$baseUrlPart]['controller'];
 			return $controllerClass;
->>>>>>> 7b89c173
 		}
 		
 		return null;
