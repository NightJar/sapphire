<?php

/************************************************************************************
 ************************************************************************************
 **                                                                                **
 **  If you can read this text in your browser then you don't have PHP installed.  **
 **  Please install PHP 5.3.3 or higher, preferably PHP 5.3.4+.                    **
 **                                                                                **
 ************************************************************************************
 ************************************************************************************/

/**
 * SilverStripe CMS Installer
 * This installer doesn't use any of the fancy SilverStripe stuff in case it's unsupported.
 */

// speed up mysql_connect timeout if the server can't be found
ini_set('mysql.connect_timeout', 5);
// Don't die half was through installation; that does more harm than good
ini_set('max_execution_time', 0);

// set display_errors php setting to on to force installer to avoid blank screen of death.
// get the original value so it can be used in PHP requirement checks later in this script.
$originalDisplayErrorsValue = ini_get('display_errors');
ini_set('display_errors', '1');

error_reporting(E_ALL | E_STRICT);

// Attempt to start a session so that the username and password can be sent back to the user.
if(function_exists('session_start') && !session_id()) {
	session_start();
}

/**
 * Include _ss_environment.php file
 */
$usingEnv = false;
$envFileExists = false;
//define the name of the environment file
$envFile = '_ss_environment.php';
//define the dirs to start scanning from (have to add the trailing slash)
// we're going to check the realpath AND the path as the script sees it
$dirsToCheck = array(
	realpath('.'),
	dirname($_SERVER['SCRIPT_FILENAME'])
);
//if they are the same, remove one of them
if($dirsToCheck[0] == $dirsToCheck[1]) {
	unset($dirsToCheck[1]);
}
foreach($dirsToCheck as $dir) {
//check this dir and every parent dir (until we hit the base of the drive)
	// or until we hit a dir we can't read
	do {
		//add the trailing slash we need to concatenate properly
		$dir .= DIRECTORY_SEPARATOR;
		//if it's readable, go ahead
		if(@is_readable($dir)) {
			//if the file exists, then we include it, set relevant vars and break out
			if(file_exists($dir . $envFile)) {
				include_once($dir . $envFile);
				$envFileExists = true;
				//legacy variable assignment
				$usingEnv = true;
				//break out of BOTH loops because we found the $envFile
				break(2);
			}
		} else {
			//break out of the while loop, we can't read the dir
			break;
		}
		//go up a directory
		$dir = dirname($dir);
		//here we need to check that the path of the last dir and the next one are
// not the same, if they are, we have hit the root of the drive
	} while(dirname($dir) != $dir);
}

if($envFileExists) {
	if(!empty($_REQUEST['useEnv'])) {
		$usingEnv = true;
	} else {
		$usingEnv = false;
	}
}

require_once FRAMEWORK_NAME . '/core/Constants.php'; // this also includes TempPath.php
require_once FRAMEWORK_NAME . '/dev/install/DatabaseConfigurationHelper.php';
require_once FRAMEWORK_NAME . '/dev/install/DatabaseAdapterRegistry.php';

// Set default locale, but try and sniff from the user agent
$defaultLocale = 'en_US';
$locales = array(
	'af_ZA' => 'Afrikaans (South Africa)',
	'ar_EG' => 'Arabic (Egypt)',
	'hy_AM' => 'Armenian (Armenia)',
	'ast_ES' => 'Asturian (Spain)',
	'az_AZ' => 'Azerbaijani (Azerbaijan)',
	'bs_BA' => 'Bosnian (Bosnia and Herzegovina)',
	'bg_BG' => 'Bulgarian (Bulgaria)',
	'ca_ES' => 'Catalan (Spain)',
	'zh_CN' => 'Chinese (China)',
	'zh_TW' => 'Chinese (Taiwan)',
	'hr_HR' => 'Croatian (Croatia)',
	'cs_CZ' => 'Czech (Czech Republic)',
	'da_DK' => 'Danish (Denmark)',
	'nl_NL' => 'Dutch (Netherlands)',
	'en_GB' => 'English (United Kingdom)',
	'en_US' => 'English (United States)',
	'eo_XX' => 'Esperanto',
	'et_EE' => 'Estonian (Estonia)',
	'fo_FO' => 'Faroese (Faroe Islands)',
	'fi_FI' => 'Finnish (Finland)',
	'fr_FR' => 'French (France)',
	'de_DE' => 'German (Germany)',
	'el_GR' => 'Greek (Greece)',
	'he_IL' => 'Hebrew (Israel)',
	'hu_HU' => 'Hungarian (Hungary)',
	'is_IS' => 'Icelandic (Iceland)',
	'id_ID' => 'Indonesian (Indonesia)',
	'it_IT' => 'Italian (Italy)',
	'ja_JP' => 'Japanese (Japan)',
	'km_KH' => 'Khmer (Cambodia)',
	'lc_XX' => 'LOLCAT',
	'lv_LV' => 'Latvian (Latvia)',
	'lt_LT' => 'Lithuanian (Lithuania)',
	'ms_MY' => 'Malay (Malaysia)',
	'mi_NZ' => 'Maori (New Zealand)',
	'ne_NP' => 'Nepali (Nepal)',
	'nb_NO' => 'Norwegian',
	'fa_IR' => 'Persian (Iran)',
	'pl_PL' => 'Polish (Poland)',
	'pt_BR' => 'Portuguese (Brazil)',
	'pa_IN' => 'Punjabi (India)',
	'ro_RO' => 'Romanian (Romania)',
	'ru_RU' => 'Russian (Russia)',
	'sr_RS' => 'Serbian (Serbia)',
	'si_LK' => 'Sinhalese (Sri Lanka)',
	'sk_SK' => 'Slovak (Slovakia)',
	'sl_SI' => 'Slovenian (Slovenia)',
	'es_AR' => 'Spanish (Argentina)',
	'es_MX' => 'Spanish (Mexico)',
	'es_ES' => 'Spanish (Spain)',
	'sv_SE' => 'Swedish (Sweden)',
	'th_TH' => 'Thai (Thailand)',
	'tr_TR' => 'Turkish (Turkey)',
	'uk_UA' => 'Ukrainian (Ukraine)',
	'uz_UZ' => 'Uzbek (Uzbekistan)',
	'vi_VN' => 'Vietnamese (Vietnam)',
);

// Discover which databases are available
DatabaseAdapterRegistry::autodiscover();

// Determine which external database modules are USABLE
foreach(DatabaseAdapterRegistry::get_adapters() as $class => $details) {
	$databaseClasses[$class] = $details;
	if(file_exists($details['helperPath'])) {
		$databaseClasses[$class]['hasModule'] = true;
		include_once($details['helperPath']);
	} else {
		$databaseClasses[$class]['hasModule'] = false;
	}
}

// Load database config
if(isset($_REQUEST['db'])) {
	if(isset($_REQUEST['db']['type'])) {
		$type = $_REQUEST['db']['type'];
	} else {
		$type = $_REQUEST['db']['type'] = defined('SS_DATABASE_CLASS') ? SS_DATABASE_CLASS : 'MySQLDatabase';
	}

	// Disabled inputs don't submit anything - we need to use the environment (except the database name)
	if($usingEnv) {
		$_REQUEST['db'][$type] = $databaseConfig = array(
			"type" => defined('SS_DATABASE_CLASS') ? SS_DATABASE_CLASS : $type,
			"server" => defined('SS_DATABASE_SERVER') ? SS_DATABASE_SERVER : "localhost",
			"username" => defined('SS_DATABASE_USERNAME') ? SS_DATABASE_USERNAME : "root",
			"password" => defined('SS_DATABASE_PASSWORD') ? SS_DATABASE_PASSWORD : "",
			"database" => $_REQUEST['db'][$type]['database'],
		);

	} else {
		// Normal behaviour without the environment
		$databaseConfig = $_REQUEST['db'][$type];
		$databaseConfig['type'] = $type;
	}
} else {
	$type = $_REQUEST['db']['type'] = defined('SS_DATABASE_CLASS') ? SS_DATABASE_CLASS : 'MySQLDatabase';
	$_REQUEST['db'][$type] = $databaseConfig = array(
		"type" => $type,
		"server" => defined('SS_DATABASE_SERVER') ? SS_DATABASE_SERVER : "localhost",
		"username" => defined('SS_DATABASE_USERNAME') ? SS_DATABASE_USERNAME : "root",
		"password" => defined('SS_DATABASE_PASSWORD') ? SS_DATABASE_PASSWORD : "",
		"database" => isset($_SERVER['argv'][2]) ? $_SERVER['argv'][2] : "SS_mysite",
	);
}

if(isset($_REQUEST['admin'])) {
	// Disabled inputs don't submit anything - we need to use the environment (except the database name)
	if($usingEnv) {
		$_REQUEST['admin'] = $adminConfig = array(
			'username' => defined('SS_DEFAULT_ADMIN_USERNAME') ? SS_DEFAULT_ADMIN_USERNAME : 'admin',
			'password' => defined('SS_DEFAULT_ADMIN_PASSWORD') ? SS_DEFAULT_ADMIN_PASSWORD : '',
		);
	} else {
		$adminConfig = $_REQUEST['admin'];
	}
} else {
	$_REQUEST['admin'] = $adminConfig = array(
		'username' => defined('SS_DEFAULT_ADMIN_USERNAME') ? SS_DEFAULT_ADMIN_USERNAME : 'admin',
		'password' => defined('SS_DEFAULT_ADMIN_PASSWORD') ? SS_DEFAULT_ADMIN_PASSWORD : '',
	);
}

$alreadyInstalled = false;
if(file_exists('mysite/_config.php')) {
	// Find the $database variable in the relevant config file without having to execute the config file
	if(preg_match("/\\\$database\s*=\s*[^\n\r]+[\n\r]/", file_get_contents("mysite/_config.php"), $parts)) {
		eval($parts[0]);
		if($database) $alreadyInstalled = true;
		// Assume that if $databaseConfig is defined in mysite/_config.php, then a non-environment-based installation has
		// already gone ahead
	} else if(preg_match("/\\\$databaseConfig\s*=\s*[^\n\r]+[\n\r]/", file_get_contents("mysite/_config.php"), $parts)) {
		$alreadyInstalled = true;
	}
}

if(file_exists(FRAMEWORK_NAME . '/silverstripe_version')) {
	$silverstripe_version = file_get_contents(FRAMEWORK_NAME . '/silverstripe_version');
} else {
	$silverstripe_version = "unknown";
}

// Check requirements
$req = new InstallRequirements();
$req->check();

$webserverConfigFile = '';
if($req->isIIS()) {
	$webserverConfigFile = 'web.config';
} else {
	$webserverConfigFile = '.htaccess';
}

if($req->hasErrors()) {
	$hasErrorOtherThanDatabase = true;
	$phpIniLocation = php_ini_loaded_file();
}

if($databaseConfig) {
	$dbReq = new InstallRequirements();
	$dbReq->checkDatabase($databaseConfig);
}

if($adminConfig) {
	$adminReq = new InstallRequirements();
	$adminReq->checkAdminConfig($adminConfig);
}

// Actual processor
$installFromCli = (isset($_SERVER['argv'][1]) && $_SERVER['argv'][1] == 'install');

// CLI-install error message.  exit(1) will halt any makefile.
if($installFromCli && ($req->hasErrors() || $dbReq->hasErrors())) {
	echo "Cannot install due to errors:\n";
	$req->listErrors();
	$dbReq->listErrors();
	exit(1);
}

if((isset($_REQUEST['go']) || $installFromCli) && !$req->hasErrors() && !$dbReq->hasErrors() && $adminConfig['username'] && $adminConfig['password']) {
	// Confirm before reinstalling
	if(!$installFromCli && $alreadyInstalled) {
		include(FRAMEWORK_NAME . '/dev/install/config-form.html');

	} else {
		$inst = new Installer();
		if($_REQUEST) $inst->install($_REQUEST);
		else $inst->install(array(
			'db' => $databaseConfig,
			'admin' => $adminConfig,
		));
	}

// Show the config form
} else {
	include(FRAMEWORK_NAME . '/dev/install/config-form.html');
}

/**
 * This class checks requirements
 * Each of the requireXXX functions takes an argument which gives a user description of the test.
 * It's an array of 3 parts:
 *  $description[0] - The test catetgory
 *  $description[1] - The test title
 *  $description[2] - The test error to show, if it goes wrong
 */
class InstallRequirements {
	var $errors, $warnings, $tests;

	/**
	 * Check the database configuration. These are done one after another
	 * starting with checking the database function exists in PHP, and
	 * continuing onto more difficult checks like database permissions.
	 *
	 * @param array $databaseConfig The list of database parameters
	 * @return boolean Validity of database configuration details
	 */
	public function checkDatabase($databaseConfig) {
		// Check if support is available
		if(!$this->requireDatabaseFunctions(
			$databaseConfig,
			array(
				"Database Configuration",
				"Database support",
				"Database support in PHP",
				$this->getDatabaseTypeNice($databaseConfig['type'])
			)
		)) return false;

		// Check if the server is available
		$usePath = !empty($databaseConfig['path']) && empty($databaseConfig['server']);
		if(!$this->requireDatabaseServer(
			$databaseConfig,
			array(
				"Database Configuration",
				"Database server",
				$usePath ? "I couldn't write to path '$databaseConfig[path]'" : "I couldn't find a database server on '$databaseConfig[server]'",
				$usePath ? $databaseConfig['path'] : $databaseConfig['server']
			)
		)) return false;

		// Check if the connection credentials allow access to the server / database
		if(!$this->requireDatabaseConnection(
			$databaseConfig,
			array(
				"Database Configuration",
				"Database access credentials",
				"That username/password doesn't work"
			)
		)) return false;

		// Check the necessary server version is available
		if(!$this->requireDatabaseVersion(
			$databaseConfig,
			array(
				"Database Configuration",
				"Database server version requirement",
				'',
				'Version ' . $this->getDatabaseConfigurationHelper($databaseConfig['type'])->getDatabaseVersion($databaseConfig)
			)
		)) return false;

		// Check that database creation permissions are available
		if(!$this->requireDatabaseOrCreatePermissions(
			$databaseConfig,
			array(
				"Database Configuration",
				"Can I access/create the database",
				"I can't create new databases and the database '$databaseConfig[database]' doesn't exist"
			)
		)) return false;

		// Check alter permission (necessary to create tables etc)
		if(!$this->requireDatabaseAlterPermissions(
			$databaseConfig,
			array(
				"Database Configuration",
				"Can I ALTER tables",
				"I don't have permission to ALTER tables"
			)
		)) return false;

		// Success!
		return true;
	}

	public function checkAdminConfig($adminConfig) {
		if(!$adminConfig['username']) {
			$this->error(array('', 'Please enter a username!'));
		}
		if(!$adminConfig['password']) {
			$this->error(array('', 'Please enter a password!'));
		}
	}

	/**
	 * Check if the web server is IIS and version greater than the given version.
	 * @return boolean
	 */
	public function isIIS($fromVersion = 7) {
		if(strpos($this->findWebserver(), 'IIS/') === false) {
			return false;
		}
		return substr(strstr($this->findWebserver(), '/'), -3, 1) >= $fromVersion;
	}

	public function isApache() {
		if(strpos($this->findWebserver(), 'Apache') !== false) {
			return true;
		} else {
			return false;
		}
	}

	/**
	 * Find the webserver software running on the PHP host.
	 * @return string|boolean Server software or boolean FALSE
	 */
	public function findWebserver() {
		// Try finding from SERVER_SIGNATURE or SERVER_SOFTWARE
		if(!empty($_SERVER['SERVER_SIGNATURE'])) {
			$webserver = $_SERVER['SERVER_SIGNATURE'];
		} elseif(!empty($_SERVER['SERVER_SOFTWARE'])) {
			$webserver = $_SERVER['SERVER_SOFTWARE'];
		} else {
			return false;
		}

		return strip_tags(trim($webserver));
	}

	/**
	 * Check everything except the database
	 */
	public function check() {
		$this->errors = null;
		$isApache = $this->isApache();
		$isIIS = $this->isIIS();
		$webserver = $this->findWebserver();

		$this->requirePHPVersion('5.3.4', '5.3.3', array(
			"PHP Configuration",
			"PHP5 installed",
			null,
			"PHP version " . phpversion()
		));

		// Check that we can identify the root folder successfully
		$this->requireFile(FRAMEWORK_NAME . '/dev/install/config-form.html', array("File permissions",
			"Does the webserver know where files are stored?",
			"The webserver isn't letting me identify where files are stored.",
			$this->getBaseDir()
		));

		$this->requireModule('mysite', array("File permissions", "mysite/ directory exists?"));
		$this->requireModule(FRAMEWORK_NAME, array("File permissions", FRAMEWORK_NAME . "/ directory exists?"));

		if($isApache) {
			$this->checkApacheVersion(array(
				"Webserver Configuration",
				"Webserver is not Apache 1.x", "SilverStripe requires Apache version 2 or greater",
				$webserver
			));
			$this->requireWriteable('.htaccess', array("File permissions", "Is the .htaccess file writeable?", null));
		} elseif($isIIS) {
			$this->requireWriteable('web.config', array("File permissions", "Is the web.config file writeable?", null));
		}

		$this->requireWriteable('mysite/_config.php', array(
			"File permissions",
			"Is the mysite/_config.php file writeable?",
			null
		));
		if(!$this->checkModuleExists('cms')) {
			$this->requireWriteable('mysite/code/RootURLController.php', array(
				"File permissions",
				"Is the mysite/code/RootURLController.php file writeable?",
				null
			));
		}
		$this->requireWriteable('assets', array("File permissions", "Is the assets/ directory writeable?", null));

		try {
			$tempFolder = getTempFolder();
		} catch(Exception $e) {
			$tempFolder = false;
		}

		$this->requireTempFolder(array('File permissions', 'Is a temporary directory available?', null, $tempFolder));
		if($tempFolder) {
			// in addition to the temp folder being available, check it is writable
			$this->requireWriteable($tempFolder, array(
				"File permissions",
				sprintf("Is the temporary directory writeable?", $tempFolder),
				null
			), true);
		}

		// Check for web server, unless we're calling the installer from the command-line
		$this->isRunningWebServer(array("Webserver Configuration", "Server software", "Unknown", $webserver));

		if($isApache) {
			$this->requireApacheRewriteModule('mod_rewrite', array(
				"Webserver Configuration",
				"URL rewriting support",
				"You need mod_rewrite to use friendly URLs with SilverStripe, but it is not enabled."
			));
		} elseif($isIIS) {
			$this->requireIISRewriteModule('IIS_UrlRewriteModule', array(
				"Webserver Configuration",
				"URL rewriting support",
				"You need to enable the IIS URL Rewrite Module to use friendly URLs with SilverStripe, "
				. "but it is not installed or enabled. Download it for IIS 7 from http://www.iis.net/expand/URLRewrite"
			));
		} else {
			$this->warning(array(
				"Webserver Configuration",
				"URL rewriting support",
				"I can't tell whether any rewriting module is running.  You may need to configure a rewriting rule yourself."));
		}

		$this->requireServerVariables(array('SCRIPT_NAME', 'HTTP_HOST', 'SCRIPT_FILENAME'), array(
			"Webserver Configuration",
			"Recognised webserver",
			"You seem to be using an unsupported webserver.  "
			. "The server variables SCRIPT_NAME, HTTP_HOST, SCRIPT_FILENAME need to be set."
		));

		$this->requirePostSupport(array(
			"Webserver Configuration",
			"POST Support",
			'I can\'t find $_POST, make sure POST is enabled.'
		));

		// Check for GD support
		if(!$this->requireFunction("imagecreatetruecolor", array(
			"PHP Configuration",
			"GD2 support",
			"PHP must have GD version 2."
        ))) {
			$this->requireFunction("imagecreate", array(
				"PHP Configuration",
				"GD2 support",
				"GD support for PHP not included."
			));
		}

		// Check for XML support
		$this->requireFunction('xml_set_object', array(
			"PHP Configuration",
			"XML support",
			"XML support not included in PHP."
		));
		$this->requireClass('DOMDocument', array(
			"PHP Configuration",
			"DOM/XML support",
			"DOM/XML support not included in PHP."
		));
		$this->requireFunction('simplexml_load_file', array(
			'PHP Configuration',
			'SimpleXML support',
			'SimpleXML support not included in PHP.'
		));

		// Check for token_get_all
		$this->requireFunction('token_get_all', array(
			"PHP Configuration",
			"Tokenizer support",
			"Tokenizer support not included in PHP."
		));

		// Check for CType support
		$this->requireFunction('ctype_digit', array(
			'PHP Configuration',
			'CType support',
			'CType support not included in PHP.'
		));

		// Check for session support
		$this->requireFunction('session_start', array(
			'PHP Configuration',
			'Session support',
			'Session support not included in PHP.'
		));

		// Check for iconv support
		$this->requireFunction('iconv', array(
			'PHP Configuration',
			'iconv support',
			'iconv support not included in PHP.'
		));

		// Check for hash support
		$this->requireFunction('hash', array('PHP Configuration', 'hash support', 'hash support not included in PHP.'));

		// Check for mbstring support
		$this->requireFunction('mb_internal_encoding', array(
			'PHP Configuration',
			'mbstring support',
			'mbstring support not included in PHP.'
		));

		// Check for Reflection support
		$this->requireClass('ReflectionClass', array(
			'PHP Configuration',
			'Reflection support',
			'Reflection support not included in PHP.'
		));

		// Check for Standard PHP Library (SPL) support
		$this->requireFunction('spl_classes', array(
			'PHP Configuration',
			'SPL support',
			'Standard PHP Library (SPL) not included in PHP.'
		));

		$this->requireDateTimezone(array(
			'PHP Configuration',
			'date.timezone setting and validity',
			'date.timezone option in php.ini must be set correctly.',
			ini_get('date.timezone')
		));

		$this->suggestClass('finfo', array(
			'PHP Configuration',
			'fileinfo support',
			'fileinfo should be enabled in PHP. SilverStripe uses it for MIME type detection of files. '
			. 'SilverStripe will still operate, but email attachments and sending files to browser '
			. '(e.g. export data to CSV) may not work correctly without finfo.'
		));

		$this->suggestFunction('curl_init', array(
			'PHP Configuration',
			'curl support',
			'curl should be enabled in PHP. SilverStripe uses it for consuming web services'
			. ' via the RestfulService class and many modules rely on it.'
		));

		$this->suggestClass('tidy', array(
			'PHP Configuration',
			'tidy support',
			'Tidy provides a library of code to clean up your html. '
			. 'SilverStripe will operate fine without tidy but HTMLCleaner will not be effective.'
		));

		$this->suggestPHPSetting('asp_tags', array(false), array(
			'PHP Configuration',
			'asp_tags option',
			'This should be turned off as it can cause issues with SilverStripe'
		));
		$this->requirePHPSetting('magic_quotes_gpc', array(false), array(
			'PHP Configuration',
			'magic_quotes_gpc option',
			'This should be turned off, as it can cause issues with cookies. '
			. 'More specifically, unserializing data stored in cookies.'
		));
		$this->suggestPHPSetting('display_errors', array(false), array(
			'PHP Configuration',
			'display_errors option',
			'Unless you\'re in a development environment, this should be turned off, '
			. 'as it can expose sensitive data to website users.'
		));
		// on some weirdly configured webservers arg_separator.output is set to &amp;
		// which will results in links like ?param=value&amp;foo=bar which will not be i
		$this->suggestPHPSetting('arg_separator.output', array('&', ''), array(
			'PHP Configuration',
			'arg_separator.output option',
			'This option defines how URL parameters are concatenated. '
			. 'If not set to \'&\' this may cause issues with URL GET parameters'
		));

		// Check memory allocation
		$this->requireMemory(32 * 1024 * 1024, 64 * 1024 * 1024, array(
			"PHP Configuration",
			"Memory allocation (PHP config option 'memory_limit')",
			"SilverStripe needs a minimum of 32M allocated to PHP, but recommends 64M.",
			ini_get("memory_limit")
		));

		return $this->errors;
	}

	public function suggestPHPSetting($settingName, $settingValues, $testDetails) {
		$this->testing($testDetails);

		// special case for display_errors, check the original value before
		// it was changed at the start of this script.
		if($settingName == 'display_errors') {
			global $originalDisplayErrorsValue;
			$val = $originalDisplayErrorsValue;
		} else {
			$val = ini_get($settingName);
		}

		if(!in_array($val, $settingValues) && $val != $settingValues) {
			$testDetails[2] = "$settingName is set to '$val' in php.ini.  $testDetails[2]";
			$this->warning($testDetails);
		}
	}

	public function requirePHPSetting($settingName, $settingValues, $testDetails) {
		$this->testing($testDetails);

		$val = ini_get($settingName);
		if(!in_array($val, $settingValues) && $val != $settingValues) {
			$testDetails[2] = "$settingName is set to '$val' in php.ini.  $testDetails[2]";
			$this->error($testDetails);
		}
	}

	public function suggestClass($class, $testDetails) {
		$this->testing($testDetails);

		if(!class_exists($class)) {
			$this->warning($testDetails);
		}
	}

	public function suggestFunction($class, $testDetails) {
		$this->testing($testDetails);

		if(!function_exists($class)) {
			$this->warning($testDetails);
		}
	}

	public function requireDateTimezone($testDetails) {
		$this->testing($testDetails);

		$result = ini_get('date.timezone') && in_array(ini_get('date.timezone'), timezone_identifiers_list());
		if(!$result) {
			$this->error($testDetails);
		}
	}

	public function requireMemory($min, $recommended, $testDetails) {
		$_SESSION['forcemem'] = false;

		$mem = $this->getPHPMemory();
		if($mem < (64 * 1024 * 1024)) {
			ini_set('memory_limit', '64M');
			$mem = $this->getPHPMemory();
			$testDetails[3] = ini_get("memory_limit");
		}

		$this->testing($testDetails);

		if($mem < $min && $mem > 0) {
			$testDetails[2] .= " You only have " . ini_get("memory_limit") . " allocated";
			$this->error($testDetails);
		} else if($mem < $recommended && $mem > 0) {
			$testDetails[2] .= " You only have " . ini_get("memory_limit") . " allocated";
			$this->warning($testDetails);
		} elseif($mem == 0) {
			$testDetails[2] .= " We can't determine how much memory you have allocated. "
				. "Install only if you're sure you've allocated at least 20 MB.";
			$this->warning($testDetails);
		}
	}

	public function getPHPMemory() {
		$memString = ini_get("memory_limit");

		switch(strtolower(substr($memString, -1))) {
			case "k":
				return round(substr($memString, 0, -1) * 1024);

			case "m":
				return round(substr($memString, 0, -1) * 1024 * 1024);

			case "g":
				return round(substr($memString, 0, -1) * 1024 * 1024 * 1024);

			default:
				return round($memString);
		}
	}

	public function listErrors() {
		if($this->errors) {
			echo "<p>The following problems are preventing me from installing SilverStripe CMS:</p>\n\n";
			foreach($this->errors as $error) {
				echo "<li>" . htmlentities(implode(", ", $error), ENT_COMPAT, 'UTF-8') . "</li>\n";
			}
		}
	}

	public function showTable($section = null) {
		if($section) {
			$tests = $this->tests[$section];
			$id = strtolower(str_replace(' ', '_', $section));
			echo "<table id=\"{$id}_results\" class=\"testResults\" width=\"100%\">";
			foreach($tests as $test => $result) {
				echo "<tr class=\"$result[0]\"><td>$test</td><td>"
					. nl2br(htmlentities($result[1], ENT_COMPAT, 'UTF-8')) . "</td></tr>";
			}
			echo "</table>";

		} else {
			foreach($this->tests as $section => $tests) {
				$failedRequirements = 0;
				$warningRequirements = 0;

				$output = "";

				foreach($tests as $test => $result) {
					if(isset($result['0'])) {
						switch($result['0']) {
							case 'error':
								$failedRequirements++;
								break;
							case 'warning':
								$warningRequirements++;
								break;
						}
					}
					$output .= "<tr class=\"$result[0]\"><td>$test</td><td>"
						. nl2br(htmlentities($result[1], ENT_COMPAT, 'UTF-8')) . "</td></tr>";
				}
				$className = "good";
				$text = "All Requirements Pass";
				$pluralWarnings = ($warningRequirements == 1) ? 'Warning' : 'Warnings';

				if($failedRequirements > 0) {
					$className = "error";
					$pluralWarnings = ($warningRequirements == 1) ? 'Warning' : 'Warnings';

					$text = $failedRequirements . ' Failed and ' . $warningRequirements . ' ' . $pluralWarnings;
				} else if($warningRequirements > 0) {
					$className = "warning";
					$text = "All Requirements Pass but " . $warningRequirements . ' ' . $pluralWarnings;
				}

				echo "<h5 class='requirement $className'>$section <a href='#'>Show All Requirements</a> <span>$text</span></h5>";
				echo "<table class=\"testResults\">";
				echo $output;
				echo "</table>";
			}
		}
	}

	public function requireFunction($funcName, $testDetails) {
		$this->testing($testDetails);

		if(!function_exists($funcName)) {
			$this->error($testDetails);
		} else {
			return true;
		}
	}

	public function requireClass($className, $testDetails) {
		$this->testing($testDetails);
		if(!class_exists($className)) {
			$this->error($testDetails);
		} else {
			return false;
		}
	}

	/**
	 * Require that the given class doesn't exist
	 */
	public function requireNoClasses($classNames, $testDetails) {
		$this->testing($testDetails);
		$badClasses = array();
		foreach($classNames as $className) {
			if(class_exists($className)) $badClasses[] = $className;
		}
		if($badClasses) {
			$testDetails[2] .= ".  The following classes are at fault: " . implode(', ', $badClasses);
			$this->error($testDetails);
		} else {
			return true;
		}
	}

	public function checkApacheVersion($testDetails) {
		$this->testing($testDetails);

		$is1pointx = preg_match('#Apache[/ ]1\.#', $testDetails[3]);
		if($is1pointx) {
			$this->error($testDetails);
		}

		return true;
	}

	public function requirePHPVersion($recommendedVersion, $requiredVersion, $testDetails) {
		$this->testing($testDetails);

		$installedVersion = phpversion();

		if(version_compare($installedVersion, $requiredVersion, '<')) {
			$testDetails[2] = "SilverStripe requires PHP version $requiredVersion or later.\n
				PHP version $installedVersion is currently installed.\n
				While SilverStripe requires at least PHP version $requiredVersion, upgrading to $recommendedVersion or later is recommended.\n
				If you are installing SilverStripe on a shared web server, please ask your web hosting provider to upgrade PHP for you.";
			$this->error($testDetails);
			return;
		}

		if(version_compare($installedVersion, $recommendedVersion, '<')) {
			$testDetails[2] = "PHP version $installedVersion is currently installed.\n
				Upgrading to at least PHP version $recommendedVersion is recommended.\n
				SilverStripe should run, but you may run into issues. Future releases may require a later version of PHP.\n";
			$this->warning($testDetails);
			return;
		}

		return true;
	}

	/**
	 * Check that a module exists
	 */
	public function checkModuleExists($dirname) {
		$path = $this->getBaseDir() . $dirname;
		return file_exists($path) && ($dirname == 'mysite' || file_exists($path . '/_config.php'));
	}

	/**
	 * The same as {@link requireFile()} but does additional checks
	 * to ensure the module directory is intact.
	 */
	public function requireModule($dirname, $testDetails) {
		$this->testing($testDetails);
		$path = $this->getBaseDir() . $dirname;
		if(!file_exists($path)) {
			$testDetails[2] .= " Directory '$path' not found. Please make sure you have uploaded the SilverStripe files to your webserver correctly.";
			$this->error($testDetails);
		} elseif(!file_exists($path . '/_config.php') && $dirname != 'mysite') {
			$testDetails[2] .= " Directory '$path' exists, but is missing files. Please make sure you have uploaded "
				. "the SilverStripe files to your webserver correctly.";
			$this->error($testDetails);
		}
	}

	public function requireFile($filename, $testDetails) {
		$this->testing($testDetails);
		$filename = $this->getBaseDir() . $filename;
		if(!file_exists($filename)) {
			$testDetails[2] .= " (file '$filename' not found)";
			$this->error($testDetails);
		}
	}

	public function requireWriteable($filename, $testDetails, $absolute = false) {
		$this->testing($testDetails);

		if($absolute) {
			$filename = str_replace('/', DIRECTORY_SEPARATOR, $filename);
		} else {
			$filename = $this->getBaseDir() . str_replace('/', DIRECTORY_SEPARATOR, $filename);
		}

		if(file_exists($filename)) $isWriteable = is_writeable($filename);
		else $isWriteable = is_writeable(dirname($filename));

		if(!$isWriteable) {
			if(function_exists('posix_getgroups')) {
				$userID = posix_geteuid();
				$user = posix_getpwuid($userID);

				$currentOwnerID = fileowner(file_exists($filename) ? $filename : dirname($filename));
				$currentOwner = posix_getpwuid($currentOwnerID);

				$testDetails[2] .= "User '$user[name]' needs to be able to write to this file:\n$filename\n\nThe "
					. "file is currently owned by '$currentOwner[name]'.  ";

				if($user['name'] == $currentOwner['name']) {
					$testDetails[2] .= "We recommend that you make the file writeable.";
				} else {

					$groups = posix_getgroups();
					$groupList = array();
					foreach($groups as $group) {
						$groupInfo = posix_getgrgid($group);
						if(in_array($currentOwner['name'], $groupInfo['members'])) $groupList[] = $groupInfo['name'];
					}
					if($groupList) {
						$testDetails[2] .= "	We recommend that you make the file group-writeable "
							. "and change the group to one of these groups:\n - " . implode("\n - ", $groupList)
							. "\n\nFor example:\nchmod g+w $filename\nchgrp " . $groupList[0] . " $filename";
					} else {
						$testDetails[2] .= "  There is no user-group that contains both the web-server user and the "
							. "owner of this file.  Change the ownership of the file, create a new group, or "
							. "temporarily make the file writeable by everyone during the install process.";
					}
				}

			} else {
				$testDetails[2] .= "The webserver user needs to be able to write to this file:\n$filename";
			}

			$this->error($testDetails);
		}
	}

	public function requireTempFolder($testDetails) {
		$this->testing($testDetails);

		try {
			$tempFolder = getTempFolder();
		} catch(Exception $e) {
			$tempFolder = false;
		}

		if(!$tempFolder) {
			$testDetails[2] = "Permission problem gaining access to a temp directory. " .
				"Please create a folder named silverstripe-cache in the base directory " .
				"of the installation and ensure it has the adequate permissions.";
			$this->error($testDetails);
		}
	}

	public function requireApacheModule($moduleName, $testDetails) {
		$this->testing($testDetails);
		if(!in_array($moduleName, apache_get_modules())) {
			$this->error($testDetails);
			return false;
		} else {
			return true;
		}
	}

	public function testApacheRewriteExists($moduleName = 'mod_rewrite') {
		if(function_exists('apache_get_modules') && in_array($moduleName, apache_get_modules())) {
			return true;
		} elseif(isset($_SERVER['HTTP_MOD_REWRITE']) && $_SERVER['HTTP_MOD_REWRITE'] == 'On') {
			return true;
		} else {
			return false;
		}
	}

	public function testIISRewriteModuleExists($moduleName = 'IIS_UrlRewriteModule') {
		if(isset($_SERVER[$moduleName]) && $_SERVER[$moduleName]) {
			return true;
		} else {
			return false;
		}
	}

	public function requireApacheRewriteModule($moduleName, $testDetails) {
		$this->testing($testDetails);
		if($this->testApacheRewriteExists()) {
			return true;
		} else {
			$this->warning($testDetails);
			return false;
		}
	}

	/**
	 * Determines if the web server has any rewriting capability.
	 * @return boolean
	 */
	public function hasRewritingCapability() {
		return ($this->testApacheRewriteExists() || $this->testIISRewriteModuleExists());
	}

	public function requireIISRewriteModule($moduleName, $testDetails) {
		$this->testing($testDetails);
		if($this->testIISRewriteModuleExists()) {
			return true;
		} else {
			$this->warning($testDetails);
			return false;
		}
	}

	public function getDatabaseTypeNice($databaseClass) {
		return substr($databaseClass, 0, -8);
	}

	/**
	 * Get an instance of a helper class for the specific database.
	 * @param string $databaseClass e.g. MySQLDatabase or MSSQLDatabase
	 */
	public function getDatabaseConfigurationHelper($databaseClass) {
		$adapters = DatabaseAdapterRegistry::get_adapters();
		if(isset($adapters[$databaseClass])) {
			$helperPath = $adapters[$databaseClass]['helperPath'];
			$class = str_replace('.php', '', basename($helperPath));
		}
		return (class_exists($class)) ? new $class() : false;
	}

	public function requireDatabaseFunctions($databaseConfig, $testDetails) {
		$this->testing($testDetails);
		$helper = $this->getDatabaseConfigurationHelper($databaseConfig['type']);
		if (!$helper) {
			$this->error("Couldn't load database helper code for ". $databaseConfig['type']);
			return false;
		}
		$result = $helper->requireDatabaseFunctions($databaseConfig);
		if($result) {
			return true;
		} else {
			$this->error($testDetails);
			return false;
		}
	}

	public function requireDatabaseConnection($databaseConfig, $testDetails) {
		$this->testing($testDetails);
		$helper = $this->getDatabaseConfigurationHelper($databaseConfig['type']);
		$result = $helper->requireDatabaseConnection($databaseConfig);
		if($result['success']) {
			return true;
		} else {
			$testDetails[2] .= ": " . $result['error'];
			$this->error($testDetails);
			return false;
		}
	}

	public function requireDatabaseVersion($databaseConfig, $testDetails) {
		$this->testing($testDetails);
		$helper = $this->getDatabaseConfigurationHelper($databaseConfig['type']);
		if(method_exists($helper, 'requireDatabaseVersion')) {
			$result = $helper->requireDatabaseVersion($databaseConfig);
			if($result['success']) {
				return true;
			} else {
				$testDetails[2] .= $result['error'];
				$this->warning($testDetails);
				return false;
			}
		}
		// Skipped test because this database has no required version
		return true;
	}

	public function requireDatabaseServer($databaseConfig, $testDetails) {
		$this->testing($testDetails);
		$helper = $this->getDatabaseConfigurationHelper($databaseConfig['type']);
		$result = $helper->requireDatabaseServer($databaseConfig);
		if($result['success']) {
			return true;
		} else {
			$testDetails[2] .= ": " . $result['error'];
			$this->error($testDetails);
			return false;
		}
	}

	public function requireDatabaseOrCreatePermissions($databaseConfig, $testDetails) {
		$this->testing($testDetails);
		$helper = $this->getDatabaseConfigurationHelper($databaseConfig['type']);
		$result = $helper->requireDatabaseOrCreatePermissions($databaseConfig);
		if($result['success']) {
			if($result['alreadyExists']) $testDetails[3] = "Database $databaseConfig[database]";
			else $testDetails[3] = "Able to create a new database";
			$this->testing($testDetails);
			return true;
		} else {
			if(empty($result['cannotCreate'])) {
				$testDetails[2] .= ". Please create the database manually.";
			} else {
				$testDetails[2] .= " (user '$databaseConfig[username]' doesn't have CREATE DATABASE permissions.)";
			}

			$this->error($testDetails);
			return false;
		}
	}

	public function requireDatabaseAlterPermissions($databaseConfig, $testDetails) {
		$this->testing($testDetails);
		$helper = $this->getDatabaseConfigurationHelper($databaseConfig['type']);
		$result = $helper->requireDatabaseAlterPermissions($databaseConfig);
		if ($result['success']) {
			return true;
		} else {
			$testDetails[2] = "Silverstripe cannot alter tables. This won't prevent installation, however it may "
					. "cause issues if you try to run a /dev/build once installed.";
			$this->warning($testDetails);
			return;
		}
	}

	public function requireServerVariables($varNames, $testDetails) {
		$this->testing($testDetails);
		$missing = array();

		foreach($varNames as $varName) {
			if(!isset($_SERVER[$varName]) || !$_SERVER[$varName]) {
				$missing[] = '$_SERVER[' . $varName . ']';
			}
		}

		if(!$missing) {
			return true;
		} else {
			$testDetails[2] .= " (the following PHP variables are missing: " . implode(", ", $missing) . ")";
			$this->error($testDetails);
		}
	}


	public function requirePostSupport($testDetails) {
		$this->testing($testDetails);

		if(!isset($_POST)) {
			$this->error($testDetails);

			return false;
		}

		return true;
	}

	public function isRunningWebServer($testDetails) {
		$this->testing($testDetails);
		if($testDetails[3]) {
			return true;
		} else {
			$this->warning($testDetails);
			return false;
		}
	}

	// Must be PHP4 compatible
	var $baseDir;

	public function getBaseDir() {
		// Cache the value so that when the installer mucks with SCRIPT_FILENAME half way through, this method
		// still returns the correct value.
		if(!$this->baseDir) $this->baseDir = realpath(dirname($_SERVER['SCRIPT_FILENAME'])) . DIRECTORY_SEPARATOR;
		return $this->baseDir;
	}

	public function testing($testDetails) {
		if(!$testDetails) return;

		$section = $testDetails[0];
		$test = $testDetails[1];

		$message = "OK";
		if(isset($testDetails[3])) $message .= " ($testDetails[3])";

		$this->tests[$section][$test] = array("good", $message);
	}

	public function error($testDetails) {
		$section = $testDetails[0];
		$test = $testDetails[1];

		$this->tests[$section][$test] = array("error", isset($testDetails[2]) ? $testDetails[2] : null);
		$this->errors[] = $testDetails;
	}

	public function warning($testDetails) {
		$section = $testDetails[0];
		$test = $testDetails[1];

		$this->tests[$section][$test] = array("warning", isset($testDetails[2]) ? $testDetails[2] : null);
		$this->warnings[] = $testDetails;
	}

	public function hasErrors() {
		return sizeof($this->errors);
	}

	public function hasWarnings() {
		return sizeof($this->warnings);
	}

}

class Installer extends InstallRequirements {
	public function __construct() {
		// Cache the baseDir value
		$this->getBaseDir();
	}

	public function install($config) {
		?>
		<html>
		<head>
			<meta charset="utf-8"/>
			<title>Installing SilverStripe...</title>
			<link rel="stylesheet" type="text/css" href="<?php echo FRAMEWORK_NAME; ?>/dev/install/css/install.css"/>
			<script src="<?php echo FRAMEWORK_NAME; ?>/thirdparty/jquery/jquery.js"></script>
		</head>
		<body>
		<div class="install-header">
			<div class="inner">
				<div class="brand">
					<span class="logo"></span>

					<h1>SilverStripe</h1>
				</div>
			</div>
		</div>

		<div id="Navigation">&nbsp;</div>
		<div class="clear"><!-- --></div>

		<div class="main">
			<div class="inner">
				<h2>Installing SilverStripe...</h2>

				<p>I am now running through the installation steps (this should take about 30 seconds)</p>

				<p>If you receive a fatal error, refresh this page to continue the installation</p>
				<ul>
<?php

		$webserver = $this->findWebserver();
		$isIIS = $this->isIIS();
		$isApache = $this->isApache();

		flush();

		if(isset($config['stats'])) {
			if(file_exists(FRAMEWORK_NAME . '/silverstripe_version')) {
				$silverstripe_version = file_get_contents(FRAMEWORK_NAME . '/silverstripe_version');
			} else {
				$silverstripe_version = "unknown";
			}

			$phpVersion = urlencode(phpversion());
			$encWebserver = urlencode($webserver);
			$dbType = $config['db']['type'];

			// Try to determine the database version from the helper
			$databaseVersion = $config['db']['type'];
			$helper = $this->getDatabaseConfigurationHelper($dbType);
			if($helper && method_exists($helper, 'getDatabaseVersion')) {
				$versionConfig = $config['db'][$dbType];
				$versionConfig['type'] = $dbType;
				$databaseVersion = urlencode($dbType . ': ' . $helper->getDatabaseVersion($versionConfig));
			}

			$url = "http://ss2stat.silverstripe.com/Installation/add?SilverStripe=$silverstripe_version&PHP=$phpVersion&Database=$databaseVersion&WebServer=$encWebserver";

			if(isset($_SESSION['StatsID']) && $_SESSION['StatsID']) {
				$url .= '&ID=' . $_SESSION['StatsID'];
			}

			@$_SESSION['StatsID'] = file_get_contents($url);
		}

		if(file_exists('mysite/_config.php')) {
			// Truncate the contents of _config instead of deleting it - we can't re-create it because Windows handles permissions slightly
			// differently to UNIX based filesystems - it takes the permissions from the parent directory instead of retaining them
			$fh = fopen('mysite/_config.php', 'wb');
			fclose($fh);
		}

		// Escape user input for safe insertion into PHP file
		$theme = isset($_POST['template']) ? addcslashes($_POST['template'], "\'") : 'simple';
		$locale = isset($_POST['locale']) ? addcslashes($_POST['locale'], "\'") : 'en_US';
		$type = addcslashes($config['db']['type'], "\'");
		$dbConfig = $config['db'][$type];
		$dbConfig = array_map(create_function('$v', 'return addcslashes($v, "\\\'");'), $dbConfig);
		if(!isset($dbConfig['path'])) $dbConfig['path'] = '';
		if(!$dbConfig) {
			echo "<p style=\"color: red\">Bad config submitted</p><pre>";
			print_r($config);
			echo "</pre>";
			die();
		}

		// Write the config file
		global $usingEnv;
		if($usingEnv) {
			$this->statusMessage("Setting up 'mysite/_config.php' for use with _ss_environment.php...");
			$this->writeToFile("mysite/_config.php", <<<PHP
<?php

global \$project;
\$project = 'mysite';

global \$database;
\$database = '{$dbConfig['database']}';

require_once('conf/ConfigureFromEnv.php');

// Set the site locale
i18n::set_locale('$locale');

PHP
			);

		} else {
			$this->statusMessage("Setting up 'mysite/_config.php'...");
			// Create databaseConfig
			$lines = array(
				$lines[] = "\t'type' => '$type'"
			);
			foreach($dbConfig as $key => $value) {
				$lines[] = "\t'{$key}' => '$value'";
			}
			$databaseConfigContent = implode(",\n", $lines);
			$this->writeToFile("mysite/_config.php", <<<PHP
<?php

global \$project;
\$project = 'mysite';

global \$databaseConfig;
\$databaseConfig = array(
{$databaseConfigContent}
);

// Set the site locale
i18n::set_locale('$locale');

PHP
			);
		}

		$this->statusMessage("Setting up 'mysite/_config/config.yml'");
		$this->writeToFile("mysite/_config/config.yml", <<<YML
---
Name: mysite
After:
  - 'framework/*'
  - 'cms/*'
---
# YAML configuration for SilverStripe
# See http://doc.silverstripe.org/framework/en/topics/configuration
# Caution: Indentation through two spaces, not tabs
SSViewer:
  theme: '$theme'
YML
		);

		if(!$this->checkModuleExists('cms')) {
			$this->writeToFile("mysite/code/RootURLController.php", <<<PHP
<?php

class RootURLController extends Controller {

	public function index() {
		echo "<html>Your site is now set up. Start adding controllers to mysite to get started.</html>";
	}

}
PHP
			);
		}

		// Write the appropriate web server configuration file for rewriting support
		if($this->hasRewritingCapability()) {
			if($isApache) {
				$this->statusMessage("Setting up '.htaccess' file...");
				$this->createHtaccess();
			} elseif($isIIS) {
				$this->statusMessage("Setting up 'web.config' file...");
				$this->createWebConfig();
			}
		}

		// Load the SilverStripe runtime
		$_SERVER['SCRIPT_FILENAME'] = dirname(realpath($_SERVER['SCRIPT_FILENAME'])) . '/' . FRAMEWORK_NAME . '/main.php';
		chdir(FRAMEWORK_NAME);

		// Rebuild the manifest
		$_GET['flush'] = true;
		// Show errors as if you're in development mode
		$_SESSION['isDev'] = 1;

		$this->statusMessage("Building database schema...");

		require_once 'core/Core.php';

		// Build database
		$con = new Controller();
		$con->pushCurrent();

		global $databaseConfig;
		DB::connect($databaseConfig);

		$dbAdmin = new DatabaseAdmin();
		$dbAdmin->init();

		$dbAdmin->doBuild(true);

		// Create default administrator user and group in database
		// (not using Security::setDefaultAdmin())
		$adminMember = Security::findAnAdministrator();
		$adminMember->Email = $config['admin']['username'];
		$adminMember->Password = $config['admin']['password'];
		$adminMember->PasswordEncryption = Security::config()->encryption_algorithm;

		try {
			$this->statusMessage('Creating default CMS admin account...');
			$adminMember->write();
		} catch(Exception $e) {
			$this->statusMessage(
				sprintf('Warning: Default CMS admin account could not be created (error: %s)', $e->getMessage())
			);
		}

		// Syncing filesystem (so /assets/Uploads is available instantly, see ticket #2266)
		// show a warning if there was a problem doing so
		try {
			$this->statusMessage('Creating initial filesystem assets...');
			Filesystem::sync();
		} catch(Exception $e) {
			$this->statusMessage(
				sprintf('Warning: Creating initial filesystem assets failed (error: %s)', $e->getMessage())
			);
		}

		$_SESSION['username'] = $config['admin']['username'];
		$_SESSION['password'] = $config['admin']['password'];

		if(!$this->errors) {
			if(isset($_SERVER['HTTP_HOST']) && $this->hasRewritingCapability()) {
				$this->statusMessage("Checking that friendly URLs work...");
				$this->checkRewrite();
			} else {
				require_once 'core/startup/ParameterConfirmationToken.php';
				$token = new ParameterConfirmationToken('flush');
				$params = http_build_query($token->params());

				$destinationURL = 'index.php/' .
					($this->checkModuleExists('cms') ? "home/successfullyinstalled?$params" : "?$params");

				echo <<<HTML
				<li>SilverStripe successfully installed; I am now redirecting you to your SilverStripe site...</li>
				<script>
					setTimeout(function() {
						window.location = "$destinationURL";
					}, 2000);
				</script>
				<noscript>
				<li><a href="$destinationURL">Click here to access your site.</a></li>
				</noscript>
HTML;
			}
		}

		return $this->errors;
	}

	public function writeToFile($filename, $content) {
		$base = $this->getBaseDir();
		$this->statusMessage("Setting up $base$filename");

		if((@$fh = fopen($base . $filename, 'wb')) && fwrite($fh, $content) && fclose($fh)) {
			return true;
		} else {
			$this->error("Couldn't write to file $base$filename");
		}
	}

	public function createHtaccess() {
		$start = "### SILVERSTRIPE START ###\n";
		$end = "\n### SILVERSTRIPE END ###";

		$base = dirname($_SERVER['SCRIPT_NAME']);
		if(defined('DIRECTORY_SEPARATOR')) $base = str_replace(DIRECTORY_SEPARATOR, '/', $base);
		else $base = str_replace("\\", '/', $base);

		if($base != '.') $baseClause = "RewriteBase '$base'\n";
		else $baseClause = "";
		$modulePath = FRAMEWORK_NAME;
		$rewrite = <<<TEXT
# Deny access to templates (but allow from localhost)
<Files *.ss>
	Order deny,allow
	Deny from all
	Allow from 127.0.0.1
</Files>

# Deny access to IIS configuration
<Files web.config>
	Order deny,allow
	Deny from all
</Files>

# Deny access to YAML configuration files which might include sensitive information
<Files *.yml>
	Order allow,deny
	Deny from all
</Files>

# Route errors to static pages automatically generated by SilverStripe
ErrorDocument 404 /assets/error-404.html
ErrorDocument 500 /assets/error-500.html

<IfModule mod_rewrite.c>
	SetEnv HTTP_MOD_REWRITE On
	RewriteEngine On
	$baseClause

	# Deny access to potentially sensitive files and folders
	RewriteRule ^vendor(/|$) - [F,L,NC]
	RewriteRule silverstripe-cache(/|$) - [F,L,NC]
	RewriteRule composer\.(json|lock) - [F,L,NC]
<<<<<<< HEAD

=======
	
	# Process through SilverStripe if no file with the requested name exists.
	# Pass through the original path as a query parameter, and retain the existing parameters.
>>>>>>> 2e416b60
	RewriteCond %{REQUEST_URI} ^(.*)$
	RewriteCond %{REQUEST_FILENAME} !-f
	RewriteRule .* $modulePath/main.php?url=%1 [QSA]
</IfModule>
TEXT;

		if(file_exists('.htaccess')) {
			$htaccess = file_get_contents('.htaccess');

			if(strpos($htaccess, '### SILVERSTRIPE START ###') === false && strpos($htaccess, '### SILVERSTRIPE END ###') === false) {
				$htaccess .= "\n### SILVERSTRIPE START ###\n### SILVERSTRIPE END ###\n";
			}

			if(strpos($htaccess, '### SILVERSTRIPE START ###') !== false && strpos($htaccess, '### SILVERSTRIPE END ###') !== false) {
				$start = substr($htaccess, 0, strpos($htaccess, '### SILVERSTRIPE START ###')) . "### SILVERSTRIPE START ###\n";
				$end = "\n" . substr($htaccess, strpos($htaccess, '### SILVERSTRIPE END ###'));
			}
		}

		$this->writeToFile('.htaccess', $start . $rewrite . $end);
	}

	/**
	 * Writes basic configuration to the web.config for IIS
	 * so that rewriting capability can be use.
	 */
	public function createWebConfig() {
		$modulePath = FRAMEWORK_NAME;
		$content = <<<TEXT
<?xml version="1.0" encoding="utf-8"?>
<configuration>
	<system.webServer>
		<security>
			<requestFiltering>
				<hiddenSegments applyToWebDAV="false">
					<add segment="silverstripe-cache" />
					<add segment="vendor" />
					<add segment="composer.json" />
					<add segment="composer.lock" />
				</hiddenSegments>
				<fileExtensions allowUnlisted="true" >
					<add fileExtension=".ss" allowed="false"/>
					<add fileExtension=".yml" allowed="false"/>
				</fileExtensions>
			</requestFiltering>
		</security>
		<rewrite>
			<rules>
				<rule name="SilverStripe Clean URLs" stopProcessing="true">
					<match url="^(.*)$" />
					<conditions>
						<add input="{REQUEST_FILENAME}" matchType="IsFile" negate="true" />
					</conditions>
					<action type="Rewrite" url="$modulePath/main.php?url={R:1}" appendQueryString="true" />
				</rule>
			</rules>
		</rewrite>
	</system.webServer>
</configuration>
TEXT;

		$this->writeToFile('web.config', $content);
	}

	public function checkRewrite() {
		require_once 'core/startup/ParameterConfirmationToken.php';
		$token = new ParameterConfirmationToken('flush');
		$params = http_build_query($token->params());

		$destinationURL = str_replace('install.php', '', $_SERVER['SCRIPT_NAME']) .
			($this->checkModuleExists('cms') ? "home/successfullyinstalled?$params" : "?$params");

		echo <<<HTML
<li id="ModRewriteResult">Testing...</li>
<script>
	if(typeof $ == 'undefined') {
		document.getElemenyById('ModeRewriteResult').innerHTML = "I can't run jQuery ajax to set rewriting; I will redirect you to the homepage to see if everything is working.";
		setTimeout(function() {
			window.location = "$destinationURL";
		}, 10000);
	} else {
		$.ajax({
			method: 'get',
			url: 'InstallerTest/testrewrite',
			complete: function(response) {
				var r = response.responseText.replace(/[^A-Z]?/g,"");
				if(r === "OK") {
					$('#ModRewriteResult').html("Friendly URLs set up successfully; I am now redirecting you to your SilverStripe site...")
					setTimeout(function() {
						window.location = "$destinationURL";
					}, 2000);
				} else {
					$('#ModRewriteResult').html("Friendly URLs are not working. This is most likely because a rewrite module isn't configured "
						+ "correctly on your site. You may need to get your web host or server administrator to do this for you: "
						+ "<ul>"
						+ "<li><strong>mod_rewrite</strong> or other rewrite module is enabled on your web server</li>"
						+ "<li><strong>AllowOverride All</strong> is set for the directory where SilverStripe is installed</li>"
						+ "</ul>");
				}
			}
		});
	}
</script>
<noscript>
	<li><a href="$destinationURL">Click here</a> to check friendly URLs are working. If you get a 404 then something is wrong.</li>
</noscript>
HTML;
	}

	public function var_export_array_nokeys($array) {
		$retval = "array(\n";
		foreach($array as $item) {
			$retval .= "\t'";
			$retval .= trim($item);
			$retval .= "',\n";
		}
		$retval .= ")";
		return $retval;
	}

	/**
	 * Show an installation status message.
	 * The output differs depending on whether this is CLI or web based
	 */
	public function statusMessage($msg) {
		echo "<li>$msg</li>\n";
		flush();
	}
}<|MERGE_RESOLUTION|>--- conflicted
+++ resolved
@@ -1588,13 +1588,9 @@
 	RewriteRule ^vendor(/|$) - [F,L,NC]
 	RewriteRule silverstripe-cache(/|$) - [F,L,NC]
 	RewriteRule composer\.(json|lock) - [F,L,NC]
-<<<<<<< HEAD
-
-=======
 	
 	# Process through SilverStripe if no file with the requested name exists.
 	# Pass through the original path as a query parameter, and retain the existing parameters.
->>>>>>> 2e416b60
 	RewriteCond %{REQUEST_URI} ^(.*)$
 	RewriteCond %{REQUEST_FILENAME} !-f
 	RewriteRule .* $modulePath/main.php?url=%1 [QSA]
