<?php
/**
 * Supports debugging and core error handling.
 * 
 * Attaches custom methods to the default error handling hooks
 * in PHP. Currently, two levels of error are supported:
 * 
 * - Notice
 * - Warning
 * - Error
 * 
 * Uncaught exceptions are currently passed to the debug
 * reporter as standard PHP errors.
 * 
 * Errors handled by this class are passed along to {@link SS_Log}.
 * For configuration information, see the {@link SS_Log}
 * class documentation.
 * 
 * @todo add support for user defined config: Debug::die_on_notice(true | false)
 * @todo better way of figuring out the error context to display in highlighted source
 * 
 * @package framework
 * @subpackage dev
 */
class Debug {
	
	/**
	 * @var $custom_smtp_server string Custom mailserver for sending mails.
	 */
	protected static $custom_smtp_server = '';
	
	/**
	 * @var $send_errors_to string Email address to send error notifications
	 */
	protected static $send_errors_to;
	
	/**
	 * @var $send_warnings_to string Email address to send warning notifications
	 */
	protected static $send_warnings_to;
	
	/**
	 * String indicating the file where errors are logged.
	 * Filename is relative to the site root.
	 * The named file will have a terse log sent to it, and the full log (an 
	 * encoded file containing backtraces and things) will go to a file of a similar
	 * name, but with the suffix ".full" added.
	 */
	protected static $log_errors_to = null;

	/**
	 * The header of the message shown to users on the live site when a fatal error occurs.
	 */
	public static $friendly_error_header = 'There has been an error';

	/**
	 * The body of the message shown to users on the live site when a fatal error occurs.
	 */
	public static $friendly_error_detail = 'The website server has not been able to respond to your request.';
	
	/**
	 * Show the contents of val in a debug-friendly way.
	 * Debug::show() is intended to be equivalent to dprintr()
	 */
	public static function show($val, $showHeader = true) {
		if(!Director::isLive()) {
			if($showHeader) {
				$caller = Debug::caller();
				if(Director::is_ajax() || Director::is_cli())
					echo "Debug ($caller[class]$caller[type]$caller[function]() in " . basename($caller['file'])
						. ":$caller[line])\n";
				else 
					echo "<div style=\"background-color: white; text-align: left;\">\n<hr>\n"
						. "<h3>Debug <span style=\"font-size: 65%\">($caller[class]$caller[type]$caller[function]()"
						. " \nin " . basename($caller['file']) . ":$caller[line])</span>\n</h3>\n";
			}
			
			echo Debug::text($val);
	
			if(!Director::is_ajax() && !Director::is_cli()) echo "</div>";
			else echo "\n\n";
		}

	}

	public static function caller() {
		$bt = debug_backtrace();
		$caller = $bt[2];
		$caller['line'] = $bt[1]['line'];
		$caller['file'] = $bt[1]['file'];
		if(!isset($caller['class'])) $caller['class'] = '';
		if(!isset($caller['type'])) $caller['type'] = '';
		return $caller;
	}

	/**
	 * Close out the show dumper
	 *
	 * @param mixed $val
	 */
	public static function endshow($val) {
		if(!Director::isLive()) {
			$caller = Debug::caller();
			echo "<hr>\n<h3>Debug \n<span style=\"font-size: 65%\">($caller[class]$caller[type]$caller[function]()"
				. " \nin " . basename($caller['file']) . ":$caller[line])</span>\n</h3>\n";
			echo Debug::text($val);
			die();
		}
	}
	
	/**
	 * Quick dump of a variable.
	 *
	 * @param mixed $val
	 */
	public static function dump($val) {
		echo '<pre style="background-color:#ccc;padding:5px;font-size:14px;line-height:18px;">';
		$caller = Debug::caller();
		echo "<span style=\"font-size: 12px;color:#666;\">" . basename($caller['file']) . ":$caller[line] - </span>\n";
		if (is_string($val)) print_r(wordwrap($val, 100));
		else print_r($val);
		echo '</pre>';
	}

	/**
	 * ??
	 *
	 * @param unknown_type $val
	 * @return unknown
	 */
	public static function text($val) {
		if(is_object($val)) {
			if(method_exists($val, 'hasMethod')) {
				$hasDebugMethod = $val->hasMethod('debug');
			} else {
				$hasDebugMethod = method_exists($val, 'debug');
			}
			
			if($hasDebugMethod) {
				return $val->debug();
			}
		}

		if(is_array($val)) {
			$result = "<ul>\n";
			foreach($val as $k => $v) {
				$result .= "<li>$k = " . Debug::text($v) . "</li>\n";
			}
			$val = $result . "</ul>\n";

		} else if (is_object($val)) {
			$val = var_export($val, true);
		} else if (is_bool($val)) {
			$val = $val ? 'true' : 'false';
			$val = '(bool) ' . $val;
		} else {
			if(!Director::is_cli() && !Director::is_ajax()) {
				$val = "<pre style=\"font-family: Courier new\">" . htmlentities($val, ENT_COMPAT, 'UTF-8')
					. "</pre>\n";
			}
		}

		return $val;
	}

	/**
	 * Show a debugging message
	 */
	public static function message($message, $showHeader = true) {
		if(!Director::isLive()) {
			$caller = Debug::caller();
			$file = basename($caller['file']);
			if(Director::is_cli()) {
				if($showHeader) echo "Debug (line $caller[line] of $file):\n ";
				echo $message . "\n";
			} else {
				echo "<p class=\"message warning\">\n";
				if($showHeader) echo "<b>Debug (line $caller[line] of $file):</b>\n ";
				echo Convert::raw2xml($message) . "</p>\n";
			}
		}
	}
	
	// Keep track of how many headers have been sent
	static $headerCount = 0;
	
	/**
	 * Send a debug message in an HTTP header. Only works if you are
	 * on Dev, and headers have not yet been sent.
	 *
	 * @param string $msg 
	 * @param string $prefix (optional)
	 * @return void
	 */
	public static function header($msg, $prefix = null) {
		if (Director::isDev() && !headers_sent()) {
			self::$headerCount++;
			header('SS-'.self::$headerCount.($prefix?'-'.$prefix:'').': '.$msg);
		}
	}

	/**
	 * Log to a standard text file output.
	 *
	 * @param $message string to output
	 */
	public static function log($message) {
		$file = dirname(__FILE__).'/../../debug.log';
		$now = date('r');
		$oldcontent = (file_exists($file)) ? file_get_contents($file) : '';
		$content = $oldcontent . "\n\n== $now ==\n$message\n";
		file_put_contents($file, $content);
	}

	/**
	 * Load error handlers into environment.
	 * Caution: The error levels default to E_ALL is the site is in dev-mode (set in main.php).
	 */
	public static function loadErrorHandlers() {
		set_error_handler('errorHandler', error_reporting());
		set_exception_handler('exceptionHandler');
	}

	public static function noticeHandler($errno, $errstr, $errfile, $errline, $errcontext) {
		if(error_reporting() == 0) return;
		ini_set('display_errors', 0);
		
		// Send out the error details to the logger for writing
		SS_Log::log(
			array(
				'errno' => $errno,
				'errstr' => $errstr,
				'errfile' => $errfile,
				'errline' => $errline,
				'errcontext' => $errcontext
			),
			SS_Log::NOTICE
		);

		if(Director::isDev()) {
			return self::showError($errno, $errstr, $errfile, $errline, $errcontext, "Notice");
		} else {
<<<<<<< HEAD
		    return false;
=======
			return false;
>>>>>>> d888ea5e
		}
	}

	/**
	 * Handle a non-fatal warning error thrown by PHP interpreter.
	 *
	 * @param unknown_type $errno
	 * @param unknown_type $errstr
	 * @param unknown_type $errfile
	 * @param unknown_type $errline
	 * @param unknown_type $errcontext
	 */
	public static function warningHandler($errno, $errstr, $errfile, $errline, $errcontext) {
		if(error_reporting() == 0) return;
		ini_set('display_errors', 0);

		if(self::$send_warnings_to) {
<<<<<<< HEAD
			return self::emailError(self::$send_warnings_to, $errno, $errstr, $errfile, $errline, $errcontext, "Warning");
=======
			return self::emailError(
				self::$send_warnings_to, 
				$errno, 
				$errstr, 
				$errfile, 
				$errline, 
				$errcontext, 
				"Warning"
			);
>>>>>>> d888ea5e
		}

		// Send out the error details to the logger for writing
		SS_Log::log(
			array(
				'errno' => $errno,
				'errstr' => $errstr,
				'errfile' => $errfile,
				'errline' => $errline,
				'errcontext' => $errcontext
			),
			SS_Log::WARN
		);
		
		if(self::$log_errors_to) {
			self::log_error_if_necessary( $errno, $errstr, $errfile, $errline, $errcontext, "Warning");
		}

		if(Director::isDev()) {
			return self::showError($errno, $errstr, $errfile, $errline, $errcontext, "Warning");
		} else {
<<<<<<< HEAD
		    return false;
	    }
=======
			return false;
		}
>>>>>>> d888ea5e
	}

	/**
	 * Handle a fatal error, depending on the mode of the site (ie: Dev, Test, or Live).
	 * 
	 * Runtime execution dies immediately once the error is generated.
	 *
	 * @param unknown_type $errno
	 * @param unknown_type $errstr
	 * @param unknown_type $errfile
	 * @param unknown_type $errline
	 * @param unknown_type $errcontext
	 */
	public static function fatalHandler($errno, $errstr, $errfile, $errline, $errcontext) {
		ini_set('display_errors', 0);

		if(self::$send_errors_to) {
			self::emailError(self::$send_errors_to, $errno, $errstr, $errfile, $errline, $errcontext, "Error");
		}
		
		// Send out the error details to the logger for writing
		SS_Log::log(
			array(
				'errno' => $errno,
				'errstr' => $errstr,
				'errfile' => $errfile,
				'errline' => $errline,
				'errcontext' => $errcontext
			),
			SS_Log::ERR
		);
		
		if(self::$log_errors_to) {
			self::log_error_if_necessary( $errno, $errstr, $errfile, $errline, $errcontext, "Error");
		}
		
		if(Director::isDev() || Director::is_cli()) {
			return self::showError($errno, $errstr, $errfile, $errline, $errcontext, "Error");
		} else {
			return self::friendlyError();
		}
	}
	
	/**
	 * Render a user-facing error page, using the default HTML error template
	 * rendered by {@link ErrorPage} if it exists. Doesn't use the standard {@link SS_HTTPResponse} class
	 * the keep dependencies minimal. 
	 * 
	 * @uses ErrorPage
	 *
	 * @param int $statusCode HTTP Status Code (Default: 500)
	 * @param string $friendlyErrorMessage User-focused error message. Should not contain code pointers
	 *                                     or "tech-speak". Used in the HTTP Header and ajax responses.
	 * @param string $friendlyErrorDetail Detailed user-focused message. Is just used if no {@link ErrorPage} is found
	 *                                    for this specific status code.
	 * @return string HTML error message for non-ajax requests, plaintext for ajax-request.
	 */
	public static function friendlyError($statusCode=500, $friendlyErrorMessage=null, $friendlyErrorDetail=null) {
		if(!$friendlyErrorMessage) $friendlyErrorMessage = self::$friendly_error_header;
		if(!$friendlyErrorDetail) $friendlyErrorDetail = self::$friendly_error_detail;

		if(!headers_sent()) {
			$currController = Controller::curr();
			// Ensure the error message complies with the HTTP 1.1 spec
			$msg = strip_tags(str_replace(array("\n", "\r"), '', $friendlyErrorMessage));
			if($currController) {
				$response = $currController->getResponse();
				$response->setStatusCode($statusCode, $msg);
			} else {
				header($_SERVER['SERVER_PROTOCOL'] . " $statusCode $msg");
			}
		}

		if(Director::is_ajax()) {
			echo $friendlyErrorMessage;
		} else {
			if(class_exists('ErrorPage')){
				$errorFilePath = ErrorPage::get_filepath_for_errorcode(
					$statusCode, 
					class_exists('Translatable') ? Translatable::get_current_locale() : null
				);
				if(file_exists($errorFilePath)) {
					$content = file_get_contents(ASSETS_PATH . "/error-$statusCode.html");
					// $BaseURL is left dynamic in error-###.html, so that multi-domain sites don't get broken
					echo str_replace('$BaseURL', Director::absoluteBaseURL(), $content);
				}
			} else {
				$renderer = new DebugView();
				$renderer->writeHeader();
				$renderer->writeInfo("Website Error", $friendlyErrorMessage, $friendlyErrorDetail);
				
				if(Email::getAdminEmail()) {
					$mailto = Email::obfuscate(Email::getAdminEmail());
					$renderer->writeParagraph('Contact an administrator: ' . $mailto . '');
				}

				$renderer->writeFooter();
			}
		}
		return false;
	}
	
	/**
	 * Create an instance of an appropriate DebugView object.
	 */
	public static function create_debug_view() {
		if(Director::is_cli() || Director::is_ajax()) return new CliDebugView();
		else return new DebugView();
	}

	/**
	 * Render a developer facing error page, showing the stack trace and details
	 * of the code where the error occured.
	 *
	 * @param unknown_type $errno
	 * @param unknown_type $errstr
	 * @param unknown_type $errfile
	 * @param unknown_type $errline
	 * @param unknown_type $errcontext
	 */
	public static function showError($errno, $errstr, $errfile, $errline, $errcontext, $errtype) {
		if(!headers_sent()) {
			$errText = "$errtype at line $errline of $errfile";
			$errText = str_replace(array("\n","\r")," ",$errText);

			if(!headers_sent()) header($_SERVER['SERVER_PROTOCOL'] . " 500 $errText");
			
			// if error is displayed through ajax with CliDebugView, use plaintext output
			if(Director::is_ajax()) {
				header('Content-Type: text/plain');
			} 
		}
		
		$reporter = self::create_debug_view();
		
		// Coupling alert: This relies on knowledge of how the director gets its URL, it could be improved.
		$httpRequest = isset($_SERVER['REQUEST_URI']) ? $_SERVER['REQUEST_URI'] : @$_REQUEST['url'];
		if(isset($_SERVER['REQUEST_METHOD'])) $httpRequest = $_SERVER['REQUEST_METHOD'] . ' ' . $httpRequest;

		$reporter->writeHeader($httpRequest);
		$reporter->writeError($httpRequest, $errno, $errstr, $errfile, $errline, $errcontext);

		if(file_exists($errfile)) {
			$lines = file($errfile);

			// Make the array 1-based
			array_unshift($lines,"");
			unset($lines[0]);

			$offset = $errline-10;
			$lines = array_slice($lines, $offset, 16, true);
			$reporter->writeSourceFragment($lines, $errline);
		}
		$reporter->writeTrace(($errcontext ? $errcontext : debug_backtrace()));
		$reporter->writeFooter();
	}
	
	/**
	 * Utility method to render a snippet of PHP source code, from selected file
	 * and highlighting the given line number.
	 *
	 * @param string $errfile
	 * @param int $errline
	 */
	public static function showLines($errfile, $errline) {
		$lines = file($errfile);
		$offset = $errline-10;
		$lines = array_slice($lines, $offset, 16);
		echo '<pre>';
		$offset++;
		foreach($lines as $line) {
			$line = htmlentities($line, ENT_COMPAT, 'UTF-8');
			if ($offset == $errline) {
				echo "<span>$offset</span> <span class=\"error\">$line</span>";
			} else {
				echo "<span>$offset</span> $line";
			}
			$offset++;
		}
		echo '</pre>';		
	}
<<<<<<< HEAD
=======

	/**
	 * Dispatch an email notification message when an error is triggered.
	 * @deprecated 2.5
	 * To create error logs by email, use this code instead:
	 * <code>
	 * $emailWriter = new SS_LogEmailWriter('my@email.com');
	 * SS_Log::add_writer($emailWriter, SS_Log::ERR);
	 * </code>
	 * 
	 * @param string $emailAddress
	 * @param string $errno
	 * @param string $errstr
	 * @param string $errfile
	 * @param int $errline
	 * @param string $errcontext
	 * @param string $errorType "warning" or "error"
	 * @return boolean
	 */
	public static function emailError($emailAddress, $errno, $errstr, $errfile, $errline, $errcontext,
			$errorType = "Error") {

		Deprecation::notice('2.5',
			'Use SS_Log instead. See the class documentation in SS_Log.php for more information.');
		$priority = ($errorType == 'Error') ? SS_Log::ERR : SS_Log::WARN;
		$writer = new SS_LogEmailWriter($emailAddress);
		SS_Log::add_writer($writer, $priority);
		SS_Log::log(
			array(
				'errno' => $errno,
				'errstr' => $errstr,
				'errfile' => $errfile,
				'errline' => $errline,
				'errcontext' => $errcontext
			),
			$priority
		);
		SS_Log::remove_writer($writer);
	}
	
	/**
	 * Log the given error, if self::$log_errors is set.
	 * Uses the native error_log() funtion in PHP.
	 * 
	 * Format: [d-M-Y h:i:s] <type> at <file> line <line>: <errormessage> <url>
	 * 
	 * @todo Detect script path for CLI errors
	 * @todo Log detailed errors to full file
	 * @deprecated 2.5 See SS_Log on setting up error file logging
	 */
	protected static function log_error_if_necessary($errno, $errstr, $errfile, $errline, $errcontext, $errtype) {
		Deprecation::notice('2.5',
			'Use SS_Log instead. See the class documentation in SS_Log.php for more information.');
		$priority = ($errtype == 'Error') ? SS_Log::ERR : SS_Log::WARN;
		$writer = new SS_LogFileWriter('../' . self::$log_errors_to);
		SS_Log::add_writer($writer, $priority);
		SS_Log::log(
			array(
				'errno' => $errno,
				'errstr' => $errstr,
				'errfile' => $errfile,
				'errline' => $errline,
				'errcontext' => $errcontext
			),
			$priority
		);
		SS_Log::remove_writer($writer);
	}
	
	/**
	 * @param string $server IP-Address or domain
	 * @deprecated 2.5 See SS_Log on setting up error email notification
	 */
	public static function set_custom_smtp_server($server) {
		self::$custom_smtp_server = $server;
	}

	/**
	 * @return string
	 * @deprecated 2.5 See SS_Log on setting up error email notification
	 */
	public static function get_custom_smtp_server() {
		return self::$custom_smtp_server;
	}
	
	/**
	 * Send errors to the given email address.
	 * Can be used like so:
	 * if(Director::isLive()) Debug::send_errors_to("sam@silverstripe.com");
	 * 
	 * @deprecated 2.5 See SS_Log on setting up error email notification
	 * 
	 * @param string $emailAddress The email address to send errors to
	 * @param string $sendWarnings Set to true to send warnings as well as errors (Default: false)
	 */
	public static function send_errors_to($emailAddress, $sendWarnings = false) {
		Deprecation::notice('2.5', 'Use SS_Log instead. See SS_Log on setting up error email notification.');
		self::$send_errors_to = $emailAddress;
		self::$send_warnings_to = $sendWarnings ? $emailAddress : null;
	}
	
	/**
	 * @return string
	 * @deprecated 2.5 See SS_Log on setting up error email notification
	 */
	public static function get_send_errors_to() {
		Deprecation::notice('2.5', 'Use SS_Log instead. See SS_Log on setting up error email notification.');
		return self::$send_errors_to;
	}
	
	/**
	 * @param string $emailAddress
	 * @deprecated 2.5 See SS_Log on setting up error email notification
	 */
	public static function send_warnings_to($emailAddress) {
		Deprecation::notice('2.5', 'Use SS_Log instead. See SS_Log on setting up error email notification.');
		self::$send_warnings_to = $emailAddress;
	}

	/**
	 * @return string
	 * @deprecated 2.5 See SS_Log on setting up error email notification
	 */
	public static function get_send_warnings_to() {
		Deprecation::notice('2.5', 'Use SS_Log instead. See SS_Log on setting up error email notification.');
		return self::$send_warnings_to;
	}
	
	/**
	 * Call this to enable logging of errors.
	 * @deprecated 2.5 See SS_Log on setting up error file logging
	 */
	public static function log_errors_to($logFile = ".sserrors") {
		Deprecation::notice('2.5', 'Use SS_Log instead. See SS_Log on setting up error file logging.');
		self::$log_errors_to = $logFile;
	}
	
	public static function caller() {
		$bt = debug_backtrace();
		$caller = $bt[2];
		$caller['line'] = $bt[1]['line'];
		$caller['file'] = $bt[1]['file'];
		if(!isset($caller['class'])) $caller['class'] = '';
		if(!isset($caller['type'])) $caller['type'] = '';
		return $caller;
	}
	
	/**
	 * @deprecated 2.5 Please use {@link SS_Backtrace::backtrace()}
	 */
	public static function backtrace($returnVal = false, $ignoreAjax = false) {
		Deprecation::notice('2.5', 'Use SS_Backtrace::backtrace instead.');
		return SS_Backtrace::backtrace($returnVal, $ignoreAjax);
	}
	
	/**
	 * @deprecated 2.5 Please use {@link SS_Backtrace::get_rendered_backtrace()}
	 */
	public static function get_rendered_backtrace($bt, $plainText = false) {
		Deprecation::notice('2.5', 'Use SS_Backtrace::get_rendered_backtrace() instead.');
		return SS_Backtrace::get_rendered_backtrace($bt, $plainText);
	}
>>>>>>> d888ea5e
	
	/**
	 * Check if the user has permissions to run URL debug tools,
	 * else redirect them to log in.
	 */
	public static function require_developer_login() {
		if(Director::isDev())	{
			return;
		}
		if(isset($_SESSION['loggedInAs'])) {
			// We have to do some raw SQL here, because this method is called in Object::defineMethods().
			// This means we have to be careful about what objects we create, as we don't want Object::defineMethods()
			// being called again.
			// This basically calls Permission::checkMember($_SESSION['loggedInAs'], 'ADMIN');
			
			$memberID = $_SESSION['loggedInAs'];
			
			$groups = DB::query("SELECT \"GroupID\" from \"Group_Members\" WHERE \"MemberID\" = " . $memberID);
			$groupCSV = implode($groups->column(), ',');
			
			$permission = DB::query("
				SELECT \"ID\"
				FROM \"Permission\"
				WHERE (
					\"Code\" = 'ADMIN'
					AND \"Type\" = " . Permission::GRANT_PERMISSION . "
					AND \"GroupID\" IN ($groupCSV)
				)
			")->value();
			
			if($permission) {
				return;
			}
		}
		
		// This basically does the same as
		// Security::permissionFailure(null, "You need to login with developer access to make use of debugging tools.")
		// We have to do this because of how early this method is called in execution.
		$_SESSION['Security']['Message']['message']
			= "You need to login with developer access to make use of debugging tools.";
		$_SESSION['Security']['Message']['type'] =  'warning';
		$_SESSION['BackURL'] = $_SERVER['REQUEST_URI'];
		header($_SERVER['SERVER_PROTOCOL'] . " 302 Found");
		header("Location: " . Director::baseURL() . Security::login_url());
		die();
	}
}










/**
 * Generic callback, to catch uncaught exceptions when they bubble up to the top of the call chain.
 * 
 * @ignore 
 * @param Exception $exception
 */
function exceptionHandler($exception) {
	$errno = E_USER_ERROR;
	$type = get_class($exception);
	$message = "Uncaught " . $type . ": " . $exception->getMessage();
	$file = $exception->getFile();
	$line = $exception->getLine();
	$context = $exception->getTrace();
	return Debug::fatalHandler($errno, $message, $file, $line, $context);
}

/**
 * Generic callback to catch standard PHP runtime errors thrown by the interpreter
 * or manually triggered with the user_error function.
 * Caution: The error levels default to E_ALL is the site is in dev-mode (set in main.php).
 * 
 * @ignore 
 * @param int $errno
 * @param string $errstr
 * @param string $errfile
 * @param int $errline
 */
function errorHandler($errno, $errstr, $errfile, $errline) {
	switch($errno) {
		case E_ERROR:
		case E_CORE_ERROR:
		case E_USER_ERROR:
			return Debug::fatalHandler($errno, $errstr, $errfile, $errline, debug_backtrace());

		case E_WARNING:
		case E_CORE_WARNING:
		case E_USER_WARNING:
			return Debug::warningHandler($errno, $errstr, $errfile, $errline, debug_backtrace());

		case E_NOTICE:
		case E_USER_NOTICE:
		case E_DEPRECATED:
		case E_USER_DEPRECATED:
		case E_STRICT:
			return Debug::noticeHandler($errno, $errstr, $errfile, $errline, debug_backtrace());
	}
}<|MERGE_RESOLUTION|>--- conflicted
+++ resolved
@@ -240,11 +240,7 @@
 		if(Director::isDev()) {
 			return self::showError($errno, $errstr, $errfile, $errline, $errcontext, "Notice");
 		} else {
-<<<<<<< HEAD
-		    return false;
-=======
 			return false;
->>>>>>> d888ea5e
 		}
 	}
 
@@ -262,9 +258,6 @@
 		ini_set('display_errors', 0);
 
 		if(self::$send_warnings_to) {
-<<<<<<< HEAD
-			return self::emailError(self::$send_warnings_to, $errno, $errstr, $errfile, $errline, $errcontext, "Warning");
-=======
 			return self::emailError(
 				self::$send_warnings_to, 
 				$errno, 
@@ -274,7 +267,6 @@
 				$errcontext, 
 				"Warning"
 			);
->>>>>>> d888ea5e
 		}
 
 		// Send out the error details to the logger for writing
@@ -296,13 +288,8 @@
 		if(Director::isDev()) {
 			return self::showError($errno, $errstr, $errfile, $errline, $errcontext, "Warning");
 		} else {
-<<<<<<< HEAD
-		    return false;
-	    }
-=======
 			return false;
 		}
->>>>>>> d888ea5e
 	}
 
 	/**
@@ -484,171 +471,6 @@
 		}
 		echo '</pre>';		
 	}
-<<<<<<< HEAD
-=======
-
-	/**
-	 * Dispatch an email notification message when an error is triggered.
-	 * @deprecated 2.5
-	 * To create error logs by email, use this code instead:
-	 * <code>
-	 * $emailWriter = new SS_LogEmailWriter('my@email.com');
-	 * SS_Log::add_writer($emailWriter, SS_Log::ERR);
-	 * </code>
-	 * 
-	 * @param string $emailAddress
-	 * @param string $errno
-	 * @param string $errstr
-	 * @param string $errfile
-	 * @param int $errline
-	 * @param string $errcontext
-	 * @param string $errorType "warning" or "error"
-	 * @return boolean
-	 */
-	public static function emailError($emailAddress, $errno, $errstr, $errfile, $errline, $errcontext,
-			$errorType = "Error") {
-
-		Deprecation::notice('2.5',
-			'Use SS_Log instead. See the class documentation in SS_Log.php for more information.');
-		$priority = ($errorType == 'Error') ? SS_Log::ERR : SS_Log::WARN;
-		$writer = new SS_LogEmailWriter($emailAddress);
-		SS_Log::add_writer($writer, $priority);
-		SS_Log::log(
-			array(
-				'errno' => $errno,
-				'errstr' => $errstr,
-				'errfile' => $errfile,
-				'errline' => $errline,
-				'errcontext' => $errcontext
-			),
-			$priority
-		);
-		SS_Log::remove_writer($writer);
-	}
-	
-	/**
-	 * Log the given error, if self::$log_errors is set.
-	 * Uses the native error_log() funtion in PHP.
-	 * 
-	 * Format: [d-M-Y h:i:s] <type> at <file> line <line>: <errormessage> <url>
-	 * 
-	 * @todo Detect script path for CLI errors
-	 * @todo Log detailed errors to full file
-	 * @deprecated 2.5 See SS_Log on setting up error file logging
-	 */
-	protected static function log_error_if_necessary($errno, $errstr, $errfile, $errline, $errcontext, $errtype) {
-		Deprecation::notice('2.5',
-			'Use SS_Log instead. See the class documentation in SS_Log.php for more information.');
-		$priority = ($errtype == 'Error') ? SS_Log::ERR : SS_Log::WARN;
-		$writer = new SS_LogFileWriter('../' . self::$log_errors_to);
-		SS_Log::add_writer($writer, $priority);
-		SS_Log::log(
-			array(
-				'errno' => $errno,
-				'errstr' => $errstr,
-				'errfile' => $errfile,
-				'errline' => $errline,
-				'errcontext' => $errcontext
-			),
-			$priority
-		);
-		SS_Log::remove_writer($writer);
-	}
-	
-	/**
-	 * @param string $server IP-Address or domain
-	 * @deprecated 2.5 See SS_Log on setting up error email notification
-	 */
-	public static function set_custom_smtp_server($server) {
-		self::$custom_smtp_server = $server;
-	}
-
-	/**
-	 * @return string
-	 * @deprecated 2.5 See SS_Log on setting up error email notification
-	 */
-	public static function get_custom_smtp_server() {
-		return self::$custom_smtp_server;
-	}
-	
-	/**
-	 * Send errors to the given email address.
-	 * Can be used like so:
-	 * if(Director::isLive()) Debug::send_errors_to("sam@silverstripe.com");
-	 * 
-	 * @deprecated 2.5 See SS_Log on setting up error email notification
-	 * 
-	 * @param string $emailAddress The email address to send errors to
-	 * @param string $sendWarnings Set to true to send warnings as well as errors (Default: false)
-	 */
-	public static function send_errors_to($emailAddress, $sendWarnings = false) {
-		Deprecation::notice('2.5', 'Use SS_Log instead. See SS_Log on setting up error email notification.');
-		self::$send_errors_to = $emailAddress;
-		self::$send_warnings_to = $sendWarnings ? $emailAddress : null;
-	}
-	
-	/**
-	 * @return string
-	 * @deprecated 2.5 See SS_Log on setting up error email notification
-	 */
-	public static function get_send_errors_to() {
-		Deprecation::notice('2.5', 'Use SS_Log instead. See SS_Log on setting up error email notification.');
-		return self::$send_errors_to;
-	}
-	
-	/**
-	 * @param string $emailAddress
-	 * @deprecated 2.5 See SS_Log on setting up error email notification
-	 */
-	public static function send_warnings_to($emailAddress) {
-		Deprecation::notice('2.5', 'Use SS_Log instead. See SS_Log on setting up error email notification.');
-		self::$send_warnings_to = $emailAddress;
-	}
-
-	/**
-	 * @return string
-	 * @deprecated 2.5 See SS_Log on setting up error email notification
-	 */
-	public static function get_send_warnings_to() {
-		Deprecation::notice('2.5', 'Use SS_Log instead. See SS_Log on setting up error email notification.');
-		return self::$send_warnings_to;
-	}
-	
-	/**
-	 * Call this to enable logging of errors.
-	 * @deprecated 2.5 See SS_Log on setting up error file logging
-	 */
-	public static function log_errors_to($logFile = ".sserrors") {
-		Deprecation::notice('2.5', 'Use SS_Log instead. See SS_Log on setting up error file logging.');
-		self::$log_errors_to = $logFile;
-	}
-	
-	public static function caller() {
-		$bt = debug_backtrace();
-		$caller = $bt[2];
-		$caller['line'] = $bt[1]['line'];
-		$caller['file'] = $bt[1]['file'];
-		if(!isset($caller['class'])) $caller['class'] = '';
-		if(!isset($caller['type'])) $caller['type'] = '';
-		return $caller;
-	}
-	
-	/**
-	 * @deprecated 2.5 Please use {@link SS_Backtrace::backtrace()}
-	 */
-	public static function backtrace($returnVal = false, $ignoreAjax = false) {
-		Deprecation::notice('2.5', 'Use SS_Backtrace::backtrace instead.');
-		return SS_Backtrace::backtrace($returnVal, $ignoreAjax);
-	}
-	
-	/**
-	 * @deprecated 2.5 Please use {@link SS_Backtrace::get_rendered_backtrace()}
-	 */
-	public static function get_rendered_backtrace($bt, $plainText = false) {
-		Deprecation::notice('2.5', 'Use SS_Backtrace::get_rendered_backtrace() instead.');
-		return SS_Backtrace::get_rendered_backtrace($bt, $plainText);
-	}
->>>>>>> d888ea5e
 	
 	/**
 	 * Check if the user has permissions to run URL debug tools,
