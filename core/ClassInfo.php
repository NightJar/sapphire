--- conflicted
+++ resolved
@@ -247,10 +247,6 @@
 
 		return self::$method_from_cache[$class][$method] == $compclass;
 	}
-<<<<<<< HEAD
-
-=======
-	
 
 	/**
 	 * Returns the table name in the class hierarchy which contains a given 
@@ -288,5 +284,4 @@
 
 		return $candidateClass;
 	}
->>>>>>> 7b89c173
 }
