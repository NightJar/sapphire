{
    "name": "silverstripe/framework",
    "type": "silverstripe-vendormodule",
    "description": "The SilverStripe framework",
    "homepage": "http://silverstripe.org",
    "license": "BSD-3-Clause",
    "keywords": [
        "silverstripe",
        "framework"
    ],
    "authors": [
        {
            "name": "SilverStripe",
            "homepage": "http://silverstripe.com"
        },
        {
            "name": "The SilverStripe Community",
            "homepage": "http://silverstripe.org"
        }
    ],
    "bin": [
        "sake"
    ],
    "require": {
        "composer/installers": "~1.0",
        "embed/embed": "^3.0",
        "league/csv": "^9",
        "league/flysystem": "~1.0.12",
        "monolog/monolog": "~1.11",
        "nikic/php-parser": "^2 || ^3 || ^4",
        "paragonie/random_compat": "^2.0",
        "silverstripe/config": "^2@dev",
        "silverstripe/assets": "^2@dev",
        "swiftmailer/swiftmailer": "^6",
        "symfony/cache": "^3.3@dev",
        "symfony/config": "^3.2",
        "symfony/translation": "^2.8",
        "symfony/yaml": "~3.2",
        "m1/env": "^2.1",
        "php": ">=7.1.0",
        "ext-intl": "*",
        "ext-mbstring": "*",
        "ext-xml": "*",
        "ext-simplexml": "*",
        "ext-dom": "*",
        "ext-tokenizer": "*",
        "ext-ctype": "*",
        "ext-hash": "*",
        "ext-session": "*",
        "psr/container-implementation": "1.0.0",
        "psr/container": "1.0.0",
        "silverstripe/vendor-plugin": "^1.0"
    },
    "require-dev": {
<<<<<<< HEAD
        "phpunit/phpunit": "^7@dev",
        "silverstripe/versioned": "^2@dev",
        "silverstripe/behat-extension": "^4",
        "silverstripe/serve": "^3",
        "se/selenium-server-standalone": "2.41.0"
=======
        "phpunit/phpunit": "^5.7",
        "silverstripe/versioned": "^1"
>>>>>>> d21e03d4
    },
    "provide": {
        "psr/container-implementation": "1.0.0"
    },
    "extra": {
        "branch-alias": {
<<<<<<< HEAD
            "dev-master": "5.x-dev"
=======
            "4.x-dev": "4.2.x-dev"
>>>>>>> d21e03d4
        },
        "expose": [
            "client/images",
            "client/styles",
            "src/Dev/Install/client"
        ]
    },
    "autoload": {
        "psr-4": {
            "SilverStripe\\Control\\": "src/Control/",
            "SilverStripe\\Control\\Tests\\": "tests/php/Control/",
            "SilverStripe\\Core\\": "src/Core/",
            "SilverStripe\\Core\\Tests\\": "tests/php/Core/",
            "SilverStripe\\Dev\\": "src/Dev/",
            "SilverStripe\\Dev\\Tests\\": "tests/php/Dev/",
            "SilverStripe\\Forms\\": "src/Forms/",
            "SilverStripe\\Forms\\Tests\\": "tests/php/Forms/",
            "SilverStripe\\i18n\\": "src/i18n/",
            "SilverStripe\\i18n\\Tests\\": "tests/php/i18n/",
            "SilverStripe\\Logging\\": "src/Logging/",
            "SilverStripe\\Logging\\Tests\\": "tests/php/Logging/",
            "SilverStripe\\ORM\\": "src/ORM/",
            "SilverStripe\\ORM\\Tests\\": "tests/php/ORM/",
            "SilverStripe\\Security\\": "src/Security/",
            "SilverStripe\\Security\\Tests\\": "tests/php/Security/",
            "SilverStripe\\View\\": "src/View/",
            "SilverStripe\\View\\Tests\\": "tests/php/View/",
            "SilverStripe\\Framework\\Tests\\Behaviour\\": "tests/behat/src/"
        },
        "files": [
            "src/includes/constants.php"
        ]
    },
    "include-path": [
        "src/",
        "src/includes/",
        "thirdparty/"
    ],
    "scripts": {
        "lint": "phpcs src/ tests/php/ tests/behat/src/",
        "lint-clean": "phpcbf src/ tests/php/ tests/behat/src/",
        "php-peg": "php thirdparty/php-peg/cli.php src/View/SSTemplateParser.peg > src/View/SSTemplateParser.php"
    },
    "minimum-stability": "dev",
    "prefer-stable": true
}<|MERGE_RESOLUTION|>--- conflicted
+++ resolved
@@ -52,27 +52,15 @@
         "silverstripe/vendor-plugin": "^1.0"
     },
     "require-dev": {
-<<<<<<< HEAD
-        "phpunit/phpunit": "^7@dev",
-        "silverstripe/versioned": "^2@dev",
-        "silverstripe/behat-extension": "^4",
-        "silverstripe/serve": "^3",
-        "se/selenium-server-standalone": "2.41.0"
-=======
-        "phpunit/phpunit": "^5.7",
-        "silverstripe/versioned": "^1"
->>>>>>> d21e03d4
+        "phpunit/phpunit": "^7",
+        "silverstripe/versioned": "^2"
     },
     "provide": {
         "psr/container-implementation": "1.0.0"
     },
     "extra": {
         "branch-alias": {
-<<<<<<< HEAD
             "dev-master": "5.x-dev"
-=======
-            "4.x-dev": "4.2.x-dev"
->>>>>>> d21e03d4
         },
         "expose": [
             "client/images",
