--- conflicted
+++ resolved
@@ -163,25 +163,15 @@
 			$memberID = (is_object($member)) ? $member->ID : $member;
 		}
 
-<<<<<<< HEAD
-=======
 		// Turn the code into an array as we may need to add other permsissions to the set we check
 		if(!is_array($code)) $code = array($code);
 
->>>>>>> 00385792
 		if($arg == 'any') {
 			$adminImpliesAll = (bool)Config::inst()->get('Permission', 'admin_implies_all');
 			// Cache the permissions in memory
 			if(!isset(self::$cache_permissions[$memberID])) {
 				self::$cache_permissions[$memberID] = self::permissions_for_member($memberID);
 			}
-<<<<<<< HEAD
-
-			// If $admin_implies_all was false then this would be inefficient, but that's an edge
-			// case and this keeps the code simpler
-			if(!is_array($code)) $code = array($code);
-			if(Config::inst()->get('Permission', 'admin_implies_all')) $code[] = "ADMIN";
-=======
 			foreach ($code as $permCode) {
 				if ($permCode === 'CMS_ACCESS') {
 					foreach (self::$cache_permissions[$memberID] as $perm) {
@@ -202,7 +192,6 @@
 			if($adminImpliesAll) {
 				$code[] = "ADMIN";
 			}
->>>>>>> 00385792
 
 			// Multiple $code values - return true if at least one matches, ie, intersection exists
 			return (bool)array_intersect($code, self::$cache_permissions[$memberID]);
