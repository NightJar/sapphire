--- conflicted
+++ resolved
@@ -23,10 +23,7 @@
 	 * form.
 	 * @var string
 	 */
-<<<<<<< HEAD
 
-=======
->>>>>>> 7b89c173
 	protected $authenticator_class;
 
 	/**
@@ -34,23 +31,13 @@
 	 * 
 	 * @return Authenticator Returns the authenticator instance for this login form.
 	 */
-<<<<<<< HEAD
-
-=======
->>>>>>> 7b89c173
 	public function getAuthenticator() {
 		if(!class_exists($this->authenticator_class) || !is_subclass_of($this->authenticator_class, 'Authenticator')) {
 			user_error("The form uses an invalid authenticator class! '{$this->authenticator_class}'"
 				. " is not a subclass of 'Authenticator'", E_USER_ERROR);
 			return;
 		}
-<<<<<<< HEAD
-
-		return new $this->authenticator_class;
-=======
-		
 		return Injector::inst()->get($this->authenticator_class);
->>>>>>> 7b89c173
 	}
 
 	/**
