--- conflicted
+++ resolved
@@ -404,17 +404,10 @@
 		} elseif ($this->config()->lock_out_after_incorrect_logins <= 0) {
 			$state = false;
 		} else {
-
-<<<<<<< HEAD
-			$attempts = LoginAttempt::get()->filter($filter = array(
-				'Email' => $this->{static::config()->unique_identifier_field},
-			))->sort('Created', 'DESC')->limit($this->config()->lock_out_after_incorrect_logins);
-=======
-		$email = $this->{static::config()->unique_identifier_field};
-		$attempts = LoginAttempt::getByEmail($email)
-			->sort('Created', 'DESC')
-			->limit($this->config()->lock_out_after_incorrect_logins);
->>>>>>> d09c2d7b
+			$email = $this->{static::config()->unique_identifier_field};
+			$attempts = LoginAttempt::getByEmail($email)
+				->sort('Created', 'DESC')
+				->limit($this->config()->lock_out_after_incorrect_logins);
 
 			if ($attempts->count() < $this->config()->lock_out_after_incorrect_logins) {
 				$state = false;
