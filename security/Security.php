--- conflicted
+++ resolved
@@ -244,11 +244,7 @@
 
 			$controller->redirect(
 				Config::inst()->get('Security', 'login_url')
-<<<<<<< HEAD
-			 . "?BackURL=" . urlencode($_SERVER['REQUEST_URI'])
-=======
 				. "?BackURL=" . urlencode($_SERVER['REQUEST_URI'])
->>>>>>> d888ea5e
 			);
 		}
 		return;
@@ -554,19 +550,11 @@
 
 	/**
 	 * Create a link to the password reset form.
-<<<<<<< HEAD
 	 *
 	 * GET parameters used:
 	 * - m: member ID
 	 * - t: plaintext token
 	 *
-=======
-	 *
-	 * GET parameters used:
-	 * - m: member ID
-	 * - t: plaintext token
-	 *
->>>>>>> d888ea5e
 	 * @param Member $member Member object associated with this link.
 	 * @param string $autoLoginHash The auto login token.
 	 */
@@ -953,24 +941,15 @@
 	 * Set a custom log-in URL if you have built your own log-in page.
 	 */
 	public static function set_login_url($loginUrl) {
-<<<<<<< HEAD
-	    self::$login_url = $loginUrl;
-}
-=======
 		self::$login_url = $loginUrl;
 	}
 
->>>>>>> d888ea5e
 	/**
 	 * Get the URL of the log-in page.
 	 * Defaults to Security/login but can be re-set with {@link set_login_url()}
 	 */
 	public static function login_url() {
-<<<<<<< HEAD
-	    return self::$login_url;
-=======
 		return self::$login_url;
->>>>>>> d888ea5e
 	}
 
 }