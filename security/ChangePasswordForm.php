--- conflicted
+++ resolved
@@ -107,16 +107,9 @@
 				$member->LockedOutUntil = null;
 				$member->FailedLoginCount = null;
 				$member->write();
-<<<<<<< HEAD
-
-				if (isset($_REQUEST['BackURL'])
-					&& $_REQUEST['BackURL']
-					// absolute redirection URLs may cause spoofing
-=======
 				
 				if (!empty($_REQUEST['BackURL'])
 					// absolute redirection URLs may cause spoofing 
->>>>>>> 0f3e62f6
 					&& Director::is_site_url($_REQUEST['BackURL'])
 				) {
 					$url = Director::absoluteURL($_REQUEST['BackURL']);
