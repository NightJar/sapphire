<?php
/**
 * Abstract base class for an authentication method
 *
 * This class is used as a base class for the different authentication
 * methods like {@link MemberAuthenticator} or {@link OpenIDAuthenticator}.
 *
 * @author Markus Lanthaler <markus@silverstripe.com>
 * @package framework
 * @subpackage security
 */
abstract class Authenticator extends Object {

	/**
	 * This variable holds all authenticators that should be used
	 *
	 * @var array
	 */
	private static $authenticators = array('MemberAuthenticator');

	/**
	 * Used to influence the order of authenticators on the login-screen
	 * (default shows first).
	 *
	 * @var string
	 */
	private static $default_authenticator = 'MemberAuthenticator';


	/**
	 * Method to authenticate an user
	 *
	 * @param array $RAW_data Raw data to authenticate the user
	 * @param Form $form Optional: If passed, better error messages can be
	 *                             produced by using
	 *                             {@link Form::sessionMessage()}
	 * @return bool|Member Returns FALSE if authentication fails, otherwise
	 *                     the member object
	 */
	public static function authenticate($RAW_data, Form $form = null) {
	}

	/**
	 * Method that creates the login form for this authentication method
	 *
	 * @param Controller The parent controller, necessary to create the
	 *                   appropriate form action tag
	 * @return Form Returns the login form to use with this authentication
	 *              method
	 */
	public static function get_login_form(Controller $controller) {
	}

	/**
	 * Method that creates the re-authentication form for the in-CMS view
	 *
	 * @param Controller $controller
	 */
	public static function get_cms_login_form(Controller $controller) {
	}

	/**
	 * Determine if this authenticator supports in-cms reauthentication
	 *
	 * @return bool
	 */
	public static function supports_cms() {
		return false;
	}


	/**
	 * Get the name of the authentication method
	 *
	 * @return string Returns the name of the authentication method.
	 */
	public static function get_name() {
	}

	public static function register($authenticator) {
<<<<<<< HEAD
	self::register_authenticator($authenticator);
=======
		self::register_authenticator($authenticator);
>>>>>>> 7b89c173
	}


	/**
	 * Register a new authenticator
	 *
	 * The new authenticator has to exist and to be derived from the
	 * {@link Authenticator}.
	 * Every authenticator can be registered only once.
	 *
	 * @param string $authenticator Name of the authenticator class to
	 *                              register
	 * @return bool Returns TRUE on success, FALSE otherwise.
	 */
	public static function register_authenticator($authenticator) {
		$authenticator = trim($authenticator);

		if(class_exists($authenticator) == false)
			return false;

		if(is_subclass_of($authenticator, 'Authenticator') == false)
			return false;

		if(in_array($authenticator, self::$authenticators) == false) {
			if(call_user_func(array($authenticator, 'on_register')) === true) {
				array_push(self::$authenticators, $authenticator);
			} else {
				return false;
			}
		}

		return true;
	}

	public static function unregister($authenticator) {
		self::unregister_authenticator($authenticator);
	}

	/**
	 * Remove a previously registered authenticator
	 *
	 * @param string $authenticator Name of the authenticator class to register
	 * @return bool Returns TRUE on success, FALSE otherwise.
	 */
	public static function unregister_authenticator($authenticator) {
		if(call_user_func(array($authenticator, 'on_unregister')) === true) {
			if(in_array($authenticator, self::$authenticators)) {
				unset(self::$authenticators[array_search($authenticator, self::$authenticators)]);
			}
		}
	}


	/**
	 * Check if a given authenticator is registered
	 *
	 * @param string $authenticator Name of the authenticator class to check
	 * @return bool Returns TRUE if the authenticator is registered, FALSE
	 *              otherwise.
	 */
	public static function is_registered($authenticator) {
		return in_array($authenticator, self::$authenticators);
	}


	/**
	 * Get all registered authenticators
	 *
	 * @return array Returns an array with the class names of all registered
	 *               authenticators.
	 */
	public static function get_authenticators() {
		// put default authenticator first (mainly for tab-order on loginform)
		if($key = array_search(self::$default_authenticator,self::$authenticators)) {
			unset(self::$authenticators[$key]);
			array_unshift(self::$authenticators, self::$default_authenticator);
		}

		return self::$authenticators;
	}

	/**
	 * Set a default authenticator (shows first in tabs)
	 *
	 * @param string
	 */
	public static function set_default_authenticator($authenticator) {
		self::$default_authenticator = $authenticator;


	}

	/**
	 * @return string
	 */
	public static function get_default_authenticator() {
		return self::$default_authenticator;
	}


	/**
	 * Callback function that is called when the authenticator is registered
	 *
	 * Use this method for initialization of a newly registered authenticator.
	 * Just overload this method and it will be called when the authenticator
	 * is registered.
	 * <b>If the method returns FALSE, the authenticator won't be
	 * registered!</b>
	 *
	 * @return bool Returns TRUE on success, FALSE otherwise.
	 */
	protected static function on_register() {
		return true;
	}

	/**
	 * Callback function that is called when an authenticator is removed.
	 *
	 * @return bool
	 */
	protected static function on_unregister() {
		return true;
	}
}
<|MERGE_RESOLUTION|>--- conflicted
+++ resolved
@@ -78,11 +78,7 @@
 	}
 
 	public static function register($authenticator) {
-<<<<<<< HEAD
-	self::register_authenticator($authenticator);
-=======
 		self::register_authenticator($authenticator);
->>>>>>> 7b89c173
 	}
 
 
