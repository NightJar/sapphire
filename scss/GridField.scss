/**
 * Core styles for the basic GridField form field without any specific style.
 *
 * @package framework
 * @subpackage scss
 * @todo Add radial gradient to default delete button state
 * @todo Create SASS mixin-function to simply swap the from/to, to to/from colours in grsdient mixins?
 */
@import "../admin/scss/themes/default";
@import "../admin/scss/_mixins";
@import "_elementMixins";

$gf_colour_gradient_dark: darken($color-base, 8%);
$gf_colour_header_border: $gf_colour_gradient_dark;
$gf_colour_subheader: saturate(lighten($color-base, 15%),5%);
$gf_colour_border: rgba(0,0,0,.1);
$gf_colour_zebra: #F0F4F7;
$gf_colour_font: #666;
$gf_colour_text_shadow: rgba(0,0,0,.2);
$gf_colour_text_shadow_dark: rgba(0,0,0,.4);
$gf_border_radius:	5px;

$gf_grid_y:	12px;
$gf_grid_x:	16px;


.cms {
	.ss-gridfield {
		& > div {
			margin-bottom: $gf_grid_y*3;
			&.addNewGridFieldButton{
				margin-bottom: 0;
				.action {
				margin-bottom:$gf_grid_y;
			}
		}
			&.ss-gridfield-buttonrow-before{
				margin-bottom: 0;
				.action {
				margin-bottom:$gf_grid_y;
			}
		}
			&.ss-gridfield-buttonrow-after{
				margin-bottom: 0;
				.action {
				margin-top:$gf_grid_y;
			}
		}
		}

		&[data-selectable] {
			tr.ui-selected, tr.ui-selecting {
				background: #FFFAD6 !important;
			}

			td {
				cursor: pointer;
			}
		}

		span button#action_gridfield_relationfind {
	 		display:none; //hides find button - redundant functionality
	 	}

	 	p button#action_export {
			span.btn-icon-download-csv {
				height:17px; //exact height of icon
			}
	 	}
	 	.right {
	 		float:right;
			& > * {
				float: right;
				margin-left:$gf_grid_x/2;
			}

			.pagination-records-number {
				font-size: 1.0em;
				padding: 6px 3px 6px 0;
				color: $color-text-light;
				text-shadow: 0 -1px 0 $gf_colour_text_shadow;
				font-weight: normal;
			}
		}
		.left {
			float:left;
			& > * {
				margin-right:$gf_grid_x/2;
				float: left;
			}
		}
	}

	.ss-gridfield {
<<<<<<< HEAD
=======
		overflow-x: hidden;

		.grid-levelup {
			text-indent: -9999em;
			a.list-parent-link{
				background: transparent url(../images/gridfield-level-up.png) no-repeat 0 0;
				display:block;
			}
			margin-bottom: 6px;
		}
>>>>>>> 9fed5561
		.add-existing-autocompleter {
			span {
				float: left;
				display: inline-block;
				vertical-align: top;
			}
			input.relation-search {
				width: 270px; height: 32px;
				margin-bottom: $gf_grid_y;
				border-top-right-radius: 0;
				border-bottom-right-radius: 0;
			}
			button#action_gridfield_relationadd {
				height: 32px;
				margin-left: 0; // Webkit needs this
				border-top-left-radius: 0;
				border-bottom-left-radius: 0;
				border-left: none;
			}
		}
		.grid-csv-button, .grid-print-button {
			margin-bottom: 0;
			font-size: $font-base-size;
			display: inline-block;
		}
		}
	table.ss-gridfield-table {
		display: table;
		@include box-shadow-none;
		padding: 0;
		border-collapse: separate;
		border-bottom: 0 none;
		width: 100%;

		thead {
			color: darken($color-base, 50%);
			background: transparent;
			tr.filter-header {
				.fieldgroup {
					max-width:$gf_grid_x*32; //max width 512px
					.fieldgroup-field {
						padding:0;
					}
				}
			}
			tr:first-child { //sets 7px border-radius on the top row in the thead - accounts for edgecase where there is no title row.
				th:first-child {
					border-top-left-radius: $gf_border_radius;
				}
				th:last-child {
					border-top-right-radius: $gf_border_radius;
				}
			}
		}

		tbody {
			background: #FFF;
			tr {
				// This lets iOS Safari know that these elements are clickable
				// and so to send the click events.
				cursor: pointer;
			}
			td {
				width: auto;
				max-width: 500px; //This number is semi-arbitary. It is acting as a percentage limit, rather than actually constricting the width to 500px.
				word-wrap:break-word;
				// Give browser some hints on which cols take priority:
				// The last column (buttons) should always shrink to fit.
				// Overwritten for IE7, which doesnt support this.
				&.col-buttons {
					width: 1px;
					padding:0 $gf_grid_x/2;
					text-align: right;
					white-space: nowrap;
				}
				&.col-listChildrenLink {
					width:$gf_grid_x;
					border-right:none;
					text-indent:-9999em;
					padding:0;
					.list-children-link {
						background: transparent url(../images/sitetree_ss_default_icons.png) no-repeat 3px -4px;
						display:block;
					}
				}

				&.col-getTreeTitle {
					span.item {
						color:$color-text-blue-link;
					}
					span.badge {
						clear: both;
						text-transform: uppercase;
						display: inline-block;
						padding: 0px 3px;
						font-size: 0.75em;
						line-height: 1em;
						margin-left: 10px;
						margin-right: 6px;
						margin-top:  -1px;
						border-radius: 2px, 2px;
					}

					span.badge.status-modified {
						color:  #7E7470;
						border: 1px solid #C9B800;
						background-color: #FFF0BC;
					}

					span.badge.status-addedtodraft {
						color:  #7E7470;
						border: 1px solid #C9B800;
						background-color: #FFF0BC;
					}

					span.badge.status-deletedonlive {
						color:  #636363;
						border: 1px solid #E49393;
						background-color: #F2DADB;
					}

					span.badge.status-removedfromdraft {
						color:  #636363;
						border: 1px solid #E49393;
						background-color: #F2DADB;
					}

					span.badge.status-workflow-approval {
						color:  #56660C;
						border: 1px solid #7C8816;
						background-color: #DAE79A;
					}
				}

				button {
					border: none;
					background: none;
					margin: 0 0 0 2px;
					padding: 1px 0;
					width: auto;
					text-shadow: none;
					&.ui-state-hover {
						background:none;
						@include box-shadow-none;
					}
					&.ui-state-active {
						border:none;
						@include box-shadow-none;
					}
					&.gridfield-button-delete {
						width: 20px;
						margin: 0;
						span.btn-icon-decline {
							left: 2px;
						}
					}
				}
				a.view-link, a.edit-link {
					display:inline-block;
					width:20px;
					height:20px; //min height to fit the edit icon
					text-indent:9999em;
					overflow: hidden;
					vertical-align: middle;
				}
				a.view-link {
					background: url(../admin/images/sprites/src/btn-icon/magnifier.png) no-repeat 0 1px;
				}
				a.edit-link {
					background: url(../admin/images/sprites/src/btn-icon/document--pencil.png) no-repeat 2px 0px;
				}
			}
		}

		tfoot {
			color: darken($color-base, 50%);
			tr {
				td {
					background: $color-base;
					padding: .7em;
					border-bottom: 1px solid rgba(0,0,0,.1);
				}
			}
		}

		tr {
			&.title {
				th {
					position: relative;
					background: $gf_colour_gradient_dark;
					border-bottom: 1px solid darken($gf_colour_gradient_dark,5%);
					padding: 5px;
					min-height: 40px; //this is to accomodate the add new button.
					background-image: linear-gradient($color-base, $gf_colour_gradient_dark);
					text-shadow: 0px -1px 0 $gf_colour_text_shadow_dark;
				h2{
						padding: 0px;
						font-size: $gf_grid_y*1.4;
						color:#fff;
						margin: 1px 8px 0;
						display:inline-block;
						float:left;
					}
				}
			}
			&.sortable-header {
				background: $gf_colour_subheader;
				th{
					padding: 0; // Should be padding: 0 1em; like td
					font-weight: normal;
					.ss-ui-button {
						font-weight: normal;
					}
				}
			}
			&:hover {
				background: #FFFAD6;
			}
			&:first-child {
				background: transparent;

				&:hover {
					background: #FFFAD6;
				}
			}
			&.ss-gridfield-even {
				background: $gf_colour_zebra;

				&.ss-gridfield-last {
					border-bottom: none;
				}
				&:hover {
					background: #FFFAD6;
				}
			}
			&.even {
				background: $gf_colour_zebra;

				&:hover {
					background: #FFFAD6;
				}
			}

			th {
				font-weight: bold;
				font-size: $gf_grid_y;
				color: #FFF;
				padding: 5px;
				border-right: 1px solid $gf_colour_border;

				div {
					&.fieldgroup,&.fieldgroup-field {
						width: 100%;
						position:relative;
					}
					&.fieldgroup {
						min-width: $gf_grid_x*12.5;
						padding-right:0;
						&.filter-buttons{
							min-width:49px;
							box-shadow: none;
							border: none;
							div{
								width:auto;
								display:inline;
							}
						}
					}
				}
				&.main{
					white-space:nowrap;
					border-top: 1px solid darken($color-base,4%);
					border-left: 1px solid darken($color-base,4%);
					color:#fff;
					background: $gf_colour_gradient_dark;
					border-bottom: 1px solid $gf_colour_border;
					span{
						text-shadow: 0 -1px 0 $gf_colour_text_shadow;
						padding-left: $gf_grid_x/2;
						padding-right: $gf_grid_x/2;
						@include hide-text-overflow; // Add ellipses to overflowing text
						margin-right: 8px;

					}
					&.col-listChildrenLink {
						border-right:none;
					}
				}
				&.extra,&.action {
					padding: 0;
					cursor: default;
				}
				&.extra {
					position:relative;
					background:darken($color-dark-grey, 10%);
					background: rgba(#000, 0.7);
					padding: 5px;
					border-top:	$gf_colour_text_shadow;

					input {
						height:28px; //height of input field - to match design.
					}

					button.ss-ui-button {
						padding: .3em;
						line-height: 1;
						@include box-shadow-none;
						position: relative;
						border-bottom-width: 0;
						border-radius: 2px, 2px;
					}

					select {
						margin: 0;
					}
				}
				&.first {
					border-top-left-radius: $gf_border_radius;
				}
				&.last {
					border-top-right-radius: $gf_border_radius;
				}



				button {
					&#action_gridfield_relationadd:hover {
						color: #444 !important; /* Not sure why IE think it needs this */
					}
					&:hover {
						color: #ccc !important; /* Not sure why IE think it needs this */
					}
					&.ss-gridfield-sort:hover {
						color: #fff !important;
						@include box-shadow-none;
					}
					&.ss-gridfield-sort {
						background: transparent url(../images/arrows.png) no-repeat right 6px;
						border:none;
						width:100%;
						text-align: left;
						padding: 2px 8px 2px 0; // Doesn't need to be so big now that filter has moved
						text-shadow: 0 -1px 0 $gf_colour_text_shadow;
						color: #fff;
						border-radius: 0;
						&:hover {
							background-position: right -34px;
						}
						&.ss-gridfield-sorted-desc {
							background-position: right -72px;
						}
						&.ss-gridfield-sorted-asc {
							background-position: right -116px;
						}
					}

					&.ss-ui-button{
						&.ss-gridfield-button-filter{
							$bgImage: url(../images/icons/filter-icons.png) no-repeat;
							background-color:lighten($color-menu-button,10%);
							@include gridFieldButtons;
							background: 
								$bgImage -15px 4px,
								linear-gradient(
									$color-menu-button,
									darken($color-menu-button, 10%)
								);
							width: 26px;
							border-top: 1px solid lighten($color-menu-button, 5%);

							&.hover-alike:active, &:active,	&.hover-alike, &:hover {
								background: 
									$bgImage -15px 4px,
									linear-gradient(
										lighten($color-menu-button, 10%),
										$color-menu-button
									);
							}

							&.trigger{	//The magnifying glass before filter is opened
								margin-left: $gf_grid_y;
								border:none;
								background: $bgImage -17px 6px;
								padding-right: 46px;
								margin: 0 $gf_grid_y/2;

								span{ //this is the dropdown arrow
									opacity: 0.4;
									position:absolute;
									width:10px;
									left:30px;
									top:40%;
									background:	url(../admin/images/btn_arrow_down_grey.png) no-repeat 0px 0px;
								}
								&:hover{
									background: $bgImage -17px -38px;
									@include box-shadow-none;
									span{//dropdown arrow
										opacity:0.9;

									}
								}
							}
						}
						&.ss-gridfield-button-close{
							$bgImage: url(../images/icons/filter-icons.png) no-repeat;
							background: $bgImage 8px -17px;
							@include gridFieldButtons;
							width:25px;
							opacity:0.8;
							margin-right:-5px; //For IE
							&.hover-alike:active, &:active, &.hover-alike, &:hover {
								opacity:1;
								background: 
									$bgImage 8px -17px,
									linear-gradient(
										rgba(#fff,0.1),
										rgba(#fff,0.1)
									);
							}

						}
						&.ss-gridfield-button-reset{
							@include gridFieldButtons;
							position:absolute;
							top: -21px;
							right: -1px;
							width:20px;
							height:20px;
							display:none;

							&.filtered{
								display:block;
								background: url(../admin/images/sprites/src/btn-icon/cross.png) no-repeat 0px 0px;
								opacity:0.5;
								&:hover{
									opacity:0.8;
								}
								&:active {
									opacity:1;
								}
							}
						}
					}
				}

				input {
					&.ss-gridfield-sort {
						height:25px;
						padding: 4px;
						// Placeholder styling done with an each loop because when a browser
						// doesn’t understand a selector, it invalidates the entire line of selectors.
						// This avoids that, and keeps the scss tidy
						$browserPlaceholder: "::-webkit-input-placeholder", ":-moz-placeholder", ":-ms-input-placeholder",	":placeholder";
						border: 1px solid #313232;

						@each $browser in $browserPlaceholder {
							&#{$browser}{
								font-style:italic;
								color: lighten($color-dark-grey,30%);
							}
						}

						&:focus {
							@include box-shadow-none;
						}

					}
				}

				span.non-sortable {
					display:block;
					padding: 6px 8px;
				}
			}

			td {
				border-right: 1px solid $gf_colour_border;
				padding: $gf_grid_x/2 $gf_grid_x/2;
				color: $gf_colour_font;
				&.bottom-all {
					border-bottom-radius: $gf_border_radius;
					background-image: linear-gradient($color-base, $gf_colour_gradient_dark);
					padding: $gf_grid_x/4 $gf_grid_y;

					.datagrid-footer-message {
					    text-align: center;
						padding-top: 6px;
				        color:$color-text-light;
					}
					.datagrid-pagination {
						padding-top:1px;
						position:absolute;
						left:50%;
						margin-left:-116px; //half the width of .datagrid-pagination - centers pagination
						.pagination-page-number {
							color:$color-text-light;
							text-align: center;
							text-shadow: 0 -1px 0 $gf_colour_text_shadow;
							input {
								width:35px; //exact width so that a four digit number can be entered
								height:18px;
								margin-bottom:-6px; //moves input field up to be aligned with the pagination buttons
								padding:0px;
								border: 1px solid darken($gf_colour_gradient_dark, 5%);
								border-bottom: 1px solid lighten($gf_colour_gradient_dark, 5%);
							}
						}
						z-index:5;
						button{
							@include box-shadow-none;
							border:none;
							width:10px;
							margin:0 10px;
							display:inline;
							float:none;
							span {
								text-indent:-9999em;
							}
							&.ss-gridfield-previouspage {
								background: url(../images/icons/pagination-arrows.png) no-repeat -23px 8px;
							}
							&.ss-gridfield-nextpage {
								background: url(../images/icons/pagination-arrows.png) no-repeat -47px 8px;
							}
							&.ss-gridfield-firstpage {
								background: url(../images/icons/pagination-arrows.png) no-repeat 0px 8px;
							}
							&.ss-gridfield-lastpage {
								background: url(../images/icons/pagination-arrows.png) no-repeat -73px 8px;
							}
							&.ssui-button-disabled{
								z-index:-1;
							}
						}
					}
					.pagination-records-number {
						float:right;
						padding:6px 0;
						color:$color-text-light;
						text-shadow: 0 -1px 0 $gf_colour_text_shadow;
					}
				}
			}

			&.last td {
				border-bottom: 0 none;
			}
		}
		td:first-child{
			border-left: 1px solid $gf_colour_border;
		}
		td:last-child{
			border-right: 1px solid $gf_colour_border;
		}

		// Thumbnails e.g. in File admin, UploadField and HtmlEditorField file selection
		td.col-StripThumbnail {
			padding: 2px 4px;
			width: 32px;
			height: 32px;

			img {
				width: 32px;
				height: 32px;
				display: block;
			}
		}
	}
}<|MERGE_RESOLUTION|>--- conflicted
+++ resolved
@@ -92,19 +92,6 @@
 	}
 
 	.ss-gridfield {
-<<<<<<< HEAD
-=======
-		overflow-x: hidden;
-
-		.grid-levelup {
-			text-indent: -9999em;
-			a.list-parent-link{
-				background: transparent url(../images/gridfield-level-up.png) no-repeat 0 0;
-				display:block;
-			}
-			margin-bottom: 6px;
-		}
->>>>>>> 9fed5561
 		.add-existing-autocompleter {
 			span {
 				float: left;
@@ -471,16 +458,16 @@
 								linear-gradient(
 									$color-menu-button,
 									darken($color-menu-button, 10%)
-								);
+							);
 							width: 26px;
 							border-top: 1px solid lighten($color-menu-button, 5%);
 
 							&.hover-alike:active, &:active,	&.hover-alike, &:hover {
 								background: 
-									$bgImage -15px 4px,
-									linear-gradient(
-										lighten($color-menu-button, 10%),
-										$color-menu-button
+								$bgImage -15px 4px,
+								linear-gradient(
+									lighten($color-menu-button, 10%),
+									$color-menu-button
 									);
 							}
 
@@ -523,7 +510,7 @@
 									linear-gradient(
 										rgba(#fff,0.1),
 										rgba(#fff,0.1)
-									);
+								);
 							}
 
 						}
