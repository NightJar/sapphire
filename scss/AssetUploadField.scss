@import "compass/css3";


// TODO we need a seperated file for styles that are used in both cms and front end (such as buttons)
@import "../admin/scss/themes/default.scss";
@import "../admin/scss/_mixins";
@import "_elementMixins";

// Temporary. To be hidden and replaced with javascript tooltip
.ss-uploadfield-view-allowed-extensions{
	padding-top:20px;
	clear:both;
	max-width:750px;
	display:block;

	.toggle {
		font-style: normal;
		font-size: $font-base-size;
	}
}

#AssetUploadField {
	border-bottom: 0;
	@include box-shadow(none);
}
.backlink {
	padding-left: 12px;
}

#Form_EditorToolbarMediaForm {
	.ui-tabs-panel {
		padding-left: 0px;
	}
}

body.cms.ss-uploadfield-edit-iframe, .composite.ss-assetuploadfield .details fieldset {
	padding: $grid-x*2;
	overflow: auto;
	background: #E2E2E2;
	
	span.readonly {
		font-style:italic;
		color:lighten($color-text, 20%);
		text-shadow: 0px 1px 0px #fff;
	}
	.fieldholder-small{
		
		label{
			margin-left:0;
		}
	}
}

.ss-assetuploadfield {
	h3 {
		border-bottom: 1px solid $color-shadow-light;
		@include box-shadow(0 1px 0 lighten($color-shadow-light, 95%));
		margin: 0 0 8px;
		padding: 0 0 7px;
		clear: both;
		position:relative;	
	}
	.field {
		border-bottom: 0;
		box-shadow:none;
	}
	.fileOverview{
		clear:both;
		margin-top:10px;
		position:relative;
		
		.uploadStatus{
			@include clearfix;
			.state{
				float:left;
				font-size: 16px;
				font-weight:bold;
				line-height:1.1em;
			}
			.details{
				opacity:0.9;
				float:right;		
			}
		}		
	}
	.ss-uploadfield-item-actions.edit-all{
		clear:both;
		position:relative;	
		z-index:9;
		.ss-uploadfield-item-edit-all {
			z-index:8;
			position:absolute;
			top:-33px;
			padding:0;
			background: none;
			border: 0;
			right:0;
			@include box-shadow(none);
			color: $color-text;		
			&:hover{
				color: #1e7cba;	
			}
		}
	}

	
	.ss-uploadfield-files {
		margin: 0;
		padding: 0;
		clear:both;
		
		.ss-uploadfield-item {
			border: 1px solid lighten($color-medium-separator, 20%);
			@include border-radius(5px);
			@include background-clip(padding-box);			
			margin: 0 0 5px;
			padding: 0;
			overflow: hidden;
			position: relative;
			.info {
				position: relative; 
				padding: 7px; 
				overflow: hidden; 
				background-color: #FFBE66; 
				border: 1px solid #FF9300;
			}
		}
		.ss-uploadfield-item-preview {
			position: absolute;
			height: 30px;
			width: 40px;
			overflow: hidden;
			z-index: 1;
			.no-preview{		
				display:block;
				height:100%;
				width:100%;
				background:url('../images/icons/document.png') 2px 0px no-repeat;
			}
		}
		.ss-uploadfield-item-info {
			position: relative;
			line-height: 30px;
			font-size: 14px;
			overflow: hidden;
			background-color: #5db4df;
			@include background-image(linear-gradient(top,  #5db4df 0%,#5db1dd 8%,#439bcb 50%,#3f99cd 54%,#207db6 96%,#1e7cba 100%));
		}
		.ui-state-error .ss-uploadfield-item-info {
			background-color: #c11f1d;
			padding-right:130px;
			@include background-image(linear-gradient(top,  #c11f1d 0%,#bf1d1b 4%,#b71b1c 8%,#b61e1d 15%,#b11d1d 27%,#ab1d1c 31%,#a51b1b 42%,#9f1b19 46%,#9f1b19 50%,#991c1a 54%,#971a18 58%,#911b1b 62%,#911b1b 65%,#7e1816 88%,#771919 92%,#731817 100%));
			
			.ss-uploadfield-item-name {
				width:100%;				
				cursor:default;
				background: darken($color-button-disabled,20%); //for browsers that don't support rgba
				background: rgba(darken($color-button-disabled, 15%),0.9);
				
				.name { 
					text-shadow: 0px 1px 0px rgba(#fff, 0.7);
				}
			}
		}
		.ui-state-warning .ss-uploadfield-item-info {
			background-color: $color-warning;
			@include background-image(
				linear-gradient(
					top,  
					desaturate(lighten($color-warning, 10%), 20%)  0%,
					desaturate(lighten($color-warning, 5%), 20%)  8%,
					desaturate($color-warning, 20%)  50%,
					desaturate(darken(mix($color-warning, $color-button-destructive, 99%),0%), 20%)  54%,
					desaturate(darken(mix($color-warning, $color-button-destructive, 80%),1%), 20%)  96%,
					desaturate(darken(mix($color-warning, $color-button-destructive, 70%),2%), 20%) 100%)
			);
		}

		.ss-uploadfield-item-name {
			position: relative;
			z-index: 1;
			margin: 3px 0 3px 50px;
			width: 50%;
			color:lighten($color-text, 10%);
			background:$color-button-disabled; //for browsers that don't support rgba
			background: rgba(#fff, 0.8);
			@include border-radius(3px);
			line-height: 24px;
			height: 22px;
			padding: 0 5px;
			text-align: left;
			cursor:pointer;	
			//display:table, and table-layout:fixed allows us to use percentages with text-overflow
			display:table;
			table-layout:fixed;
			
			.name { 
				text-shadow: 0px 1px 0px rgba(#fff, 0.5);
				display:inline;
				float:left;
				max-width:50%;
				font-weight: normal; 
				padding: 0 5px 0 0;
				@include hide-text-overflow;
			}
			.ss-uploadfield-item-status {
				position:relative;
				float: right;
				padding: 0 0 0 5px;
				max-width:30%;
				@include hide-text-overflow;
				text-shadow: 0px 1px 0px rgba(#fff, 0.5);
				
				&.ui-state-error-text {
					max-width:70%;
					position:absolute;
					right:5px;
					text-shadow: 0px 1px 0px rgba(#fff, 0.6);
					color: darken($color-button-destructive, 10%);
				}
				&.ui-state-warning-text {
					color: darken($color-warning, 10%);
				}
				&.ui-state-success-text {
					color: $color-button-constructive;
				}
			}
		}
		.ss-uploadfield-item-actions {
			position: absolute;
			top: 0;
			right: 0;
			left: 0;
			z-index: 0;
			color: #f00;
			@include ss-uploadfield-action-buttons;
			font-size:14px;
		}
		
		.ss-uploadfield-item-progress {
			width: 100%;
			
			div {
				@include border-radius(5px);
				height: 30px;
				padding: 0;
				margin: 0;
				overflow: hidden;
				width: 100%;
			}
			.ss-uploadfield-item-progressbar {
				background-color: #92a6b3;
				@include background-image(linear-gradient(top, #92a6b3 0%,#90aab8 11%,#96b1bf 22%,#9eb4c1 33%,#a7bac7 44%,#c1d5dc 100%));
			}
			.ss-uploadfield-item-progressbarvalue {
				width: 0;
				background: #60b3dd url(../images/progressbar_blue.gif) repeat left center;
			}
		}
				
		.ss-uploadfield-item-editform {
			/* don't use display none, for it will break jQuery('iframe').contents().height() */
			height: 0;
			overflow: hidden;
			clear: both;

			iframe {
				width: 100%;
			}
		}
	}

	.ss-uploadfield-addfile {
	
		.ss-uploadfield-item-info {
			float: left;
			margin: 10px 0 0;
			.ss-insert-media &{
				margin: 10px 0px 0 20px;
			}
			label{
				font-size: 18px;
				line-height: 30px;
				padding: 8px 16px;
				margin-right:0px;
			}
		}
		.ss-uploadfield-fromcomputer {
			/*position: relative; */
			overflow: hidden;
			display: block;
			.btn-icon-drive-upload-large {
				background: url(../images/drive-upload-large.png) no-repeat 0px -4px;
				width:32px;
				height:32px;
				margin-top:-12px;
			}
		}
		.ss-uploadfield-item-uploador {
			float: left;
			font-weight: bold;
			font-size: 22px;
			padding: 0 20px;
			line-height: 70px;
			margin-top:4px;
			display: none;
			.ss-insert-media &{
				font-size: 18px;	
				margin-top: 0;
			}
		}
		.ss-uploadfield-dropzone { 
			margin-top:9px;
			@include border-radius(13px);
			@include box-shadow(rgba($color-medium-separator, 0.4) 0 0 4px 0 inset, 0 1px 0 #FAFAFA);
			border: 2px dashed $color-medium-separator;
			background: lighten($color-base,12%);
			display: none;
			height: 54px;
			width: 360px;
			float: left;
			text-align: center;

			&.active{
				&.hover{
					@include box-shadow(rgba(#fff,0.6) 0 0 3px 2px inset);
				}
			}
			div {
				color:lighten($color-text, 10%);
				text-shadow: 0px 1px 0px #fff;
<<<<<<< HEAD
				background: url('../images/upload.png') 0 25px no-repeat;
				z-index:1;
				padding: 20px 38px 0;
=======
				background: url('../images/upload.png') 0 12px no-repeat;
				width:230px;
				z-index:1;
				padding: 6px 0 0;
>>>>>>> aa81333b
				line-height: 25px;
				font-size: 20px;
				font-weight: bold;
				display: inline-block;
				margin:0 auto;
				span {
					display: block;
					font-size: 12px;
					z-index:-1;
					margin-top:-3px;
				}
			}
			.ss-insert-media &{
				height: 54px;
				width: 277px; //Design has these smaller than main upload area
				overflow:hidden;

				div{		
					background-position:0 13px;
					padding-top:22px;
					span{
						height:38px;
						font-size:18px;
						line-height: 18px;
					}
				}
			}
		}		
	}
}
<|MERGE_RESOLUTION|>--- conflicted
+++ resolved
@@ -329,16 +329,9 @@
 			div {
 				color:lighten($color-text, 10%);
 				text-shadow: 0px 1px 0px #fff;
-<<<<<<< HEAD
-				background: url('../images/upload.png') 0 25px no-repeat;
+				background: url('../images/upload.png') 0 12px no-repeat;
 				z-index:1;
 				padding: 20px 38px 0;
-=======
-				background: url('../images/upload.png') 0 12px no-repeat;
-				width:230px;
-				z-index:1;
-				padding: 6px 0 0;
->>>>>>> aa81333b
 				line-height: 25px;
 				font-size: 20px;
 				font-weight: bold;
