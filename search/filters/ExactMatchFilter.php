--- conflicted
+++ resolved
@@ -38,42 +38,8 @@
 	 *
 	 * @return DataQuery
 	 */
-<<<<<<< HEAD
 	protected function excludeOne(DataQuery $query) {
 		return $this->oneFilter($query, false);
-=======
-	protected function applyMany(DataQuery $query) {
-		$this->model = $query->applyRelation($this->relation);
-		$caseSensitive = $this->getCaseSensitive();
-		$values = $this->getValue();
-		if($caseSensitive === null) {
-			// For queries using the default collation (no explicit case) we can use the WHERE .. IN .. syntax,
-			// providing simpler SQL than many WHERE .. OR .. fragments.
-			$column = $this->getDbName();
-			// If values is an empty array, fall back to 3.1 behaviour and use empty string comparison
-			if(empty($values)) {
-				$values = array('');
-			}
-			$placeholders = DB::placeholders($values);
-			return $query->where(array(
-				"$column IN ($placeholders)" => $values
-			));
-		} else {
-			$whereClause = array();
-			$comparisonClause = DB::get_conn()->comparisonClause(
-				$this->getDbName(),
-				null,
-				true, // exact?
-				false, // negate?
-				$caseSensitive,
-				true
-			);
-			foreach($values as $value) {
-				$whereClause[] = array($comparisonClause => $value);
-			}
-			return $query->whereAny($whereClause);
-		}
->>>>>>> 8e4db95f
 	}
 
 	/**
@@ -145,6 +111,9 @@
 		// Check values for null
 		$field = $this->getDbName();
 		$values = $this->getValue();
+		if(empty($values)) {
+			throw new \InvalidArgumentException("Cannot filter {$field} against an empty set");
+		}
 		$hasNull = in_array(null, $values, true);
 		if($hasNull) {
 			$values = array_filter($values, function($value) {
@@ -159,10 +128,6 @@
 			// For queries using the default collation (no explicit case) we can use the WHERE .. NOT IN .. syntax,
 			// providing simpler SQL than many WHERE .. AND .. fragments.
 			$column = $this->getDbName();
-			// If values is an empty array, fall back to 3.1 behaviour and use empty string comparison
-			if(empty($values)) {
-				$values = array('');
-			}
 			$placeholders = DB::placeholders($values);
 			if($inclusive) {
 				$predicate = "$column IN ($placeholders)";
